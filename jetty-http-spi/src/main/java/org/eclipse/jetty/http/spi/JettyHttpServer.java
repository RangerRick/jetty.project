--- conflicted
+++ resolved
@@ -1,315 +1,268 @@
-<<<<<<< HEAD
-//
-//  ========================================================================
-//  Copyright (c) 1995-2012 Mort Bay Consulting Pty. Ltd.
-//  ------------------------------------------------------------------------
-//  All rights reserved. This program and the accompanying materials
-//  are made available under the terms of the Eclipse Public License v1.0
-//  and Apache License v2.0 which accompanies this distribution.
-//
-//      The Eclipse Public License is available at
-//      http://www.eclipse.org/legal/epl-v10.html
-//
-//      The Apache License v2.0 is available at
-//      http://www.opensource.org/licenses/apache2.0.php
-//
-//  You may elect to redistribute this code under either of these licenses.
-//  ========================================================================
-//
-
-package org.eclipse.jetty.http.spi;
-
-import com.sun.net.httpserver.HttpContext;
-import com.sun.net.httpserver.HttpHandler;
-import org.eclipse.jetty.server.Connector;
-import org.eclipse.jetty.server.Handler;
-import org.eclipse.jetty.server.Server;
-import org.eclipse.jetty.server.handler.ContextHandler;
-import org.eclipse.jetty.server.handler.HandlerCollection;
-import org.eclipse.jetty.server.handler.ContextHandlerCollection;
-import org.eclipse.jetty.server.nio.SelectChannelConnector;
-import org.eclipse.jetty.util.log.Log;
+//
+//  ========================================================================
+//  Copyright (c) 1995-2013 Mort Bay Consulting Pty. Ltd.
+//  ------------------------------------------------------------------------
+//  All rights reserved. This program and the accompanying materials
+//  are made available under the terms of the Eclipse Public License v1.0
+//  and Apache License v2.0 which accompanies this distribution.
+//
+//      The Eclipse Public License is available at
+//      http://www.eclipse.org/legal/epl-v10.html
+//
+//      The Apache License v2.0 is available at
+//      http://www.opensource.org/licenses/apache2.0.php
+//
+//  You may elect to redistribute this code under either of these licenses.
+//  ========================================================================
+//
+
+package org.eclipse.jetty.http.spi;
+
+import com.sun.net.httpserver.HttpContext;
+import com.sun.net.httpserver.HttpHandler;
+import org.eclipse.jetty.server.Connector;
+import org.eclipse.jetty.server.Handler;
+import org.eclipse.jetty.server.Server;
+import org.eclipse.jetty.server.handler.ContextHandler;
+import org.eclipse.jetty.server.handler.HandlerCollection;
+import org.eclipse.jetty.server.handler.ContextHandlerCollection;
+import org.eclipse.jetty.server.nio.SelectChannelConnector;
+import org.eclipse.jetty.util.log.Log; import org.eclipse.jetty.util.log.Logger;
 
-
-import java.io.IOException;
-import java.net.InetSocketAddress;
-import java.util.HashMap;
-import java.util.Map;
-import java.util.concurrent.Executor;
-import java.util.concurrent.ThreadPoolExecutor;
-
-/**
- * Jetty implementation of {@link com.sun.net.httpserver.HttpServer}.
- */
-public class JettyHttpServer extends com.sun.net.httpserver.HttpServer
-=======
-//
-//  ========================================================================
-//  Copyright (c) 1995-2013 Mort Bay Consulting Pty. Ltd.
-//  ------------------------------------------------------------------------
-//  All rights reserved. This program and the accompanying materials
-//  are made available under the terms of the Eclipse Public License v1.0
-//  and Apache License v2.0 which accompanies this distribution.
-//
-//      The Eclipse Public License is available at
-//      http://www.eclipse.org/legal/epl-v10.html
-//
-//      The Apache License v2.0 is available at
-//      http://www.opensource.org/licenses/apache2.0.php
-//
-//  You may elect to redistribute this code under either of these licenses.
-//  ========================================================================
-//
-
-package org.eclipse.jetty.http.spi;
-
-import com.sun.net.httpserver.HttpContext;
-import com.sun.net.httpserver.HttpHandler;
-import org.eclipse.jetty.server.Connector;
-import org.eclipse.jetty.server.Handler;
-import org.eclipse.jetty.server.Server;
-import org.eclipse.jetty.server.handler.ContextHandler;
-import org.eclipse.jetty.server.handler.HandlerCollection;
-import org.eclipse.jetty.server.handler.ContextHandlerCollection;
-import org.eclipse.jetty.server.nio.SelectChannelConnector;
-import org.eclipse.jetty.util.log.Log;
-import org.eclipse.jetty.util.log.Logger;
-
-
-import java.io.IOException;
-import java.net.InetSocketAddress;
-import java.util.HashMap;
-import java.util.Map;
-import java.util.concurrent.Executor;
-import java.util.concurrent.ThreadPoolExecutor;
-
-/**
- * Jetty implementation of {@link com.sun.net.httpserver.HttpServer}.
- */
-public class JettyHttpServer extends com.sun.net.httpserver.HttpServer
->>>>>>> 86394487
+
+import java.io.IOException;
+import java.net.InetSocketAddress;
+import java.util.HashMap;
+import java.util.Map;
+import java.util.concurrent.Executor;
+import java.util.concurrent.ThreadPoolExecutor;
+
+/**
+ * Jetty implementation of {@link com.sun.net.httpserver.HttpServer}.
+ */
+public class JettyHttpServer extends com.sun.net.httpserver.HttpServer
 {
     private static final Logger LOG = Log.getLogger(JettyHttpServer.class);
-
-
-    private Server _server;
-    
-    private boolean _serverShared;
-
-    private InetSocketAddress _addr;
-
-    private ThreadPoolExecutor _executor;
-
-    private Map<String, JettyHttpContext> _contexts = new HashMap<String, JettyHttpContext>();
-    
-    private Map<String, Connector> _connectors = new HashMap<String, Connector>();
-
-    
-    public JettyHttpServer(Server server, boolean shared)
-    {
-        this._server = server;
-        this._serverShared = shared;
-    }
-
-    @Override
-    public void bind(InetSocketAddress addr, int backlog) throws IOException
-    {
-    	// check if there is already a connector listening
-        Connector[] connectors = _server.getConnectors();
-        if (connectors != null)
-        {
-            for (Connector connector : connectors)
-            {
-                if (connector.getPort() == addr.getPort()) {
-                    if (LOG.isDebugEnabled()) LOG.debug("server already bound to port " + addr.getPort() + ", no need to rebind");
-                    return;
-                }
-            }
-        }
-        
-        if (_serverShared)
-        	throw new IOException("jetty server is not bound to port " + addr.getPort());
-        
-        this._addr = addr;
-
-        if (LOG.isDebugEnabled()) LOG.debug("binding server to port " + addr.getPort());
-        SelectChannelConnector connector = new SelectChannelConnector();
-        connector.setAcceptors(1);
-        connector.setPort(addr.getPort());
-        connector.setHost(addr.getHostName());
-        _server.addConnector(connector);
-        
-        _connectors.put(addr.getHostName() + addr.getPort(), connector);
-    }
-
-    @Override
-    public InetSocketAddress getAddress()
-    {
-        return _addr;
-    }
-
-    @Override
-    public void start()
-    {
-    	if (_serverShared) return;
-    	
-        try
-        {
-            _server.start();
-        }
-        catch (Exception ex)
-        {
-            throw new RuntimeException(ex);
-        }
-    }
-
-    @Override
-    public void setExecutor(Executor executor)
-    {
-        if (executor == null)
-            throw new IllegalArgumentException("missing required 'executor' argument");
-
-    	if (!(executor instanceof ThreadPoolExecutor))
-    		throw new IllegalArgumentException("only java.util.concurrent.ThreadPoolExecutor instances are allowed, got: " + executor.getClass().getName());
-    	
-    	if (LOG.isDebugEnabled()) LOG.debug("using ThreadPoolExecutor for server thread pool");
-    	this._executor = (ThreadPoolExecutor) executor;
-    	_server.setThreadPool(new ThreadPoolExecutorAdapter(_executor));
-    }
-
-    @Override
-    public Executor getExecutor()
-    {
-        return _executor;
-    }
-
-    @Override
-    public void stop(int delay)
-    {
-    	cleanUpContexts();
-    	cleanUpConnectors();
-    	
-    	if (_serverShared) return;
-
-    	try
-        {
-            _server.stop();
-        }
-        catch (Exception ex)
-        {
-            throw new RuntimeException(ex);
-        }
-    }
-
-	private void cleanUpContexts()
-	{
-        for (Map.Entry<String, JettyHttpContext> stringJettyHttpContextEntry : _contexts.entrySet())
-        {
-            JettyHttpContext context = stringJettyHttpContextEntry.getValue();
-            _server.removeBean(context.getJettyContextHandler());
-        }
-		_contexts.clear();
-	}
-
-    private void cleanUpConnectors()
-    {
-        for (Map.Entry<String, Connector> stringConnectorEntry : _connectors.entrySet())
-        {
-            Connector connector = stringConnectorEntry.getValue();
-            try
-            {
-                connector.stop();
-            } catch (Exception ex) {
-                LOG.warn(ex);
-            }
-            _server.removeConnector(connector);
-        }
-		_connectors.clear();
-	}
-
-	@Override
-    public HttpContext createContext(String path, HttpHandler httpHandler)
-    {
-    	checkIfContextIsFree(path);
-
-        JettyHttpContext context = new JettyHttpContext(this, path, httpHandler);
-        HttpSpiContextHandler jettyContextHandler = context.getJettyContextHandler();
-
-        ContextHandlerCollection chc = findContextHandlerCollection(_server.getHandlers());
-        if (chc == null)
-        	throw new RuntimeException("could not find ContextHandlerCollection, you must configure one");
-
-        chc.addHandler(jettyContextHandler);
-        _contexts.put(path, context);
-
-        return context;
-    }
-
-    private ContextHandlerCollection findContextHandlerCollection(Handler[] handlers)
-    {
-        if (handlers == null)
-            return null;
-
-        for (Handler handler : handlers)
-        {
-            if (handler instanceof ContextHandlerCollection)
-            {
-                return (ContextHandlerCollection) handler;
-            }
-
-            if (handler instanceof HandlerCollection)
-            {
-                HandlerCollection hc = (HandlerCollection) handler;
-                ContextHandlerCollection chc = findContextHandlerCollection(hc.getHandlers());
-                if (chc != null)
-                    return chc;
-            }
-        }
-        return null;
-    }
-
-    private void checkIfContextIsFree(String path)
-    {
-    	Handler serverHandler = _server.getHandler();
-		if (serverHandler instanceof ContextHandler)
-		{
-			ContextHandler ctx = (ContextHandler) serverHandler;
-			if (ctx.getContextPath().equals(path))
-	        	throw new RuntimeException("another context already bound to path " + path);
-		}
-    	
-    	Handler[] handlers = _server.getHandlers();
-    	if (handlers == null) return;
-
-        for (Handler handler : handlers)
-        {
-            if (handler instanceof ContextHandler) {
-                ContextHandler ctx = (ContextHandler) handler;
-                if (ctx.getContextPath().equals(path))
-                    throw new RuntimeException("another context already bound to path " + path);
-            }
-        }
-	}
-
-	@Override
-    public HttpContext createContext(String path)
-    {
-        return createContext(path, null);
-    }
-
-    @Override
-    public void removeContext(String path) throws IllegalArgumentException
-    {
-        JettyHttpContext context = _contexts.remove(path);
-        if (context == null) return;
-        _server.removeBean(context.getJettyContextHandler());
-    }
-
-    @Override
-    public void removeContext(HttpContext context)
-    {
-        removeContext(context.getPath());
-    }
-
-}+
+
+    private Server _server;
+    
+    private boolean _serverShared;
+
+    private InetSocketAddress _addr;
+
+    private ThreadPoolExecutor _executor;
+
+    private Map<String, JettyHttpContext> _contexts = new HashMap<String, JettyHttpContext>();
+    
+    private Map<String, Connector> _connectors = new HashMap<String, Connector>();
+
+    
+    public JettyHttpServer(Server server, boolean shared)
+    {
+        this._server = server;
+        this._serverShared = shared;
+    }
+
+    @Override
+    public void bind(InetSocketAddress addr, int backlog) throws IOException
+    {
+    	// check if there is already a connector listening
+        Connector[] connectors = _server.getConnectors();
+        if (connectors != null)
+        {
+            for (Connector connector : connectors)
+            {
+                if (connector.getPort() == addr.getPort()) {
+                    if (LOG.isDebugEnabled()) LOG.debug("server already bound to port " + addr.getPort() + ", no need to rebind");
+                    return;
+                }
+            }
+        }
+        
+        if (_serverShared)
+        	throw new IOException("jetty server is not bound to port " + addr.getPort());
+        
+        this._addr = addr;
+
+        if (LOG.isDebugEnabled()) LOG.debug("binding server to port " + addr.getPort());
+        SelectChannelConnector connector = new SelectChannelConnector();
+        connector.setAcceptors(1);
+        connector.setPort(addr.getPort());
+        connector.setHost(addr.getHostName());
+        _server.addConnector(connector);
+        
+        _connectors.put(addr.getHostName() + addr.getPort(), connector);
+    }
+
+    @Override
+    public InetSocketAddress getAddress()
+    {
+        return _addr;
+    }
+
+    @Override
+    public void start()
+    {
+    	if (_serverShared) return;
+    	
+        try
+        {
+            _server.start();
+        }
+        catch (Exception ex)
+        {
+            throw new RuntimeException(ex);
+        }
+    }
+
+    @Override
+    public void setExecutor(Executor executor)
+    {
+        if (executor == null)
+            throw new IllegalArgumentException("missing required 'executor' argument");
+
+    	if (!(executor instanceof ThreadPoolExecutor))
+    		throw new IllegalArgumentException("only java.util.concurrent.ThreadPoolExecutor instances are allowed, got: " + executor.getClass().getName());
+    	
+    	if (LOG.isDebugEnabled()) LOG.debug("using ThreadPoolExecutor for server thread pool");
+    	this._executor = (ThreadPoolExecutor) executor;
+    	_server.setThreadPool(new ThreadPoolExecutorAdapter(_executor));
+    }
+
+    @Override
+    public Executor getExecutor()
+    {
+        return _executor;
+    }
+
+    @Override
+    public void stop(int delay)
+    {
+    	cleanUpContexts();
+    	cleanUpConnectors();
+    	
+    	if (_serverShared) return;
+
+    	try
+        {
+            _server.stop();
+        }
+        catch (Exception ex)
+        {
+            throw new RuntimeException(ex);
+        }
+    }
+
+	private void cleanUpContexts()
+	{
+        for (Map.Entry<String, JettyHttpContext> stringJettyHttpContextEntry : _contexts.entrySet())
+        {
+            JettyHttpContext context = stringJettyHttpContextEntry.getValue();
+            _server.removeBean(context.getJettyContextHandler());
+        }
+		_contexts.clear();
+	}
+
+    private void cleanUpConnectors()
+    {
+        for (Map.Entry<String, Connector> stringConnectorEntry : _connectors.entrySet())
+        {
+            Connector connector = stringConnectorEntry.getValue();
+            try
+            {
+                connector.stop();
+            } catch (Exception ex) {
+                LOG.warn(ex);
+            }
+            _server.removeConnector(connector);
+        }
+		_connectors.clear();
+	}
+
+	@Override
+    public HttpContext createContext(String path, HttpHandler httpHandler)
+    {
+    	checkIfContextIsFree(path);
+
+        JettyHttpContext context = new JettyHttpContext(this, path, httpHandler);
+        HttpSpiContextHandler jettyContextHandler = context.getJettyContextHandler();
+
+        ContextHandlerCollection chc = findContextHandlerCollection(_server.getHandlers());
+        if (chc == null)
+        	throw new RuntimeException("could not find ContextHandlerCollection, you must configure one");
+
+        chc.addHandler(jettyContextHandler);
+        _contexts.put(path, context);
+
+        return context;
+    }
+
+    private ContextHandlerCollection findContextHandlerCollection(Handler[] handlers)
+    {
+        if (handlers == null)
+            return null;
+
+        for (Handler handler : handlers)
+        {
+            if (handler instanceof ContextHandlerCollection)
+            {
+                return (ContextHandlerCollection) handler;
+            }
+
+            if (handler instanceof HandlerCollection)
+            {
+                HandlerCollection hc = (HandlerCollection) handler;
+                ContextHandlerCollection chc = findContextHandlerCollection(hc.getHandlers());
+                if (chc != null)
+                    return chc;
+            }
+        }
+        return null;
+    }
+
+    private void checkIfContextIsFree(String path)
+    {
+    	Handler serverHandler = _server.getHandler();
+		if (serverHandler instanceof ContextHandler)
+		{
+			ContextHandler ctx = (ContextHandler) serverHandler;
+			if (ctx.getContextPath().equals(path))
+	        	throw new RuntimeException("another context already bound to path " + path);
+		}
+    	
+    	Handler[] handlers = _server.getHandlers();
+    	if (handlers == null) return;
+
+        for (Handler handler : handlers)
+        {
+            if (handler instanceof ContextHandler) {
+                ContextHandler ctx = (ContextHandler) handler;
+                if (ctx.getContextPath().equals(path))
+                    throw new RuntimeException("another context already bound to path " + path);
+            }
+        }
+	}
+
+	@Override
+    public HttpContext createContext(String path)
+    {
+        return createContext(path, null);
+    }
+
+    @Override
+    public void removeContext(String path) throws IllegalArgumentException
+    {
+        JettyHttpContext context = _contexts.remove(path);
+        if (context == null) return;
+        _server.removeBean(context.getJettyContextHandler());
+    }
+
+    @Override
+    public void removeContext(HttpContext context)
+    {
+        removeContext(context.getPath());
+    }
+
+}