# eclipse
.classpath
.project
.settings

# maven
target/
*/src/main/java/META-INF/

# common junk
*.log
*.swp
*.diff
*.patch

# intellij
*.iml
*.ipr
*.iws
.idea/

# Mac filesystem dust
/.DS_Store

# pmd
.pmdruleset
.pmd

# netbeans
/nbproject

# vim
.*.sw[a-p]

<<<<<<< HEAD
# kdiff merge
=======
# merge tooling
>>>>>>> 261bb4a7
*.orig<|MERGE_RESOLUTION|>--- conflicted
+++ resolved
@@ -32,9 +32,5 @@
 # vim
 .*.sw[a-p]
 
-<<<<<<< HEAD
-# kdiff merge
-=======
 # merge tooling
->>>>>>> 261bb4a7
 *.orig