--- conflicted
+++ resolved
@@ -798,11 +798,7 @@
                         if (_flushRequiresFillToProgress)
                         {
                             _flushRequiresFillToProgress = false;
-<<<<<<< HEAD
-                            getExecutor().execute(_runCompleteWrite);
-=======
-                            getExecutor().execute(failure == null ? _runCompletWrite : new FailFlusher(failure));
->>>>>>> 76ba287f
+                            getExecutor().execute(failure == null ? _runCompleteWrite : new FailWriter(failure));
                         }
 
                         if (_encryptedInput != null && !_encryptedInput.hasRemaining())
@@ -1145,12 +1141,13 @@
             return super.toString()+"->"+getEndPoint().toString();
         }
 
-        private class FailFlusher implements Runnable
+        private class FailWriter extends RunnableTask
         {
             private final Throwable failure;
 
-            private FailFlusher(Throwable failure)
-            {
+            private FailWriter(Throwable failure)
+            {
+                super("failWrite");
                 this.failure = failure;
             }
 
@@ -1159,6 +1156,12 @@
             {
                 getWriteFlusher().onFail(failure);
             }
+
+            @Override
+            public InvocationType getInvocationType()
+            {
+                return getWriteFlusher().getCallbackInvocationType();
+            }
         }
     }
 }