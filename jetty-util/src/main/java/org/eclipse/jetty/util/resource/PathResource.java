//
//  ========================================================================
//  Copyright (c) 1995-2016 Mort Bay Consulting Pty. Ltd.
//  ------------------------------------------------------------------------
//  All rights reserved. This program and the accompanying materials
//  are made available under the terms of the Eclipse Public License v1.0
//  and Apache License v2.0 which accompanies this distribution.
//
//      The Eclipse Public License is available at
//      http://www.eclipse.org/legal/epl-v10.html
//
//      The Apache License v2.0 is available at
//      http://www.opensource.org/licenses/apache2.0.php
//
//  You may elect to redistribute this code under either of these licenses.
//  ========================================================================
//

package org.eclipse.jetty.util.resource;

import java.io.File;
import java.io.IOException;
import java.io.InputStream;
import java.net.MalformedURLException;
import java.net.URI;
import java.net.URISyntaxException;
import java.net.URL;
import java.nio.channels.FileChannel;
import java.nio.channels.ReadableByteChannel;
import java.nio.file.DirectoryIteratorException;
import java.nio.file.DirectoryStream;
import java.nio.file.Files;
import java.nio.file.InvalidPathException;
import java.nio.file.LinkOption;
import java.nio.file.Path;
import java.nio.file.StandardOpenOption;
import java.nio.file.attribute.FileTime;
import java.util.ArrayList;
import java.util.List;

<<<<<<< HEAD
import org.eclipse.jetty.util.IO;
import org.eclipse.jetty.util.URIUtil;
=======
import org.eclipse.jetty.util.StringUtil;
>>>>>>> 3e6bc4d1
import org.eclipse.jetty.util.log.Log;
import org.eclipse.jetty.util.log.Logger;

/**
 * Java NIO Path equivalent of FileResource.
 */
public class PathResource extends Resource
{
    private static final Logger LOG = Log.getLogger(PathResource.class);
    private final static LinkOption NO_FOLLOW_LINKS[] = new LinkOption[] { LinkOption.NOFOLLOW_LINKS };
    private final static LinkOption FOLLOW_LINKS[] = new LinkOption[] {};
    
    private final Path path;
    private final Path alias;
    private final URI uri;
    
    private static final Path checkAliasPath(final Path path)
    {
        Path abs = path;
        if (!abs.isAbsolute())
        {
            abs = path.toAbsolutePath();
        }

        try
        {
            if (Files.isSymbolicLink(path))
                return Files.readSymbolicLink(path);
            if (Files.exists(path))
            {
                Path real = abs.toRealPath(FOLLOW_LINKS);
                
                /*
                 * If the real path is not the same as the absolute path
                 * then we know that the real path is the alias for the
                 * provided path.
                 *
                 * For OS's that are case insensitive, this should
                 * return the real (on-disk / case correct) version
                 * of the path.
                 *
                 * We have to be careful on Windows and OSX.
                 * 
                 * Assume we have the following scenario
                 *   Path a = new File("foo").toPath();
                 *   Files.createFile(a);
                 *   Path b = new File("FOO").toPath();
                 * 
                 * There now exists a file called "foo" on disk.
                 * Using Windows or OSX, with a Path reference of
                 * "FOO", "Foo", "fOO", etc.. means the following
                 * 
                 *                        |  OSX    |  Windows   |  Linux
                 * -----------------------+---------+------------+---------
                 * Files.exists(a)        |  True   |  True      |  True
                 * Files.exists(b)        |  True   |  True      |  False
                 * Files.isSameFile(a,b)  |  True   |  True      |  False
                 * a.equals(b)            |  False  |  True      |  False
                 * 
                 * See the javadoc for Path.equals() for details about this FileSystem
                 * behavior difference
                 * 
                 * We also cannot rely on a.compareTo(b) as this is roughly equivalent
                 * in implementation to a.equals(b)
                 */
                
                int absCount = abs.getNameCount();
                int realCount = real.getNameCount();
                if (absCount != realCount)
                {
                    // different number of segments
                    return real;
                }
                
                // compare each segment of path, backwards
                for (int i = realCount-1; i >= 0; i--)
                {
                    if (!abs.getName(i).toString().equals(real.getName(i).toString()))
                    {
                        return real;
                    }
                }
            }
        }
        catch (IOException e)
        {
            LOG.ignore(e);
        }
        catch (Exception e)
        {
            LOG.warn("bad alias ({} {}) for {}", e.getClass().getName(), e.getMessage(),path);
        }
        return null;
    }

    /**
     * Construct a new PathResource from a File object.
     * <p>
     * An invocation of this convenience constructor of the form.
     * </p>
     * <pre>
     * new PathResource(file);
     * </pre>
     * <p>
     * behaves in exactly the same way as the expression
     * </p>
     * <pre>
     * new PathResource(file.toPath());
     * </pre>

     * @param file the file to use
     */
    public PathResource(File file)
    {
        this(file.toPath());
    }

    /**
     * Construct a new PathResource from a Path object.
     * 
     * @param path the path to use
     */
    public PathResource(Path path)
    {
<<<<<<< HEAD
        this.path = path.toAbsolutePath();
=======
        this.path = path;
        assertValidPath(path);
>>>>>>> 3e6bc4d1
        this.uri = this.path.toUri();
        this.alias = checkAliasPath(path);
    }

    /**
     * Construct a new PathResource from a URI object.
     * <p>
     * Must be an absolute URI using the <code>file</code> scheme.
     * 
     * @param uri the URI to build this PathResource from.
     * @throws IOException if unable to construct the PathResource from the URI.
     */
    public PathResource(URI uri) throws IOException
    {
        if (!uri.isAbsolute())
        {
            throw new IllegalArgumentException("not an absolute uri");
        }

        if (!uri.getScheme().equalsIgnoreCase("file"))
        {
            throw new IllegalArgumentException("not file: scheme");
        }

        Path path;
        try
        {
            path = new File(uri).toPath();
        }
        catch (InvalidPathException e)
        {
            throw e;
        }
        catch (IllegalArgumentException e)
        {
            throw e;
        }
        catch (Exception e)
        {
            LOG.ignore(e);
            throw new IOException("Unable to build Path from: " + uri,e);
        }

        this.path = path.toAbsolutePath();
        this.uri = path.toUri();
        this.alias = checkAliasPath(path);
    }

    /**
     * Create a new PathResource from a provided URL object.
     * <p>
     * An invocation of this convenience constructor of the form.
     * </p>
     * <pre>
     * new PathResource(url);
     * </pre>
     * <p>
     * behaves in exactly the same way as the expression
     * </p>
     * <pre>
     * new PathResource(url.toURI());
     * </pre>
     * 
     * @param url the url to attempt to create PathResource from
     * @throws IOException if URL doesn't point to a location that can be transformed to a PathResource
     * @throws URISyntaxException if the provided URL was malformed
     */
    public PathResource(URL url) throws IOException, URISyntaxException
    {
        this(url.toURI());
    }

    @Override
    public Resource addPath(final String subpath) throws IOException, MalformedURLException
    {
        String cpath = URIUtil.canonicalPath(subpath);

        if ((cpath == null) || (cpath.length() == 0))
            throw new MalformedURLException();

        if ("/".equals(cpath))
            return this;

        // subpaths are always under PathResource
        // compensate for input subpaths like "/subdir"
        // where default resolve behavior would be
        // to treat that like an absolute path
        return new PathResource(this.path.getFileSystem().getPath(path.toString(), subpath));
    }

    private void assertValidPath(Path path)
    {
        String str = path.toString();
        int idx = StringUtil.indexOfControlChars(str);
        if(idx >= 0)
        {
            throw new InvalidPathException(str, "Invalid Character at index " + idx);
        }
    }

    @Override
    public void close()
    {
        // not applicable for FileSytem / Path
    }

    @Override
    public boolean delete() throws SecurityException
    {
        try
        {
            return Files.deleteIfExists(path);
        }
        catch (IOException e)
        {
            LOG.ignore(e);
            return false;
        }
    }

    @Override
    public boolean equals(Object obj)
    {
        if (this == obj)
        {
            return true;
        }
        if (obj == null)
        {
            return false;
        }
        if (getClass() != obj.getClass())
        {
            return false;
        }
        PathResource other = (PathResource)obj;
        if (path == null)
        {
            if (other.path != null)
            {
                return false;
            }
        }
        else if (!path.equals(other.path))
        {
            return false;
        }
        return true;
    }

    @Override
    public boolean exists()
    {
        return Files.exists(path,NO_FOLLOW_LINKS);
    }

    @Override
    public File getFile() throws IOException
    {
        return path.toFile();
    }

    /**
     * @return the {@link Path} of the resource
     */
    public Path getPath()
    {
        return path;
    }

    @Override
    public InputStream getInputStream() throws IOException
    {
        return Files.newInputStream(path,StandardOpenOption.READ);
    }

    @Override
    public String getName()
    {
        return path.toAbsolutePath().toString();
    }

    @Override
    public ReadableByteChannel getReadableByteChannel() throws IOException
    {
        return FileChannel.open(path,StandardOpenOption.READ);
    }

    @Override
    public URI getURI()
    {
        return this.uri;
    }

    @Override
    public URL getURL()
    {
        try
        {
            return path.toUri().toURL();
        }
        catch (MalformedURLException e)
        {
            return null;
        }
    }

    @Override
    public int hashCode()
    {
        final int prime = 31;
        int result = 1;
        result = (prime * result) + ((path == null)?0:path.hashCode());
        return result;
    }

    @Override
    public boolean isContainedIn(Resource r) throws MalformedURLException
    {
        // not applicable for FileSystem / path
        return false;
    }

    @Override
    public boolean isDirectory()
    {
        return Files.isDirectory(path,FOLLOW_LINKS);
    }

    @Override
    public long lastModified()
    {
        try
        {
            FileTime ft = Files.getLastModifiedTime(path,FOLLOW_LINKS);
            return ft.toMillis();
        }
        catch (IOException e)
        {
            LOG.ignore(e);
            return 0;
        }
    }

    @Override
    public long length()
    {
        try
        {
            return Files.size(path);
        }
        catch (IOException e)
        {
            // in case of error, use File.length logic of 0L
            return 0L;
        }
    }

    @Override
    public boolean isAlias()
    {
        return this.alias!=null;
    }
    
    /**
     * The Alias as a Path.
     * 
     * @return the alias as a path.
     */
    public Path getAliasPath()
    {
        return this.alias;
    }
    
    @Override
    public URI getAlias()
    {
        return this.alias==null?null:this.alias.toUri();
    }

    @Override
    public String[] list()
    {
        try (DirectoryStream<Path> dir = Files.newDirectoryStream(path))
        {
            List<String> entries = new ArrayList<>();
            for (Path entry : dir)
            {
                String name = entry.getFileName().toString();

                if (Files.isDirectory(entry))
                {
                    name += "/";
                }

                entries.add(name);
            }
            int size = entries.size();
            return entries.toArray(new String[size]);
        }
        catch (DirectoryIteratorException e)
        {
            LOG.debug(e);
        }
        catch (IOException e)
        {
            LOG.debug(e);
        }
        return null;
    }

    @Override
    public boolean renameTo(Resource dest) throws SecurityException
    {
        if (dest instanceof PathResource)
        {
            PathResource destRes = (PathResource)dest;
            try
            {
                Path result = Files.move(path,destRes.path);
                return Files.exists(result,NO_FOLLOW_LINKS);
            }
            catch (IOException e)
            {
                LOG.ignore(e);
                return false;
            }
        }
        else
        {
            return false;
        }
    }

    @Override
    public void copyTo(File destination) throws IOException
    {
        if (isDirectory())
        {
            IO.copyDir(this.path.toFile(),destination);
        }
        else
        {
            Files.copy(this.path,destination.toPath());
        }
    }

    @Override
    public String toString()
    {
        return this.uri.toASCIIString();
    }
}<|MERGE_RESOLUTION|>--- conflicted
+++ resolved
@@ -38,12 +38,9 @@
 import java.util.ArrayList;
 import java.util.List;
 
-<<<<<<< HEAD
 import org.eclipse.jetty.util.IO;
+import org.eclipse.jetty.util.StringUtil;
 import org.eclipse.jetty.util.URIUtil;
-=======
-import org.eclipse.jetty.util.StringUtil;
->>>>>>> 3e6bc4d1
 import org.eclipse.jetty.util.log.Log;
 import org.eclipse.jetty.util.log.Logger;
 
@@ -168,12 +165,8 @@
      */
     public PathResource(Path path)
     {
-<<<<<<< HEAD
         this.path = path.toAbsolutePath();
-=======
-        this.path = path;
         assertValidPath(path);
->>>>>>> 3e6bc4d1
         this.uri = this.path.toUri();
         this.alias = checkAliasPath(path);
     }
@@ -266,6 +259,7 @@
 
     private void assertValidPath(Path path)
     {
+        // TODO merged from 9.2, check if necessary
         String str = path.toString();
         int idx = StringUtil.indexOfControlChars(str);
         if(idx >= 0)
@@ -273,7 +267,7 @@
             throw new InvalidPathException(str, "Invalid Character at index " + idx);
         }
     }
-
+    
     @Override
     public void close()
     {
