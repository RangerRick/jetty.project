//
//  ========================================================================
//  Copyright (c) 1995-2019 Mort Bay Consulting Pty. Ltd.
//  ------------------------------------------------------------------------
//  All rights reserved. This program and the accompanying materials
//  are made available under the terms of the Eclipse Public License v1.0
//  and Apache License v2.0 which accompanies this distribution.
//
//      The Eclipse Public License is available at
//      http://www.eclipse.org/legal/epl-v10.html
//
//      The Apache License v2.0 is available at
//      http://www.opensource.org/licenses/apache2.0.php
//
//  You may elect to redistribute this code under either of these licenses.
//  ========================================================================
//

package org.eclipse.jetty.util.thread;

import java.io.Closeable;
import java.io.IOException;
import java.util.ArrayList;
import java.util.List;
import java.util.Set;
import java.util.concurrent.BlockingQueue;
import java.util.concurrent.ConcurrentHashMap;
import java.util.concurrent.RejectedExecutionException;
import java.util.concurrent.TimeUnit;
import java.util.concurrent.atomic.AtomicInteger;
import java.util.concurrent.atomic.AtomicLong;

import org.eclipse.jetty.util.BlockingArrayQueue;
import org.eclipse.jetty.util.StringUtil;
import org.eclipse.jetty.util.annotation.ManagedAttribute;
import org.eclipse.jetty.util.annotation.ManagedObject;
import org.eclipse.jetty.util.annotation.ManagedOperation;
import org.eclipse.jetty.util.annotation.Name;
import org.eclipse.jetty.util.component.ContainerLifeCycle;
import org.eclipse.jetty.util.component.Dumpable;
import org.eclipse.jetty.util.component.DumpableCollection;
import org.eclipse.jetty.util.component.LifeCycle;
import org.eclipse.jetty.util.log.Log;
import org.eclipse.jetty.util.log.Logger;
import org.eclipse.jetty.util.thread.ThreadPool.SizedThreadPool;

@ManagedObject("A thread pool")
public class QueuedThreadPool extends ContainerLifeCycle implements SizedThreadPool, Dumpable, TryExecutor
{
    private static final Logger LOG = Log.getLogger(QueuedThreadPool.class);

    private final AtomicInteger _threadsStarted = new AtomicInteger();
    private final AtomicInteger _threadsIdle = new AtomicInteger();
    private final AtomicLong _lastShrink = new AtomicLong();
    private final Set<Thread> _threads = ConcurrentHashMap.newKeySet();
    private final Object _joinLock = new Object();
    private final BlockingQueue<Runnable> _jobs;
    private final ThreadGroup _threadGroup;
    private String _name = "qtp" + hashCode();
    private int _idleTimeout;
    private int _maxThreads;
    private int _minThreads;
    private int _reservedThreads = -1;
    private TryExecutor _tryExecutor = TryExecutor.NO_TRY;
    private int _priority = Thread.NORM_PRIORITY;
    private boolean _daemon = false;
    private boolean _detailedDump = false;
    private int _lowThreadsThreshold = 1;
    private ThreadPoolBudget _budget;

    public QueuedThreadPool()
    {
        this(200);
    }

    public QueuedThreadPool(@Name("maxThreads") int maxThreads)
    {
        this(maxThreads, Math.min(8, maxThreads));
    }

    public QueuedThreadPool(@Name("maxThreads") int maxThreads,  @Name("minThreads") int minThreads)
    {
        this(maxThreads, minThreads, 60000);
    }

    public QueuedThreadPool(@Name("maxThreads") int maxThreads,  @Name("minThreads") int minThreads, @Name("idleTimeout")int idleTimeout)
    {
        this(maxThreads, minThreads, idleTimeout, null);
    }

    public QueuedThreadPool(@Name("maxThreads") int maxThreads, @Name("minThreads") int minThreads, @Name("idleTimeout") int idleTimeout, @Name("queue") BlockingQueue<Runnable> queue)
    {
        this(maxThreads, minThreads, idleTimeout, queue, null);
    }

    public QueuedThreadPool(@Name("maxThreads") int maxThreads, @Name("minThreads") int minThreads, @Name("idleTimeout") int idleTimeout, @Name("queue") BlockingQueue<Runnable> queue, @Name("threadGroup") ThreadGroup threadGroup)
    {
        this(maxThreads, minThreads, idleTimeout, -1, queue, threadGroup);
    }
    
    public QueuedThreadPool(@Name("maxThreads") int maxThreads, @Name("minThreads") int minThreads, @Name("idleTimeout") int idleTimeout, @Name("reservedThreads") int reservedThreads, @Name("queue") BlockingQueue<Runnable> queue, @Name("threadGroup") ThreadGroup threadGroup)
    {
        if (maxThreads < minThreads) {
            throw new IllegalArgumentException("max threads ("+maxThreads+") less than min threads ("
                    +minThreads+")");
        }

        setMinThreads(minThreads);
        setMaxThreads(maxThreads);
        setIdleTimeout(idleTimeout);
        setStopTimeout(5000);
        setReservedThreads(reservedThreads);
        if (queue==null)
        {
            int capacity=Math.max(_minThreads, 8);
            queue=new BlockingArrayQueue<>(capacity, capacity);
        }
        _jobs=queue;
        _threadGroup=threadGroup;
        setThreadPoolBudget(new ThreadPoolBudget(this));
    }

    @Override
    public ThreadPoolBudget getThreadPoolBudget()
    {
        return _budget;
    }

    public void setThreadPoolBudget(ThreadPoolBudget budget)
    {
        if (budget!=null && budget.getSizedThreadPool()!=this)
            throw new IllegalArgumentException();
        _budget = budget;
    }

    @Override
    protected void doStart() throws Exception
    {
        _tryExecutor = _reservedThreads==0 ? NO_TRY : new ReservedThreadExecutor(this,_reservedThreads);
        addBean(_tryExecutor);
        
        super.doStart();
        _threadsStarted.set(0);

        startThreads(_minThreads);  
    }

    @Override
    protected void doStop() throws Exception
    {
        if (LOG.isDebugEnabled())
            LOG.debug("Stopping {}", this);

        removeBean(_tryExecutor);
        _tryExecutor = TryExecutor.NO_TRY;
        
        super.doStop();

        long timeout = getStopTimeout();
        BlockingQueue<Runnable> jobs = getQueue();

        // If no stop timeout, clear job queue
        if (timeout <= 0)
            jobs.clear();

        // Fill job Q with noop jobs to wakeup idle
        Runnable noop = () -> {};
        for (int i = _threadsStarted.get(); i-- > 0; )
            jobs.offer(noop);

        // try to let jobs complete naturally for half our stop time
        long stopby = System.nanoTime() + TimeUnit.MILLISECONDS.toNanos(timeout) / 2;
        for (Thread thread : _threads)
        {
            long canwait = TimeUnit.NANOSECONDS.toMillis(stopby - System.nanoTime());
            if (LOG.isDebugEnabled())
                LOG.debug("Waiting for {} for {}", thread, canwait);
            if (canwait > 0)
                thread.join(canwait);
        }

        // If we still have threads running, get a bit more aggressive

        // interrupt remaining threads
        if (_threadsStarted.get() > 0)
            for (Thread thread : _threads)
            {
                if (LOG.isDebugEnabled())
                    LOG.debug("Interrupting {}", thread);
                thread.interrupt();
            }

        // wait again for the other half of our stop time
        stopby = System.nanoTime() + TimeUnit.MILLISECONDS.toNanos(timeout) / 2;
        for (Thread thread : _threads)
        {
            long canwait = TimeUnit.NANOSECONDS.toMillis(stopby - System.nanoTime());
            if (LOG.isDebugEnabled())
                LOG.debug("Waiting for {} for {}", thread, canwait);
            if (canwait > 0)
                thread.join(canwait);
        }

        Thread.yield();
        int size = _threads.size();
        if (size > 0)
        {
            Thread.yield();
            
            if (LOG.isDebugEnabled())
            {
                for (Thread unstopped : _threads)
                {
                    StringBuilder dmp = new StringBuilder();
                    for (StackTraceElement element : unstopped.getStackTrace())
                    {
                        dmp.append(System.lineSeparator()).append("\tat ").append(element);
                    }
                    LOG.warn("Couldn't stop {}{}", unstopped, dmp.toString());
                }
            }
            else
            {
                for (Thread unstopped : _threads)
                    LOG.warn("{} Couldn't stop {}",this,unstopped);
            }
        }

        // Close any un-executed jobs
        while (!_jobs.isEmpty())
        {
            Runnable job = _jobs.poll();
            if (job instanceof Closeable)
            {
                try
                {
                    ((Closeable)job).close();
                }
                catch (Throwable t)
                {
                    LOG.warn(t);
                }
            }
            else if (job != noop)
                LOG.warn("Stopped without executing or closing {}", job);
        }

        if (_budget!=null)
            _budget.reset();

        synchronized (_joinLock)
        {
            _joinLock.notifyAll();
        }
    }

    /**
     * Thread Pool should use Daemon Threading. 
     *
     * @param daemon true to enable delegation
     * @see Thread#setDaemon(boolean)
     */
    public void setDaemon(boolean daemon)
    {
        _daemon = daemon;
    }

    /**
     * Set the maximum thread idle time.
     * Threads that are idle for longer than this period may be
     * stopped.
     *
     * @param idleTimeout Max idle time in ms.
     * @see #getIdleTimeout
     */
    public void setIdleTimeout(int idleTimeout)
    {
        _idleTimeout = idleTimeout;
    }

    /**
     * Set the maximum number of threads.
     *
     * @param maxThreads maximum number of threads.
     * @see #getMaxThreads
     */
    @Override
    public void setMaxThreads(int maxThreads)
    {
        if (_budget!=null)
            _budget.check(maxThreads);
        _maxThreads = maxThreads;
        if (_minThreads > _maxThreads)
            _minThreads = _maxThreads;
    }

    /**
     * Set the minimum number of threads.
     *
     * @param minThreads minimum number of threads
     * @see #getMinThreads
     */
    @Override
    public void setMinThreads(int minThreads)
    {
        _minThreads = minThreads;

        if (_minThreads > _maxThreads)
            _maxThreads = _minThreads;

        int threads = _threadsStarted.get();
        if (isStarted() && threads < _minThreads)
            startThreads(_minThreads - threads);
    }
    
    /**
     * Set the number of reserved threads.
     *
     * @param reservedThreads number of reserved threads or -1 for heuristically determined 
     * @see #getReservedThreads
     */
    public void setReservedThreads(int reservedThreads)
    {
        if (isRunning())
            throw new IllegalStateException(getState());
        _reservedThreads = reservedThreads;
    }

    /**
     * @param name Name of this thread pool to use when naming threads.
     */
    public void setName(String name)
    {
        if (isRunning())
            throw new IllegalStateException("started");
        _name = name;
    }

    /**
     * Set the priority of the pool threads.
     *
     * @param priority the new thread priority.
     */
    public void setThreadsPriority(int priority)
    {
        _priority = priority;
    }

    /**
     * Get the maximum thread idle time.
     *
     * @return Max idle time in ms.
     * @see #setIdleTimeout
     */
    @ManagedAttribute("maximum time a thread may be idle in ms")
    public int getIdleTimeout()
    {
        return _idleTimeout;
    }

    /**
     * Get the maximum number of threads.
     *
     * @return maximum number of threads.
     * @see #setMaxThreads
     */
    @Override
    @ManagedAttribute("maximum number of threads in the pool")
    public int getMaxThreads()
    {
        return _maxThreads;
    }

    /**
     * Get the minimum number of threads.
     *
     * @return minimum number of threads.
     * @see #setMinThreads
     */
    @Override
    @ManagedAttribute("minimum number of threads in the pool")
    public int getMinThreads()
    {
        return _minThreads;
    }

    /**
     * Get the number of reserved threads.
     *
     * @return number of reserved threads or or -1 for heuristically determined
     * @see #setReservedThreads
     */
    @ManagedAttribute("the number of reserved threads in the pool")
    public int getReservedThreads()
    {
        if (isStarted())
            return getBean(ReservedThreadExecutor.class).getCapacity();
        return _reservedThreads;
    }

    /**
     * @return The name of the this thread pool
     */
    @ManagedAttribute("name of the thread pool")
    public String getName()
    {
        return _name;
    }

    /**
     * Get the priority of the pool threads.
     *
     * @return the priority of the pool threads.
     */
    @ManagedAttribute("priority of threads in the pool")
    public int getThreadsPriority()
    {
        return _priority;
    }
    
    /**
     * Get the size of the job queue.
     * 
     * @return Number of jobs queued waiting for a thread
     */
    @ManagedAttribute("size of the job queue")
    public int getQueueSize()
    {
        return _jobs.size();
    }

    /**
     * @return whether this thread pool is using daemon threads
     * @see Thread#setDaemon(boolean)
     */
    @ManagedAttribute("thread pool uses daemon threads")
    public boolean isDaemon()
    {
        return _daemon;
    }

    @ManagedAttribute("reports additional details in the dump")
    public boolean isDetailedDump()
    {
        return _detailedDump;
    }

    public void setDetailedDump(boolean detailedDump)
    {
        _detailedDump = detailedDump;
    }
    
    @ManagedAttribute("threshold at which the pool is low on threads")
    public int getLowThreadsThreshold()
    {
        return _lowThreadsThreshold;
    }

    public void setLowThreadsThreshold(int lowThreadsThreshold)
    {
        _lowThreadsThreshold = lowThreadsThreshold;
    }

    @Override
    public void execute(Runnable job)
    {
        if (LOG.isDebugEnabled())
            LOG.debug("queue {}",job);
        if (!isRunning() || !_jobs.offer(job))
        {
            LOG.warn("{} rejected {}", this, job);
            throw new RejectedExecutionException(job.toString());
        }
        else
        {
            // Make sure there is at least one thread executing the job.
            if (getQueueSize() > 0 && getIdleThreads() == 0)
                startThreads(1);
        }
    }

    @Override
    public boolean tryExecute(Runnable task)
    {
        TryExecutor tryExecutor = _tryExecutor;
        return tryExecutor!=null && tryExecutor.tryExecute(task);
    }

    /**
     * Blocks until the thread pool is {@link LifeCycle#stop stopped}.
     */
    @Override
    public void join() throws InterruptedException
    {
        synchronized (_joinLock)
        {
            while (isRunning())
                _joinLock.wait();
        }

        while (isStopping())
            Thread.sleep(1);
    }

    /**
     * @return the total number of threads currently in the pool
     */
    @Override
    @ManagedAttribute("number of threads in the pool")
    public int getThreads()
    {
        return _threadsStarted.get();
    }

    /**
     * @return the number of idle threads in the pool
     */
    @Override
    @ManagedAttribute("number of idle threads in the pool")
    public int getIdleThreads()
    {
        return _threadsIdle.get();
    }

    /**
     * @return the number of busy threads in the pool
     */
    @ManagedAttribute("number of busy threads in the pool")
    public int getBusyThreads()
    {
        int reserved = _tryExecutor instanceof ReservedThreadExecutor ? ((ReservedThreadExecutor)_tryExecutor).getAvailable() : 0;
        return getThreads() - getIdleThreads() - reserved;
    }
    
    /**
     * <p>Returns whether this thread pool is low on threads.</p>
     * <p>The current formula is:</p>
     * <pre>
     * maxThreads - threads + idleThreads - queueSize &lt;= lowThreadsThreshold
     * </pre>
     *
     * @return whether the pool is low on threads
     * @see #getLowThreadsThreshold()
     */
    @Override
    @ManagedAttribute(value = "thread pool is low on threads", readonly = true)
    public boolean isLowOnThreads()
    {
        return getMaxThreads() - getThreads() + getIdleThreads() - getQueueSize() <= getLowThreadsThreshold();
    }

    private boolean startThreads(int threadsToStart)
    {
        while (threadsToStart > 0 && isRunning())
        {
            int threads = _threadsStarted.get();
            if (threads >= _maxThreads)
                return false;

            if (!_threadsStarted.compareAndSet(threads, threads + 1))
                continue;

            boolean started = false;
            try
            {
                Thread thread = newThread(_runnable);
                thread.setDaemon(isDaemon());
                thread.setPriority(getThreadsPriority());
                thread.setName(_name + "-" + thread.getId());
                if (LOG.isDebugEnabled())
                    LOG.debug("Starting {}", thread);
                _threads.add(thread);
                _lastShrink.set(System.nanoTime());
                thread.start();
                started = true;
                --threadsToStart;
            }
            finally
            {
                if (!started)
                    _threadsStarted.decrementAndGet();
            }
        }
        return true;
    }

    protected Thread newThread(Runnable runnable)
    {
        return new Thread(_threadGroup, runnable);
    }

    protected void removeThread(Thread thread)
    {
        _threads.remove(thread);
    }

    @Override
    public void dump(Appendable out, String indent) throws IOException
    {
        List<Object> threads = new ArrayList<>(getMaxThreads());
        for (final Thread thread : _threads)
        {
            final StackTraceElement[] trace = thread.getStackTrace();
            String knownMethod = "";
            for (StackTraceElement t : trace)
            {
                if ("idleJobPoll".equals(t.getMethodName()) && t.getClassName().equals(Runner.class.getName()))
                {
                    knownMethod = "IDLE ";
                    break;
                }
                
                if ("reservedWait".equals(t.getMethodName()) && t.getClassName().endsWith("ReservedThread"))
                {
                    knownMethod = "RESERVED ";
                    break;
                }
                
                if ("select".equals(t.getMethodName()) && t.getClassName().endsWith("SelectorProducer"))
                {
                    knownMethod = "SELECTING ";
                    break;
                }
                
                if ("accept".equals(t.getMethodName()) && t.getClassName().contains("ServerConnector"))
                {
                    knownMethod = "ACCEPTING ";
                    break;
                }
            }
            final String known = knownMethod;

            if (isDetailedDump())
            {
                threads.add(new Dumpable()
                {
                    @Override
                    public void dump(Appendable out, String indent) throws IOException
                    {
                        if (StringUtil.isBlank(known))
                            Dumpable.dumpObjects(out, indent, String.format("%s %s %s %d", thread.getId(), thread.getName(), thread.getState(), thread.getPriority()), (Object[])trace);
                        else
                            Dumpable.dumpObjects(out, indent, String.format("%s %s %s %s %d", thread.getId(), thread.getName(), known, thread.getState(), thread.getPriority()));
                    }

                    @Override
                    public String dump()
                    {
                        return null;
                    }
                });
            }
            else
            {
                int p=thread.getPriority();
                threads.add(thread.getId() + " " + thread.getName() + " " + known + thread.getState() + " @ " + (trace.length > 0 ? trace[0] : "???") + (p==Thread.NORM_PRIORITY?"":(" prio="+p)));
            }
        }

        if (isDetailedDump())
        {
            List<Runnable> jobs = new ArrayList<>(getQueue());
            dumpObjects(out, indent, new DumpableCollection("threads", threads), new DumpableCollection("jobs", jobs));
        }
        else
        {
            dumpObjects(out, indent, new DumpableCollection("threads", threads));
        }
    }

    @Override
    public String toString()
    {
        return String.format("%s[%s]@%x{%s,%d<=%d<=%d,i=%d,r=%d,q=%d}[%s]",
            getClass().getSimpleName(),
            _name,
            hashCode(),
            getState(),
            getMinThreads(),
            getThreads(),
            getMaxThreads(),
            getIdleThreads(),
            getReservedThreads(),
            _jobs.size(),
            _tryExecutor);
    }

    private final Runnable _runnable = new Runner();

    /**
     * <p>Runs the given job in the {@link Thread#currentThread() current thread}.</p>
     * <p>Subclasses may override to perform pre/post actions before/after the job is run.</p>
     *
     * @param job the job to run
     */
    protected void runJob(Runnable job)
    {
        job.run();
    }

    /**
     * @return the job queue
     */
    protected BlockingQueue<Runnable> getQueue()
    {
        return _jobs;
    }

    /**
     * @param queue the job queue
     * @deprecated pass the queue to the constructor instead
     */
    @Deprecated
    public void setQueue(BlockingQueue<Runnable> queue)
    {
        throw new UnsupportedOperationException("Use constructor injection");
    }

    /**
     * @param id the thread ID to interrupt.
     * @return true if the thread was found and interrupted.
     */
    @ManagedOperation("interrupts a pool thread")
    public boolean interruptThread(@Name("id") long id)
    {
        for (Thread thread : _threads)
        {
            if (thread.getId() == id)
            {
                thread.interrupt();
                return true;
            }
        }
        return false;
    }

    /**
     * @param id the thread ID to interrupt.
     * @return the stack frames dump
     */
    @ManagedOperation("dumps a pool thread stack")
    public String dumpThread(@Name("id") long id)
    {
        for (Thread thread : _threads)
        {
            if (thread.getId() == id)
            {
                StringBuilder buf = new StringBuilder();
                buf.append(thread.getId()).append(" ").append(thread.getName()).append(" ");
                buf.append(thread.getState()).append(":").append(System.lineSeparator());
                for (StackTraceElement element : thread.getStackTrace())
                    buf.append("  at ").append(element.toString()).append(System.lineSeparator());
                return buf.toString();
            }
        }
        return null;
    }

    private static Runnable SHRINK = ()->{};
    private class Runner implements Runnable
    {
        @Override
        public void run()
        {
            boolean idle = false;

            try
            {
                Runnable job = _jobs.poll();
                if (job != null && _threadsIdle.get() == 0)
                    startThreads(1);

                while (true)
                {
                    if (job == null)
                    {
                        if (!idle)
                        {
                            idle = true;
                            _threadsIdle.incrementAndGet();
                        }

                        job = idleJobPoll();
                        if (job == SHRINK)
                        {
                            if (LOG.isDebugEnabled())
                                LOG.debug("shrinking {}", this);
                            break;
                        }
                    }

                    // run job
                    if (job != null)
                    {
                        if (idle)
                        {
                            idle = false;
                            if (_threadsIdle.decrementAndGet() == 0)
                                startThreads(1);
                        }

                        if (LOG.isDebugEnabled())
                            LOG.debug("run {}", job);
                        runJob(job);
                        if (LOG.isDebugEnabled())
                            LOG.debug("ran {}", job);

                        // Clear interrupted status
                        Thread.interrupted();
                    }

                    if (!isRunning())
                        break;

                    job = _jobs.poll();
                }
            }
            catch (InterruptedException e)
            {
                LOG.ignore(e);
            }
            catch (Throwable e)
            {
                LOG.warn(String.format("Unexpected thread death: %s in %s", this, QueuedThreadPool.this), e);
            }
            finally
            {
                if (idle)
                    _threadsIdle.decrementAndGet();

                removeThread(Thread.currentThread());

                int threads = _threadsStarted.decrementAndGet();
                // We should start a new thread if threads are now less than min threads or we have queued jobs
                if (threads < getMinThreads() || getQueueSize()>0)
                    startThreads(1);
            }
        }

<<<<<<< HEAD
    /**
     * @param id the thread ID to interrupt.
     * @return true if the thread was found and interrupted.
     */
    @ManagedOperation("interrupts a pool thread")
    public boolean interruptThread(@Name("id") long id)
    {
        for (Thread thread : _threads)
=======
        private Runnable idleJobPoll() throws InterruptedException
>>>>>>> 1b7221a9
        {
            if (_idleTimeout <= 0)
                return _jobs.take();

            // maybe we should shrink?
            int size = _threadsStarted.get();
            if (size > _minThreads)
            {
                long last = _lastShrink.get();
                long now = System.nanoTime();
                if (last == 0 || (now - last) > TimeUnit.MILLISECONDS.toNanos(_idleTimeout))
                {
                    if (_lastShrink.compareAndSet(last, now))
                        return SHRINK;
                }
            }

            return _jobs.poll(_idleTimeout, TimeUnit.MILLISECONDS);
        }
    }
}<|MERGE_RESOLUTION|>--- conflicted
+++ resolved
@@ -837,18 +837,7 @@
             }
         }
 
-<<<<<<< HEAD
-    /**
-     * @param id the thread ID to interrupt.
-     * @return true if the thread was found and interrupted.
-     */
-    @ManagedOperation("interrupts a pool thread")
-    public boolean interruptThread(@Name("id") long id)
-    {
-        for (Thread thread : _threads)
-=======
         private Runnable idleJobPoll() throws InterruptedException
->>>>>>> 1b7221a9
         {
             if (_idleTimeout <= 0)
                 return _jobs.take();
