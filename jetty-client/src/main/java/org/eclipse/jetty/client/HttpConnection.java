--- conflicted
+++ resolved
@@ -123,12 +123,6 @@
 
     protected void normalizeRequest(Request request)
     {
-<<<<<<< HEAD
-        final HttpVersion version = request.getVersion();
-        final HttpFields headers = request.getHeaders();
-        final ContentProvider content = request.getContent();
-        final ProxyConfiguration.Proxy proxy = destination.getProxy();
-=======
         boolean normalized = ((HttpRequest)request).normalized();
         if (LOG.isDebugEnabled())
             LOG.debug("Normalizing {} {}", !normalized, request);
@@ -139,7 +133,6 @@
         HttpFields headers = request.getHeaders();
         ContentProvider content = request.getContent();
         ProxyConfiguration.Proxy proxy = destination.getProxy();
->>>>>>> af7cb945
 
         // Make sure the path is there
         String path = request.getPath();
