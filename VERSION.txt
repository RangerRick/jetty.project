--- conflicted
+++ resolved
@@ -1,49 +1,4 @@
-<<<<<<< HEAD
 jetty-8.1.3-SNAPSHOT
- + 349110 MultiPartFilter records the content-type in request params
- + 367172 Remove detection for slf4j NOPLogger
- + 372678 Embedded Examples need updates for new LoginService requirement
- + 373269 Make ServletHandler.notFound() method impl do nothing - override to
-   send back 404.
- + 373421 address potential race condition related to the nonce queue removing
-   the same nonce twice
- + 373952 bind called too frequently on refresh
- + 374018 correctly handle requestperminuted underflow
- + 374152 jetty-all-server MANIFEST contains wrong import:
-   javax.servlet.annotation;version="[2.6,3)"
- + 374252 SslConnection.onClose() does not forward to nested connection.
- + 374258 SPDY leaks SSLEngines. Made the test more reliable.
- + 374367 NPE in QueuedThreadPool.dump() with early java6 jvms
- + 374475 Response.sendRedirect does not encode UTF-8 characters properly
- + 374881 Ensure setCopyWebInf(true) only copies WEB-INF if
-   !setCopyWebDir(true)
- + 374891 enhancement to how ProxyServlet determines the proxy target
- + 375009 Filter initialization error will throw MultiException
- + 375083 Flow control should take in account window size changes from
-   concurrent SETTINGS
- + 375096 If starting a server instance fails in osgi it is cleaned up.
- + 375490 NPE with --help on command line
- + 375509 Stalled stream stalls other streams or session control frames. Now
-   using a "death pill" instead of a boolean in order to avoid race conditions
-   where DataInfos were read from the queue (but the boolean not updated yet),
-   and viceversa.
- + 375594 fixed SSL tests so they are not order dependent
- + 375709 Ensure resolveTempDirectory failure does not deadlock; improve error
-   message
- + 375906 Part.getHeader method not case insensitive
- + 375970 HttpServletRequest.getRemoteAddr() returns null when HTTP is over
-   SPDY.
- + 376201 HalfClosed state not handled properly. Addendum to restore previous
-   behavior, where a closed stream was also half closed.
- + 376324 <max-file-size> is not respected in <multipart-config>
- + JETTY-1495 Ensure dynamic servlet addition does not cause servlets to be
-   inited.
- + JETTY-1500 form parameters from multipart request not available via
-   request.getParameter
- + JETTY-1504 HttpServletResponseWrapper ignored when using asyncContext?
-=======
-jetty-7.6.3-SNAPSHOT
->>>>>>> f8b5c004
 
 jetty-8.1.2.v20120308 - 08 March 2012
  + 370387 SafariWebsocketDraft0Test failure during build.
