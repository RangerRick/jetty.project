<<<<<<< HEAD
jetty-10.0.0-SNAPSHOT
=======
jetty-9.4.2-SNAPSHOT

jetty-9.4.1.v20170120 - 20 January 2017
 + 486 JDK 9 ALPN implementation
 + 592 Support no-value Host header in HttpParser
 + 612 Support HTTP Trailer
 + 1044 Unix socket connector blocks for 30 seconds on stopping the server
 + 1073 JDK9 support in Jetty 9.3.x
 + 1114 Add testcase for WSUF for stop/start of the Server
 + 1138 Ensure xml validation works on web descriptors
 + 1139 Support configuration of properties during --add-to-start
 + 1146 jetty.server.HttpInput deadlock
 + 1161 HttpClient and WebSocketClient should not remove all cookies on stop
 + 1162 Make request.changeSessionId() work with NullSessionCache
 + 1163 Start error results in NPE
 + 1167 NPE while completing a reset HTTP/2 stream
 + 1169 HTTP/2 reset on a stalled write does not unblock writer thread
 + 1171 jetty-client throws NPE for request to IDN hosts only when
   `HttpClient#send(...)` is called
 + 1175 Reading HttpServletRequest InputStream from a Filter then accessing
   getParameterNames() results in java.io.IOException: Missing content for
   multipart request
 + 1181 Review buffer underflow cases in SslConnection
 + 1184 IllegalStateException for HEAD requests responded with 404
 + 1185 Connection abruptly closed for HEAD requests
 + 1186 Where can i find SocketConnector .java and
   BlockingChannelConnector.java etc?
 + 1188 Cannot --add-to-start=logback-access due to logback-core dependancy
 + 1195 Problem using STOP.PORT and STOP.KEY with --exec
 + 1197 WebSocketClient not sending `Authorization` request header
 + 1200 Context path not set for symlink from root
 + 1201 X-Forwarded-For incorrectly set in jetty-http-forwarded.xml
 + 1202 NPE in JsrSession when dealing with a response missing the
   `Sec-WebSocket-Extensions` header
 + 1203 HttpSessionBindingListener#valueUnbound not called consistently in
   9.4.0
 + 1207 WebSocketPolicy configuration inconsistent when using JSR
 + 1209 IllegalStateException when HTTP/2 push is disabled
 + 1214 Accepted subprotocol is not provided when @OnWebSocketConnect method is
   invoked
 + 1216 Can't stop/start a WebAppContext with websocket
 + 1218 ReadPendingException is thrown when using
   o.e.j.websocket.api.Session.suspend
 + 1220 PushCacheFilter does not add the context path to pushed resources
 + 1221 Session AbstractCreateAndInvalidateTest needs synchronization
 + 1222 Authenticated sessions throw exception on invalidate
 + 1223 Allow session workername to be null
 + 1224 HttpSessionListener.sessionDestroyed can no longer access session
 + 1226 Undefined JETTY_LOGS breaks jetty.sh 
 + 1228 Internal error during SSL handshake
 + 1229 ClassLoader constraint issue when using NativeWebSocketConfiguration
   with WEB-INF/lib/jetty-http.jar present
 + 1234 onBadMessage called from with handled message
 + 1239 Charset=unknown produces Exception during testing
 + 1242
   org.eclipse.jetty.client.HttpRequestAbortTest.testAbortOnCommitWithContent[1]()
   results in EofException
 + 1243
   org.eclipse.jetty.proxy.ProxyServletFailureTest.testServerException[0]()
   results in ServletException
 + 1244
   ProxyServletFailureTest.testProxyRequestStallsContentServerIdlesTimeout()
   has TimeoutException visible
 + 1248
   org.eclipse.jetty.http2.client.StreamResetTest.testServerExceptionConsumesQueuedData
   results in visible Stacktrace
 + 1252
   HttpClientStreamTest.testInputStreamContentProviderThrowingWhileReading[transport:
   HTTPS]() results in Early EOF
 + 1254 9.4.x Server resource handler welcome files forwarding not working
 + 1259 HostnameVerificationTest.simpleGetWithHostnameVerificationEnabledTest
   is broken
 + 1260 Expand system properties in start
 + 1261 Intermittent H2C test failure AsyncIOServletTest.testAsyncReadEarlyEOF
 + 1262 BufferUtil.isMappedBuffer() uses reflection on private JDK fields
 + 1265 JAXB not available in JDK 9
 + 1267 Request.getRemoteUser can throw undeclared IllegalStateException via
   DeferredAuthentication & FormAuthenticator
 + 1268 <jsp-file>incorrectly handled when the jsp is at the top directory
 + 1269 Extensible assumed charset for mimetypes
 + 1270 GzipHandler rework on dispatches
 + 1271 Update to apache jasper 8.5.9
 + 1272 Update ALPN versions for 8u111
 + 1274 Distinguish no tlds vs no MetaInfConfiguration tld scanning for
   quickstart
 + 1275 Get rid of Mockito
 + 1276 Remove org.eclipse.jetty.websocket.server.WebSocketServerFactory from
   SPI
 + 1277 http2 alpn test error
>>>>>>> bba4a8bb

jetty-9.4.0.v20161208 - 08 December 2016
 + 1112 How config async support in jsp tag?
 + 1124 Allow configuration of WebSocket mappings from Spring
 + 1139 Support configuration of properties during --add-to-start
 + 1146 jetty.server.HttpInput deadlock
 + 1148 Support HTTP/2 HEADERS trailer
 + 1151 NPE in ClasspathPattern.match()
 + 1153 Make SessionData easier to subclass
 + 123 AbstractSessionIdManager can't atomically check for uniqueness of new
   session ID

jetty-9.3.16.v20170120 - 20 January 2017
 + 486 JDK 9 ALPN implementation
 + 592 Support no-value Host header in HttpParser
 + 612 Support HTTP Trailer
 + 1073 JDK9 support in Jetty 9.3.x
 + 1195 Problem using STOP.PORT and STOP.KEY with --exec
 + 1197 WebSocketClient not sending `Authorization` request header
 + 1200 Context path not set for symlink from root
 + 1202 NPE in JsrSession when dealing with a response missing the
   `Sec-WebSocket-Extensions` header
 + 1228 Internal error during SSL handshake
 + 1229 ClassLoader constraint issue when using NativeWebSocketConfiguration
   with WEB-INF/lib/jetty-http.jar present
 + 1234 onBadMessage called from with handled message
 + 1259 HostnameVerificationTest.simpleGetWithHostnameVerificationEnabledTest
   is broken
 + 1261 Intermittent H2C test failure AsyncIOServletTest.testAsyncReadEarlyEOF
 + 1262 BufferUtil.isMappedBuffer() uses reflection on private JDK fields
 + 1265 JAXB not available in JDK 9
 + 1267 Request.getRemoteUser can throw undeclared IllegalStateException via
   DeferredAuthentication & FormAuthenticator
 + 1268 <jsp-file>incorrectly handled when the jsp is at the top directory
 + 1269 Extensible assumed charset for mimetypes
 + 1270 GzipHandler rework on dispatches
 + 1272 Update ALPN versions for 8u111
 + 1274 Distinguish no tlds vs no MetaInfConfiguration tld scanning for
   quickstart
 + 1275 Get rid of Mockito
 + 1276 Remove org.eclipse.jetty.websocket.server.WebSocketServerFactory from
   SPI
 + 1277 http2 alpn test error

jetty-9.3.15.v20161220 - 20 December 2016
 + 240 Missing content for multipart request after upgrade to Jetty > 9.2.7
 + 905 Jetty terminates SSL connections too early with Connection: close
 + 1020 Java Util Logging properties in wrong location
 + 1050 Add multiple FilterHolder to a ServletContextHandler may cause problems
 + 1051 NCSARequestLog/RolloverFileOutputStream does not roll day after DST
   ends
 + 1054 Using WebSocketPingPongListener with empty PING payload results in
   NullPointerException
 + 1057 Improve WebSocketUpgradeFilter fast path performance
 + 1062 Jetty allows requests to hang under PUT load
 + 1063 HostPortHttpField should handle port-only values
 + 1064 HttpClient sets chunked transfer-encoding
 + 1065 Response.setBufferSize checks for written content
 + 1069 Host header should be sent with HTTP/1.0
 + 1072 InetAccessHandler needs InetAddress & Path based restrictions like
   IPAccessHandler did
 + 1078 DigestAuthentication should use realm from server, even if unknown in
   advance
 + 1081 DigestAuthenticator does not check the realm sent by the client
 + 1090 Allow WebSocketUpgradeFilter to be used by WEB-INF/web.xml
 + 1092 jetty-runner jstl support
 + 1098 MimeTypes.getCharsetFromContentType() unable parse "application/pdf;;;
   charset=UTF-8"
 + 1099 PushCacheFilter pushes POST requests
 + 1108 Please improve logging in SslContextFactory when there are no approved
   cipher suites
 + 1114 Add testcase for WSUF for stop/start of the Server
 + 1118 Filter.destroy() conflicts with ContainerLifeCycle.destroy() in
   WebSocketUpgradeFilter
 + 1123 Broken lifecycle for WebSocket's mappings
 + 1124 Allow configuration of WebSocket mappings from Spring
 + 1130 PROXY protocol support reports incorrect remote address
 + 1134 Jetty HTTP/2 client problems
 + 1135 Avoid allocations from Method.getParameterTypes() if possible
 + 1146 jetty.server.HttpInput deadlock
 + 1161 HttpClient and WebSocketClient should not remove all cookies on stop
 + 1169 HTTP/2 reset on a stalled write does not unblock writer thread
 + 1171 jetty-client throws NPE for request to IDN hosts only when
   `HttpClient#send(...)` is called
 + 1175 Reading HttpServletRequest InputStream from a Filter then accessing
   getParameterNames() results in java.io.IOException: Missing content for
   multipart request
 + 1181 Review buffer underflow cases in SslConnection
 + 1186 Where can i find SocketConnector .java and
   BlockingChannelConnector.java etc?

jetty-9.4.0.RC3 - 05 December 2016
 + 1051 NCSARequestLog/RolloverFileOutputStream does not roll day after DST
   ends
 + 1062 Jetty allows requests to hang under PUT load
 + 1090 Allow WebSocketUpgradeFilter to be used by WEB-INF/web.xml
 + 1092 jetty-runner jstl support
 + 1108 Please improve logging in SslContextFactory when there are no approved
   cipher suites
 + 1117 quickstart generator of quickstart-web.xml should keep ids
 + 1118 Filter.destroy() conflicts with ContainerLifeCycle.destroy() in
   WebSocketUpgradeFilter
 + 1123 Broken lifecycle for WebSocket's mappings
 + 1124 Allow configuration of WebSocket mappings from Spring
 + 1127 AsyncMiddleManServletTest Test failure
 + 1128 Stats Servlet hidden from classpath
 + 1130 PROXY protocol support reports incorrect remote address
 + 1134 Jetty HTTP/2 client problems
 + 1135 Avoid allocations from Method.getParameterTypes() if possible
 + 1138 Ensure xml validation works on web descriptors
 + 1139 Support configuration of properties during --add-to-start
 + 1142 Do not warn for default settings in sessions
 + 1143 Upgrade google cloud APIs to 0.7.0
 + 117 Support proxies with WebSocketClient
 + 572 Don't reject HTTP/2 requests without body in low threads mode
 + 877 Programmatic servlet mappings cannot override mappings from
   webdefault.xml using quickstart

jetty-9.4.0.RC2 - 16 November 2016
 + 240 Missing content for multipart request after upgrade to Jetty > 9.2.7
 + 586 Thread pools and connectors
 + 644 Modules for enabling logging
 + 905 Jetty terminates SSL connections too early with Connection: close
 + 907 Update to support apache jasper 8.5.5
 + 1020 Java Util Logging properties in wrong location
 + 1023 Error on configuring slf4j-simple-impl module
 + 1029 Restore Request.setHttpVersion()
 + 1031 Improve HttpField pre-encoding
 + 1032 Remove jetty dependencies in jetty jasper classes
 + 1037 Don't execute AsyncListener.onTimeout events in spare Scheduler-Thread
 + 1038 AttributeNormalizer does not favor ${WAR} over other attributes, like
   ${jetty.base}
 + 1039 AttributeNormalizer should not track attributes that are null
 + 1045 Abort HttpChannel onCompletion if wrong content length set
 + 1046 Improve HTTP2Flusher error report
 + 1050 Add multiple FilterHolder to a ServletContextHandler may cause problems
 + 1054 Using WebSocketPingPongListener with empty PING payload results in
   NullPointerException
 + 1057 Improve WebSocketUpgradeFilter fast path performance
 + 1062 Jetty allows requests to hang under PUT load
 + 1063 HostPortHttpField should handle port-only values
 + 1064 HttpClient sets chunked transfer-encoding
 + 1065 Response.setBufferSize checks for written content
 + 1066 Content-Length: 0 set when not required
 + 1067 Ensure if session scavenging is disabled, no candidate expired sessions
   accumulate
 + 1069 Host header should be sent with HTTP/1.0
 + 1070 Refactor calculation for session expiry
 + 1071 Ensure dirty flag set on a new session
 + 1072 InetAccessHandler needs InetAddress & Path based restrictions like
   IPAccessHandler did
 + 1074 Improve HttpInput for non dispatched calls
 + 1075 If read from session data cache fails, fallback to session data store
 + 1076 bad error handling in
   ServerTimeoutsTest.testBlockingReadWithMinimumDataRateBelowLimit
 + 1077 doHandle defined twice for ScopedHandler
 + 1078 DigestAuthentication should use realm from server, even if unknown in
   advance
 + 1081 DigestAuthenticator does not check the realm sent by the client
 + 1091 Update to gcloud datastore 0.5.1
 + 1098 MimeTypes.getCharsetFromContentType() unable parse "application/pdf;;;
   charset=UTF-8"
 + 1099 PushCacheFilter pushes POST requests
 + 1103 AbstractNCSARequestLog reports too much of the Request URI
 + 480764 Suppress stacks in multipart filter tests

jetty-9.4.0.RC1 - 21 October 2016
 + 277 Proxy servlet does not handle HTTP status 100 correctly
 + 292 NPE in SslConnectionFactory newConnection
 + 295 Ensure Jetty Client use of Deflater / Inflater calls .end() to avoid
   memory leak
 + 382 Support Request auto decompress in GzipHandler
 + 644 Modules for enabling logging
 + 788 Attempting to activate a module that is already enabled
 + 914 Regularize the naming of the session configuration properties
 + 915 The jetty-maven-plugin:stop goal doesn't stop everything completely
 + 918 Support certificates hot reload
 + 926 No LSB Tags on jetty.sh script cause warning on Ubuntu 16.04
 + 927 Allow custom schema for session tables
 + 940 Reset Response buffer size
 + 941 Make GCloudSessionDataStore more configurable
 + 944 Make a NullSessionCache module
 + 945 Property for SessionCache.saveOnCreate missing in session-cache-hash.mod
 + 946 Fix javadoc on MongoSessionDataStore
 + 948 jetty-distribution invalid config etc/jetty-http2c.xml
 + 953 Add namespace support to GCloudSessionDataStore
 + 954 Fallback to less efficient queries if no indexes for
   GCloudSessionDataStore
 + 955 Response listeners not invoked when using Connection.send()
 + 959 CompleteListener invoked twice for HTTP/2 transport and response content
 + 960 Async I/O spin when reading early EOF
 + 963 location based black/white classpath patterns
 + 966 Remove usages of ConcurrentArrayQueue
 + 984 Improve logging modules and module listing
 + 989 InputStreamResponseListener.get() throws with HTTP/2 following redirect
 + 993 Add GAE_MODULE_INSTANCE env var as default for session id manager
 + 998 Normalize [tags] directive in *.mod files
 + 999 Create a Flight Recorder module
 + 1000 Allow legacy behaviour if 2 servlets map to same path
 + 1003 Better error messages when invoking deprecated modules
 + 1007 Update to gcloud datastore 0.4.0
 + 1009 ThreadLimitHandler has no method setBlockForMs
 + 1013 Overlay directory for modules
 + 1014 Sessions created via https throw "invalid for write" exception
 + 1017 Output session configuration for dump
 + 1018 Remove dependency on asm types in oej.annotations.Util

jetty-9.4.0.RC0 - 15 September 2016
 + 131 Improve Connector Statistic names and values
 + 572 Don't reject HTTP/2 requests without body in low threads mode
 + 725 Provide a private way to report security issues
 + 731 Update modules in Jetty 9.4
 + 806 Jetty HttpClient authentication - missing any realm option
 + 844 Implement a Thread Limit Handler
 + 845 Improve blocking IO for data rate limiting
 + 851 MBeanContainer no longer unregisters MBeans when "stopped"
 + 854 If container.destroy() is called, calling container.start() again should
   throw an IllegalStateException
 + 855 JMXify MBeanContainer
 + 856 Add server/port and auth configuration for mongo sessions
 + 860 Only TLS 1.2 Supported
 + 868 ClassLoader leak with Jetty and Karaf - static instances of
   java.lang.Throwable
 + 870 TLS protocol exclusion broken for SslContextFactory(String)
 + 880 Refactor jetty-http's HostPortHttpField logic into new jetty-util class
 + 882 Add IPv6 support to IPAddressMap in jetty-util
 + 889 ConstantThrowable.name can be removed
 + 890 Review MappedByteBufferPool
 + 894 When adding servless class, preserve Class instead of going through
   String
 + 897 Remove GzipHandler interceptor when out of scope
 + 898 GzipHandler adds multiple Vary header
 + 899 PathFinderTest fails in jetty-9.2.x
 + 902 Expect: 100-Continue does not work with HTTP/2
 + 906 Expose jetty juli log for jasper in osgi
 + 909 Path and Domain not properly matched in addCookie()
 + 911 Request.getRequestURI() gets decoded after startAsync(req, resp) is
   invoked
 + 913 Unprotected debug in WebAppClassLoader
 + 914 Regularize the naming of the session configuration properties
 + 922 Implements methods Connection.getBytes[In|Out]()
 + 931 Update gcloud datastore to 0.3.0

jetty-9.4.0.M1 - 15 August 2016
 + 185 Implement RFC 7239 (Forwarded header)
 + 213 jetty.osgi.boot requires Server services registered before
   ContextHandler services
 + 282 When warning about conflicting servlet mappings, detail where each
   mapping comes from
 + 306 Merge jetty-parent into jetty-project
 + 388 Add methods to send text frames with pre-encoded strings
 + 425 Incorrect @ServerEndpoint Encoder/Decoder lifecycle
 + 487 JDK 9 build compatibility
 + 515 Alternate start modules
 + 56 Fix authn issues in LdapLoginModule
 + 592 Support no-value Host header in HttpParser
 + 620 Missing call to setPattern in RewritePatternRule constructor
 + 622 NoSqlSessionManager test for expired session does not use
   session.maxInactiveInterval
 + 623 Add --gzip suffix to 304 responses with ETAGs
 + 624 AsyncContext.onCompleted called twice
 + 627 Use only start.ini or start.d, not both
 + 628 IOException: Unable to open root Jar file .
   MetaInfConfiguration.getTlds(MetaInfConfiguration.java:406) with Spring boot
   loader + WebAppContext + non-expanded war
 + 632 JMX tests rely on fixed port
 + 638 ConnectHandler responses should have Content-Length
 + 639 ServerContainer stores WebSocket sessions twice
 + 640 ClientContainer should store WebSocket sessions as beans
 + 641 MongoSessionIdManager uses deprecated ensureIndex
 + 643 NPE in passing websocket client test
 + 644 Modules for enabling logging
 + 647 HTTP/2 CONTINUATION frame parsing throws IllegalStateException
 + 648 Problem using InputStreamResponseListener to handle HTTP/2 responses
 + 654 Jetty 9.3 ServletContext.getResourceAsStream("/") returns an unusable
   stream
 + 658 Add memcached option for gcloud-sessions in jetty-9.3
 + 659 CONNECT request fails spuriously
 + 660 NullPointerException in Request.getParameter: _parameters is null
 + 661 JsrExtension is missing hashCode() and equals()
 + 663 Update gcloud datastore to 0.2.3
 + 667 Introduce optional `jetty.deploy.monitoredPath` for jetty-deploy paths
   outside of ${jetty.base}
 + 668 Introduce optional `jetty.deploy.defaultsDescriptorPath` for
   jetty-deploy defaults descriptor outside of ${jetty.home}
 + 671 Incorrect ALPN default protocol
 + 672 Allow logging configuration announcement to be programmatically disabled
 + 673 ClasspathPattern needs a match all pattern
 + 675 Slf4jLog.ignore() should produce at DEBUG level
 + 676 JavaUtilLog.ignore() should produce at DEBUG level
 + 677 Logging of .ignore() should indicate that it was an "Ignored Exception"
 + 678 Log at less than DEBUG level when annotation scanning takes significant
   time
 + 682 Quickstart should not scan all container path jars
 + 684 HttpClient proxies (HttpProxy and Socks4Proxy) do not support
   authentication
 + 685 SecureRequestCustomizer SSLSession attribute not set
 + 687 AllowSymLinkAliasChecker not normalizing relative symlinks properly
 + 689 Drop support for http2 drafts
 + 690 jetty-maven-plugin does not configure AnnotationConfiguration for
   jetty:effective-web-xml goal
 + 693 QoSFilterTest failures are not capture by junit
 + 694 http2.client.StreamResetTest.testServerExceptionConsumesQueuedData stack
   not suppressed in test
 + 695 Deprecate LocalConnector.getResponses() in favor of using .getResponse()
 + 696 LocalConnector.getResponse() doesn't find close if using HTTP/1.1
   w/Connection: close
 + 700 Bundle org.eclipse.jetty.http.spi not available via p2 repository
 + 701 Document CachingWebAppClassLoader
 + 706 org.apache.jasper.compiler.disablejsr199 is no longer present in Jetty
   9.3+
 + 708 SslContextFactory: newSslServerSocket/newSslSocket are not completely
   customized
 + 717 GzipHandler.minGzipSize still compresses small responses
 + 718 Document HttpClient transports
 + 720 asciiToLowerCase throws NullPointerException
 + 721 HTTP Response header value encoding is invalid for RFC7230
 + 723 Improve bad/missing mime.properties reporting
 + 730 "Slow" client causes IllegalStateException
 + 739 Illegal WindowUpdate frame with delta=0
 + 747 Update documentation to reflect TLS and SSL support
 + 749 Invalid WebSocket Upgrade should result in error 400, not 405
 + 751 Remove usages of ArrayQueue
 + 752 Implement support for HTTP2 SETTINGS_MAX_HEADER_LIST_SIZE
 + 755 NPE in HttpChannelOverHTTP2.requestContent()
 + 756 Filter out headers
 + 759 Ensure wrapped Responses will close and commit outputstream or writer
 + 761 Clarify retainDays for NCSARequestLog in documentation
 + 764 Chapter 16 Build Issue
 + 780 The moved websocket PathSpec is incompatible with cometd 3.0.x
 + 783 Report name of broken jar file
 + 784 JSP Session updated before sendRedirect() lose their information
 + 786 Buffering Response Handler
 + 788 Attempting to activate a module that is already enabled
 + 790 AsyncContentListener semantic broken with HTTP/2 transport
 + 792 HTTP/2] Socket seems to be not closed completely
 + 797 MimeTypes resource loading incorrect on OSGi
 + 798 async IO Write closed race
 + 802 Warning for --add-to-startd is not complete in 9.4.x
 + 804 setting default Url Encoding broken in Jetty >= 9.3
 + 815 Simplify infinispan session module
 + 817 NPE in jndi Resource
 + 819 Allow jetty-start Output assertions in TestUseCases
 + 826 Better default for HTTP/2's max concurrent streams
 + 827 HTTPClient fails connecting to HTTPS host through an HTTP proxy
   w/authentication
 + 830 Test webapp not properly copied to demo-base
 + 832 ServerWithJNDI example uses wrong webapp
 + 836 Test Failure: HttpClientTransportOverHTTP2Test.testLastStreamId()
 + 837 Update to support apache jasper 8.5.4
 + 839 Test Failure: MaxConcurrentStreamsTest.testOneConcurrentStream()
 + 841 support reset in buffering interceptors

jetty-9.4.0.M0 - 03 June 2016
 + 356 Element error-page/location must start with a '/'
 + 360 Improve HTTP/2 stream interleaving
 + 367 Resolve remaining git.eclipse.org build references
 + 411 ensure MongoSessionManager saves maxInactiveInterval and expiry
   correctly Issue #415 ensure setting > MAX_INT session-timeout is detected
 + 412 Clarify ServletContextListener.contextDestroyed
 + 418 Add osgi capability for endpoint configurator
 + 437786 SslContextFactory: Allow Password.getPassword to be overridden
 + 469 Update to Apache Jasper 8.0.33
 + 472675 No main manifest attribute, in jetty-runner regression
 + 473 SessionTest.testBasicEcho_FromClient frequently failing
 + 478918 Change javax.servlet.error,forward,include literals to
   RequestDispatcher constants
 + 479179 Fixed NPE from debug
 + 479343 calls to MetaData#orderFragments() with relative ordering adds
   duplicate jars
 + 479537 Server preface sent after client preface reply
 + 479678 Support HTTP/1.1 Upgrade in HttpClient
 + 479712 Documented --approve-all-licenses
 + 479832 Update comment in gcloud-sessions.xml file
 + 479839 Regression when starting application with excessive scan times
 + 479865 IllegalStateException: Multiple servlets map to path: *.jsp: jsp,jsp
 + 479903 improve async onError handling
 + 480 jetty-osgi] org.eclipse.jetty.annotations should be optional
 + 480162 Continuations behavior differences due to HttpURI behavior
 + 480272 Update to newer jdt ecj version
 + 480827 Implemented Unix Domain Socket Connector
 + 480898 Introduce FilterMapping.getDispatcherTypes() method
 + 480904 jetty-util Loader simplification
 + 481075 Session statistics are not accurate
 + 481116 Introduce connection pooling also for HTTP/2 transport
 + 481203 Add ability to set configurations to apply to WebAppContext for
   jetty-maven-plugin
 + 481373 Corner cases where session may remain in JDBCSessionManager memory
 + 481717 Make Callback and Promise CompletableFuture-friendly
 + 481718 Improve stream interleaving
 + 481903 Module Descriptions
 + 482039 Create shaded jar for isolated jetty-client use
 + 482041 Add ServletHandler.newCachedChain() to ease customization
 + 482042 New API, Allow customization of ServletHandler path mapping
 + 482056 Compact path before using it in getRequestDispatcher()
 + 482057 MultiPartInputStream temp file permissions should be limited to user
 + 482058 MultiPartInputStream test initial part boundary incorrectly allows
   empty string
 + 482172 Report form key size count in UrlEncoded exceptions
 + 482173 Track original Query string in Rewrite RuleContainer too
 + 483059 Remove cache of authenticated users
 + 483119 CachingWebAppClassLoader breaks JSP
 + 483427 AsyncContext complete while pending async Reads/Writes
 + 484349 Optimized PathMappings lookup
 + 484350 Allow GzipHandler path include/exclude to use regex
 + 484603 HashLoginService does not stop its PropertyUserStore
 + 484616 Outdated version of javaee_web_services_client_1_2.xsd
 + 484818 Expose interesting HTTP/2 attributes and operations via JMX
 + 484822 Jetty ThreadMonitor memory leak
 + 485 Multiple compressed formats from static content
 + 485031 two PathWatcher threads running after automatically restarting webapp
 + 485063 After stopping JettyWebAppContext, it still contains reference to old
   WebAppClassLoader via ServerContainer bean
 + 485064 HashSessionManager leaks ScheduledExecutorScheduler with reference to
   un-deployed webapp
 + 485199 Remove copyright blurb from pom.xml files
 + 485625 Allow overriding the conversion of a String into a Credential
 + 486497 NPE in MappedLoginService
 + 486530 Handler added to WebAppContext prevents ServletContext initialization
 + 493 OSGiClassLoader contains dead code
 + 495 EventSender might leak service-references or miss them at all
 + 514 Allow ExecutionStrategy to be configurable
 + 515 #467
 + 525 fix blockForContent spin
 + 532 Get rid of generated jetty-start/dependency-reduced-pom.xml
 + 533 Do not hide file resource exception
 + 572 Ignore failing test pending further analysis
 + 605 Guard concurrent calls to WebSocketSession.close()
 + 608 reset encoding set from content type
 + 609 ignore failing test
 + 610 Ignore failing test

jetty-9.3.14.v20161028 - 28 October 2016
 + 292 NPE in SslConnectionFactory newConnection
 + 295 Ensure Jetty Client use of Deflater / Inflater calls .end() to avoid
   memory leak
 + 989 InputStreamResponseListener.get() throws with HTTP/2 following redirect
 + 1009 9.3.x] ThreadLimitHandler has no method setBlockForMs
 + 1018 Remove dependency on asm types in oej.annotations.Util
 + 1029 Restore Request.setHttpVersion()
 + 1031 Improve HttpField pre-encoding
 + 1032 Remove jetty dependencies in jetty jasper classes
 + 1037 Don't execute AsyncListener.onTimeout events in spare Scheduler-Thread
 + 1038 AttributeNormalizer does not favor ${WAR} over other attributes, like
   ${jetty.base}
 + 1039 AttributeNormalizer should not track attributes that are null
 + 1046 Improve HTTP2Flusher error report
 + 480764 Add extra tests for empty multipart

jetty-9.3.13.v20161014 - 14 October 2016
 + 295 Ensure Jetty Client use of Deflater / Inflater calls .end() to avoid
   memory leak
 + 926 No LSB Tags on jetty.sh script cause warning on Ubuntu 16.04
 + 999 Create a Flight Recorder module
 + 1000 Allow legacy behaviour if 2 servlets map to same path

jetty-9.3.13.M0 - 30 September 2016
 + 277 Proxy servlet does not handle HTTP status 100 correctly
 + 870 TLS protocol exclusion broken for SslContextFactory(String)
 + 915 The jetty-maven-plugin:stop goal doesn't stop everything completely
 + 918 Support certificates hot reload
 + 930 Add module instructions to SSL section
 + 943 Docs: Error in 'Embedding Jetty' page - example 'FileServer'
 + 948 9.4.0.RC0 jetty-distribution invalid config etc/jetty-http2c.xml
 + 955 Response listeners not invoked when using Connection.send()
 + 959 CompleteListener invoked twice for HTTP/2 transport and response content
 + 960 Async I/O spin when reading early EOF
 + 965 Link from High Load docs to Garbage Collection Tuning is broken
 + 966 Remove usages of ConcurrentArrayQueue

jetty-9.3.12.v20160915 - 15 September 2016
 + 56 Fix authn issues in LdapLoginModule
 + 131 Improve Connector Statistic names and values
 + 185 Implement RFC 7239 (Forwarded header)
 + 700 Bundle org.eclipse.jetty.http.spi not available via p2 repository
 + 725 Provide a private way to report security issues
 + 752 Implement support for HTTP2 SETTINGS_MAX_HEADER_LIST_SIZE
 + 759 Ensure wrapped Responses will close and commit outputstream or writer
 + 780 The moved websocket PathSpec is incompatible with cometd 3.0.x
 + 783 Report name of broken jar file
 + 784 JSP Session updated before sendRedirect() lose their information
 + 786 Buffering Response Handler
 + 790 AsyncContentListener semantic broken with HTTP/2 transport
 + 792 [HTTP/2] Socket seems to be not closed completely
 + 797 MimeTypes resource loading incorrect on OSGi
 + 798 async IO Write closed race
 + 804 setting default Url Encoding broken in Jetty >= 9.3
 + 806 Jetty HttpClient authentication - missing any realm option
 + 817 NPE in jndi Resource
 + 826 Better default for HTTP/2's max concurrent streams
 + 827 HTTPClient fails connecting to HTTPS host through an HTTP proxy
   w/authentication
 + 830 Test webapp not properly copied to demo-base
 + 832 ServerWithJNDI example uses wrong webapp
 + 841 support reset in buffering interceptors
 + 844 Implement a Thread Limit Handler
 + 845 Improve blocking IO for data rate limiting
 + 851 MBeanContainer no longer unregisters MBeans when "stopped"
 + 854 If container.destroy() is called, calling container.start() again should
   throw an IllegalStateException
 + 855 JMXify MBeanContainer
 + 860 Only TLS 1.2 Supported
 + 868 ClassLoader leak with Jetty and Karaf - static instances of
   java.lang.Throwable
 + 880 Refactor jetty-http's HostPortHttpField logic into new jetty-util class
 + 882 Add IPv6 support to IPAddressMap in jetty-util
 + 889 ConstantThrowable.name can be removed
 + 894 When adding servless class, preserve Class instead of going through
   String
 + 897 Remove GzipHandler interceptor when out of scope
 + 898 GzipHandler adds multiple Vary header
 + 902 Expect: 100-Continue does not work with HTTP/2
 + 909 Path and Domain not properly matched in addCookie()
 + 911 Request.getRequestURI() gets decoded after startAsync(req, resp) is
   invoked
 + 913 Unprotected debug in WebAppClassLoader
 + 922 Implements methods Connection.getBytes[In|Out]()

jetty-9.3.11.v20160721 - 21 July 2016
 + 230 customize Content-Type in ErrorHandler's default error page
 + 592 Support no-value Host header in HttpParser
 + 631 SLOTH protection
 + 643 NPE in passing websocket client test
 + 649 LDAPLoginModule should disallow blank username and password
 + 658 Add memcached option for gcloud-sessions in jetty-9.3
 + 660 NullPointerException in Request.getParameter: _parameters is null
 + 663 Update gcloud datastore to 0.2.3
 + 667 Introduce optional `jetty.deploy.monitoredPath` for jetty-deploy paths
   outside of ${jetty.base}
 + 668 Introduce optional `jetty.deploy.defaultsDescriptorPath` for
   jetty-deploy defaults descriptor outside of ${jetty.home}
 + 669 Support UNC paths in PathResource
 + 671 Incorrect ALPN default protocol
 + 672 Allow logging configuration announcement to be programmatically disabled
 + 673 ClasspathPattern needs a match all pattern
 + 675 Slf4jLog.ignore() should produce at DEBUG level
 + 676 JavaUtilLog.ignore() should produce at DEBUG level
 + 677 Logging of .ignore() should indicate that it was an "Ignored Exception"
 + 678 Log at less than DEBUG level when annotation scanning takes significant
   time
 + 682 Quickstart should not scan all container path jars
 + 684 HttpClient proxies (HttpProxy and Socks4Proxy) do not support
   authentication
 + 685 SecureRequestCustomizer SSLSession attribute not set
 + 687 AllowSymLinkAliasChecker not normalizing relative symlinks properly
 + 690 jetty-maven-plugin does not configure AnnotationConfiguration for
   jetty:effective-web-xml goal
 + 693 QoSFilterTest failures are not capture by junit
 + 694 http2.client.StreamResetTest.testServerExceptionConsumesQueuedData stack
   not suppressed in test
 + 695 Deprecate LocalConnector.getResponses() in favor of using .getResponse()
 + 696 LocalConnector.getResponse() doesn't find close if using HTTP/1.1
   w/Connection: close
 + 701 Document CachingWebAppClassLoader
 + 706 org.apache.jasper.compiler.disablejsr199 is no longer present in Jetty
   9.3+
 + 708 SslContextFactory: newSslServerSocket/newSslSocket customization
 + 717 GzipHandler.minGzipSize still compresses small responses
 + 718 Document HttpClient transports
 + 720 asciiToLowerCase throws NullPointerException
 + 721 HTTP Response header value encoding is invalid for RFC7230
 + 723 Improve bad/missing mime.properties reporting
 + 726 Http2 Client parse error
 + 730 "Slow" client causes IllegalStateException
 + 733 Allow setCharacterEncoding after getOutputStream
 + 739 Illegal WindowUpdate frame with delta=0
 + 742 Fixed link to webtide.com
 + 745 Removed README.txt
 + 747 Update documentation to reflect TLS and SSL support
 + 751 Remove usages of ArrayQueue
 + 752 Implement support for HTTP2 SETTINGS_MAX_HEADER_LIST_SIZE
 + 755 NPE in HttpChannelOverHTTP2.requestContent()
 + 756 Filter problematic headers from CGI and FastCGIProxy

jetty-9.2.19.v20160908 - 08 September 2016
 + 817 NPE in jndi Resource
 + 830 Test webapp not properly copied to demo-base
 + 832 ServerWithJNDI example uses wrong webapp
 + 851 MBeanContainer no longer unregisters MBeans when "stopped"
 + 868 ClassLoader leak with Jetty and Karaf - static instances of
   java.lang.Throwable
 + 880 Refactor jetty-http's HostPortHttpField logic into new jetty-util class
 + 882 Add IPv6 support to IPAddressMap in jetty-util
 + 894 When adding servless class, preserve Class instead of going through
   String
 + 899 PathFinderTest fails in jetty-9.2.x

jetty-9.2.18.v20160721 - 21 July 2016
 + 425 Incorrect @ServerEndpoint Encoder/Decoder lifecycle
 + 649 LDAPLoginModule should disallow blank username and password
 + 654 Jetty 9.3 ServletContext.getResourceAsStream("/") returns an unusable
   stream
 + 661 JsrExtension is missing hashCode() and equals()
 + 756 Filter problematic headers from CGI and FastCGIProxy

jetty-9.3.11.M0 - 22 June 2016
 + 425 Incorrect @ServerEndpoint Encoder/Decoder lifecycle
 + 624 AsyncContext.onCompleted called twice
 + 645 jetty-requestlog.xml default log path
 + 654 Jetty 9.3 ServletContext.getResourceAsStream("/") returns an unusable
   stream
 + 659 CONNECT request fails spuriously
 + 660 NullPointerException in Request.getParameter: _parameters is null
 + 661 JsrExtension is missing hashCode() and equals()

jetty-9.3.10.v20160621 - 21 June 2016
 + 388 Add methods to send text frames with pre-encoded strings
 + 605 Guard concurrent calls to WebSocketSession.close()
 + 608 reset encoding set from content type?
 + 609 websocket ClientCloseTest testServerNoCloseHandshake is failing
 + 610 HttpClientRedirectTest/testRedirectWithWrongScheme test failing in CI
 + 620 Missing call to setPattern in RewritePatternRule constructor
 + 622 NoSqlSessionManager test for expired session does not use
   session.maxInactiveInterval
 + 623 Add --gzip suffix to 304 responses with ETAGs
 + 624 AsyncContext.onCompleted called twice
 + 628 IOException: Unable to open root Jar file
   MetaInfConfiguration.getTlds(MetaInfConfiguration.java:406) with Spring boot
   loader + WebAppContext + non-expanded war
 + 632 JMX tests rely on fixed port
 + 633 If jmx and websocket is enabled, redploying a context produces a
   NullPointerException
 + 638 ConnectHandler responses should have Content-Length
 + 639 ServerContainer stores WebSocket sessions twice
 + 640 ClientContainer should store WebSocket sessions as beans
 + 641 MongoSessionIdManager uses deprecated ensureIndex
 + 647 HTTP/2 CONTINUATION frame parsing throws IllegalStateException
 + 648 Problem using InputStreamResponseListener to handle HTTP/2 responses

jetty-9.3.10.M0 - 26 May 2016
 + 354 Spin loop in case of exception thrown during accept()
 + 464 Improve reporting of SSLHandshakeException
 + 542 Support Connection.Listener bean on clients
 + 574 Introduce a TLS handshake completed listener
 + 581 Initial session recv window setting not working
 + 85 Expose TLS protocol used for connection in SecureRequestCustomizer

jetty-9.3.9.v20160517 - 17 May 2016
 + 436 Migrate Jetty Documentation
 + 437 updates to NPE prevention
 + 501 clear continuation initial on undispatch
 + 510 Module [depend] property expansion should support eg
   foo/${bar}/${bar}-xxx
 + 514 Allow ExecutionStrategy to be configurable
 + 518 jarfile fix for springboot
 + 519 Disable SSL session caching
 + 521 Separate usage of the Server and the ServerConnector Executors
 + 525 Spin in HttpInputOverHttp.blockForContent with malformed HTTP-Request
 + 526 Headers set from RequestDispatcher.include() not showing up in response
 + 529 Start property for non standard JRE versions
 + 533 Do not hide file resource exception
 + 534 Deadlock in MongoSessionManager
 + 546 Guard concurrent calls to ExecutionStrategy.execute()
 + 547 ExecuteProduceConsume (EWYK) does not exit low threads mode
 + 552 Improve HTTP/2 idle timeout handling
 + 553 Abort HttpChannel if response has wrong content-length
 + 556 Improve Resource.getAlias() checks on Windows
 + 557 Review ThreadPool.isLowOnThreads()
 + 558 HTTP/2 server hangs when thread pool is low on threads
 + 560 Jetty Client Proxy Authentication does not work with HTTP Proxy
   tunneling
 + 561 Fixed test timer
 + 567 NPE in ErrorPageErrorHandler debug
 + 570 URIUtil.encodePath does not always encode utf8 chars
 + 571 AbstractAuthentication.matchesURI() fails to match scheme
 + 572 Don't reject HTTP/2 requests without body in low threads mode
 + 486530 Handler added to WebAppContext prevents ServletContext initialization

jetty-9.2.17.v20160517 - 17 May 2016
 + 560 Jetty Client Proxy Authentication does not work with HTTP Proxy
   tunneling
 + 571 AbstractAuthentication.matchesURI() fails to match scheme

jetty-9.2.16.v20160414 - 14 April 2016
 + 85 Expose TLS protocol used for connection in SecureRequestCustomizer
 + 316 add chm mime mapping to mime.properties
 + 353 Jetty Client doesn't forward authentication headers with redirects when
   using proxy
 + 365 Potential connection leakage in case of aborted request
 + 367 Build downloads from git.eclipse.org
 + 371 jasper dependencies are outdated in 9.2.x
 + 377 HttpClient - No supported cipher suites leads to stuck requests
 + 418 Javax websocket server impl does not expose all required services as
   OSGi capabilities
 + 424 Jetty impl. of Websocket ServerEndpointConfig.Configurator lifecycle out
   of spec.
 + 437 NPE is raised inside Jetty websocket client on receiving empty message
   through MessageHandler.Partial<>
 + 438 File and Path Resources with control characters should be rejected
 + 469 Update to support apache jasper 8.0.33
 + 510 Module [depend] property expansion should support eg
   foo/${bar}/${bar}-xxx

jetty-9.3.9.M1 - 11 April 2016
 + 481 Event response.success notified without waiting for content callback for
   HTTP/2 transport
 + 490 serverClasses set from jetty-web.xml
 + 491 Do not assume gzip acceptable for HTTP/2
 + 503 Wrong request-per-connection counting in MultiplexHttpDestination in
   case of failures
 + 504 HTTP/2 client transport cannot send request after idle timeout
   jetty-9.3.9.M0 - 05 April 2016
 + 184 Empty Realm for BasicAuthentication
 + 371 update apache jsp to 8.0.27
 + 418 Add osgi capability for endpoint configurator
 + 424 Jetty impl. of Websocket ServerEndpointConfig.Configurator lifecycle out
   of spec
 + 427 Squelch intentional exceptions seen during websocket testing
 + 434 RequestTest stack traces
 + 435 adjust debug log message
 + 437 Avoid NPE on receiving empty message though MessageHandler.Partial
 + 438 File and Path Resources with control characters should be rejected
 + 446 jetty-quickstart path normalization uses improper paths on Windows
 + 448 RFC2616 Compliance Mode should track and report RFC7230 violations
 + 450 Client AuthenticationProtocolHandler sends request failures to response
   failure listener
 + 451 RFC2616 Compliance mode should support empty headers
 + 453 Change logging of setting session maxInactiveInterval to DEBUG from WARN
 + 454 DoSFilter does not send an error status code when closing a connection
   because of timeout
 + 458 Improve Quality list handling
 + 467 Compact // rule
 + 469 Update to Apache Jasper 8.0.33
 + 470 AsyncContextState NPE if called after reset
 + 472 Use LongAdder for statistics
 + 476 HttpClient should not send absolute-form target with non HttpProxy

jetty-9.3.8.v20160314 - 14 March 2016
 + 107 ResourceHandler range support testcase
 + 124 Don't produce text/html if the request doesn't accept it
 + 247 improving invalid buffer manipulation exception messages
 + 258 Http request to origin server over https proxy contains absolute URL
 + 266 jetty-client redirection process is aborted if redirect response have
   corrupt body
 + 305 NPE when notifying the session listener if the channel is closed before
   a session has been opened
 + 316 Add *.chm mimetype mapping
 + 343 ensure release deployment of test-jetty-webapp:war and
   test-proxy-webapp:war
 + 346 HttpParser RFC2616 Compliance mode
 + 353 Jetty Client doesn't forward authentication headers with redirects when
   using proxy
 + 356 Element error-page/location must start with a '/'
 + 362 Very slow page load and missing resources when using HTTP/2 with Jetty
   9.3.7
 + 365 Potential connection leakage in case of aborted request
 + 366 Avoid HTTP2Flusher reentrancy
 + 367 Resolve remaining git.eclipse.org build references
 + 372 Data race in HttpReceiverOverHTTP2
 + 377 HttpClient - No supported cipher suites leads to stuck requests
 + 378 Can't configure per nodes settings in start.ini
 + 379 Insufficient information on asyncNotSupported
 + 381 HttpClient does not send the Authorization header with authenticating
   proxy
 + 386 Explicit Authorization header is dropped when handling 407s
 + 397 Multipart EOF handling
 + 402 Don't use Thread.isAlive() in ShutdownMonitor
 + 405 adding testcase for problematic HttpURI parsing of path params
 + 406 GzipHandler: allow to override the Vary response header
 + 407 JSR356 Server WebSocket Sessions no longer being tracked
 + 408 Http client does not work on https with proxy
 + 411 Add more debug log for mongosessionmanager and remove debug printlns
 + 413 HotSwapHandler null handlers
 + 416 Support HTTPS forward proxies
 + 417 HttpClient: review support for OPTIONS *
 + 423 Duplicate Content-Length header not handled correctly

jetty-9.3.8.RC0 - 25 February 2016
 + 81 Exception not always thrown in Jetty to application when upload part is
   too big
 + 82 Request.getPart() that results in Exception still allows other parts to
   be fetched
 + 251 Removing SSLEngine.beginHandshake() calls
 + 285 PathContentProvider - Use of Direct buffers without pooling
 + 298 qtp threads spin-locked in MBeanContainer.beanAdded
 + 342 Reintroducing Response parameter to logExtended
 + 344 init script does not properly display status of a non running service
 + 346 HttpParser RFC2616 Compliance mode
 + 347 Avoid sending request using a connection that is idle timing out
 + 352 Integrate session idling for MongoSessionManager
 + 354 Spin loop in case of exception thrown during accept()
 + 355 Improve close behavior for failed pending writes
 + 478918 Change javax.servlet.error,forward,include literals to
   RequestDispatcher constants
 + 484446 InputStreamResponseListener's InputStream uses default read (3) and
   blocks early on never-ending response.
 + 485306 HttpParser (HttpURI) mistaking basic auth password as a port number
 + 485469 permessage-deflate extension causes protocol error in Firefox/Chrome
 + 486394 Restore MultiPartFilter behavior with regards to temp file access
 + 486497 NPE in MappedLoginService
 + 486511 Server.getURI() returns wrong scheme on SSL/HTTPS
 + 486530 Handler added to WebAppContext prevents ServletContext initialization
 + 486589 HttpRequest has a wrong HTTP Version in HTTP/2
 + 486604 Add debug logging of ErrorPageErrorHandler logic
 + 486674 Quickstart path attribute normalization should be based on longest
   path match
 + 486829 Cancel stream error after a failed request with the HTTP/2.0 client
 + 486877 Google Chrome flagging 'obsolete cipher suite' in Jetty and will soon
   issue broken padlock
 + 486930 Selector does not correctly handle rejected execution exception
 + 487158 Switched SCM URIs to github
 + 487197 Deflater/Inflater memory leak with WebSocket permessage-deflate
   extension
 + 487198 ContextScopeListener should be called on context start and stop
 + 487277 Introduce http-forwarded module for X-Forwarded support
 + 487354 Aborted request or response does not send RST_STREAM frame
 + 487511 Jetty HTTP won't work on turkish systems
 + 487714 Avoid NPE in close race for async write
 + 487750 HTTP/2 push must not be recursive

jetty-9.2.15.v20160210 - 10 February 2016
 + 482042 New API, Allow customization of ServletHandler path mapping
 + 482243 Fixed GzipHandler for Include
 + 482270 Expose upgrade request locales
 + 482855 Content-Length omitted for POST requests with empty body
 + 483620 Servlet annotation mapping to "/" should override webdefault.xml
   mapping
 + 483857 jetty-client onComplete isn't called in case of exception in
   GZIPContentDecoder.
 + 484349 Promote WebSocket PathMappings / PathSpec to Jetty Http
 + 484350 Allow GzipHandler path include/exclude to use regex
 + 484397 Unavoidable NullPointerException in onMessage-Handler for
   PongMessages
 + 484603 HashLoginService does not stop its PropertyUserStore
 + 484612 Restore WebSocket Session.close() sending 1000/Normal status code
 + 484621 Client hangs till timeout when Authentication.authenticate() throws
   exception.
 + 487511 Jetty HTTP won't work on turkish systems

jetty-9.3.7.RC1 - 13 January 2016
 + 481986 Dead JSR 356 Server Session still being tracked after
   Session/Connection closure
 + 484616 Outdated version of javaee_web_services_client_1_2.xsd
 + 485031 two PathWatcher threads running after automatically restarting webapp
 + 485063 After stopping JettyWebAppContext, it still contains reference to old
   WebAppClassLoader via ServerContainer bean
 + 485064 HashSessionManager leaks ScheduledExecutorScheduler with reference to
   un-deployed webapp
 + 485376 Multiple charset attributes in Content-Type
 + 485535 jetty.sh results in FAILED when running service restart
 + 485663 NullPointerException in WebSocketSession during upgrade with DEBUG
   logging
 + 485712 Quickstart web.xml is absolute

jetty-9.3.7.RC0 - 05 January 2016
 + 458745 Async ISE in async Echo
 + 481567 permessage-deflate causing data-dependent ju.zip.DataFormatException:
   invalid stored block lengths
 + 482173 Track original Query string in Rewrite RuleContainer too
 + 482243 Fixed GzipHandler for Include
 + 482270 Expose upgrade request locales
 + 482272 Fixed relative symlink checking
 + 482506 HTTP/2 load test with h2load fails
 + 482670 HttpURI wrongly parser URI paths starting with /@
 + 482855 Content-Length omitted for POST requests with empty body
 + 482959 Local stream count never decrements when closing a stream causing
   IllegalStateException.
 + 483009 MultiPartContentProvider may send wrong Content-Length
 + 483039 HTTP2 Upgrade case sensitivity on Connection header
 + 483344 text/csv Mime Type For CSV in mime properties File
 + 483413 Warn on @Deprecated servlet/filter use
 + 483422 Empty chunked body in 304 Response
 + 483620 Servlet annotation mapping to "/" should override webdefault.xml
   mapping
 + 483857 jetty-client onComplete isn't called in case of exception in
   GZIPContentDecoder.
 + 483878 Parallel requests stuck via the http client transport over HTTP/2
 + 484167 GOAWAY frames aren't handling disconnects appropriately on Client
 + 484210 HttpClient over HTTP/2 should honor maxConcurrentStreams
 + 484262 Race condition between GOAWAY disconnect and ability to make new
   request.
 + 484349 Promote WebSocket PathMappings / PathSpec to Jetty Http
 + 484350 Allow GzipHandler path include/exclude to use regex
 + 484397 Unavoidable NullPointerException in onMessage-Handler for
   PongMessages
 + 484440 Swap WebSocket PathMappings for new jetty-http PathMappings
 + 484585 Avoid sending request using a connection that is idle timing out
 + 484603 HashLoginService does not stop its PropertyUserStore
 + 484612 Restore WebSocket Session.close() sending 1000/Normal status code
 + 484621 Client hangs till timeout when Authentication.authenticate() throws
   exception.
 + 484622 Improve handling of Direct and Mapped buffers for static content
 + 484624 Disable CachingWebAppClassLoader
 + 484657 Support HSTS rfc6797
 + 484683 FastCGI request idle timeout is handled incorrectly
 + 484718 Review idle timeout handling
 + 484801 Avoid non-cached memory mapped files
 + 484818 Expose interesting HTTP/2 attributes and operations via JMX
 + 484822 Jetty ThreadMonitor memory leak
 + 484861 Improve FlowControlStrategy stall handling
 + 484876 Make simpler to customize the FlowControlStrategy
 + 484878 Make BufferingFlowControlStrategy.bufferRatio configurable via JMX

jetty-9.3.6.v20151106 - 06 November 2015
 + 419966 Add ContentProvider that submits multipart/form-data
 + 472675 No main manifest attribute, in jetty-runner regression
 + 476641 Proxy rewriteTarget() null return does not call error handler
 + 478757 DebugHandler thread name is mangled
 + 479179 Fixed NPE from debug
 + 479378 Incorrect REQUEST_URI
 + 479712 Documented --approve-all-licenses
 + 479832 Use system properties for gcloud config for GCloudDatastore session
   manager
 + 479839 Regression when starting application with excessive scan times
 + 479865 IllegalStateException: Multiple servlets map to path: *.jsp: jsp,jsp
 + 480061 HTTP/2 server doesn't send GOAWAY frame when shutting down
 + 480162 Continuations behavior differences due to HttpURI behavior
 + 480260 HPack decode error for buffers with offset
 + 480272 Update to newer jdt ecj version
 + 480452 Large downloads via FastCGI proxy keep HttpClient connections active
 + 480764 Error parsing empty multipart
 + 481006 SSL requests intermittently fail with EOFException when SSL
   renegotiation is disallowed.
 + 481203 Add ability to set configurations to apply to WebAppContext for
   jetty-maven-plugin
 + 481225 Secondary resources with query parameters are not properly pushed
 + 481236 Make ShutdownMonitor java security manager friendly
 + 481355 Nested Symlinks
 + 481373 Corner cases where session may remain in JDBCSessionManager memory
 + 481385 Incorrect parsing of END_REQUEST frames
 + 481418 ResourceHandler sets last modified
 + 481437 Port ConnectHandler connect and context functionality from Jetty 8
 + 481554 DispatcherType reset race

jetty-9.2.14.v20151106 - 06 November 2015
 + 428474 Expose batch mode in the Jetty WebSocket API
 + 471055 Restore legacy/experimental WebSocket extensions (deflate-frame)
 + 472082 isOpen returns true on CLOSING Connection
 + 474068 Update WebSocket Extension for permessage-deflate draft-22
 + 474319 Reintroduce blocking connect()
 + 474321 Allow synchronous address resolution
 + 474453 Tiny buffers (under 7 bytes) fail to compress in permessage-deflate
 + 474454 Backport permessage-deflate from Jetty 9.3.x to 9.2.x
 + 474936 WebSocketSessions are not always cleaned out from openSessions
 + 476023 Incorrect trimming of WebSocket close reason
 + 476049 When using WebSocket Session.close() there should be no status code
   or reason sent
 + 477385 Problem in MANIFEST.MF with version 9.2.10 / 9.2.13
 + 477817 Fixed memory leak in QueuedThreadPool
 + 481006 SSL requests intermittently fail with EOFException when SSL
   renegotiation is disallowed.
 + 481236 Make ShutdownMonitor java security manager friendly
 + 481437 Port ConnectHandler connect and context functionality from Jetty 8

jetty-9.3.5.v20151012 - 12 October 2015
 + 479343 calls to MetaData#orderFragments() with relative ordering adds
   duplicate jars
 + 479537 Server preface sent after client preface reply
 + 479584 WS Session does not contain UpgradeRequest information in
   WebSocketAdapter.onWebSocketConnect callback

jetty-9.3.4.v20151007 - 07 October 2015
 + 428474 Expose batch mode in the Jetty WebSocket API
 + 472082 isOpen returns true on CLOSING Connection
 + 474936 WebSocketSessions are not always cleaned out from openSessions
 + 475209 WebSocketServerFactory should not hand null object to
   DecoratedObjectFactory
 + 476023 Incorrect trimming of WebSocket close reason
 + 476049 When using WebSocket Session.close() there should be no status code
   or reason sent
 + 476170 Support servers that close connections without sending Connection:
   close header.
 + 476720 getTrustStoreResource fixed
 + 477087 Enforce that the preface contains a SETTINGS frame
 + 477123 AsyncListener callbacks need context scope
 + 477270 Add ability to send a single PRIORITY frame
 + 477278 Refactored DefaultServlet for cached Gzip & Etags
 + 477385 Make jetty osgi manifests only resolve jetty packages against a
   single distro version
 + 477641 ALPN classes exposed to webapps - fixed typo
 + 477680 Encode merged query parameters
 + 477737 Improve handling of etags with dynamic and static gzip
 + 477757 Null args in TypeUtil .call & .construct result in confusing
   exceptions
 + 477817 Fixed memory leak in QueuedThreadPool
 + 477878 HttpClient over HTTP/2 doesn't close upload stream
 + 477885 Jetty HTTP2 client fails to connect with Netty server - HTTP2 client
   preface missing or corrupt.
 + 477890 Overwhelmed HTTP/2 server discards data
 + 477895 Prevent leak of handles to deleted files after redeploy
 + 477900 Increase client authentication default max content size
 + 478008 Do not reset current value of CounterStatistics
 + 478021 Client sending Connection: close does not shutdown output
 + 478105 prependFilterMapping check for null FilterHolder
 + 478239 Remove pointless synchronize in infinispan scavenging
 + 478247 WebappClassLoader pinned after redeploy
 + 478275 Priority information in HEADERS frame is not sent
 + 478280 property file in temp directory
 + 478372 JavaUtilLog setSourceClass and setSourceMethod
 + 478434 Priority weights should be between 1 and 256 inclusive
 + 478752 Clarify support for HttpServletRequest.upgrade()
 + 478757 DebugHandler thread name is mangled
 + 478829 WebsocketSession not cleaned up / memory leak
 + 478862 Update to jstl 1.2.5
 + 478923 threads stuck at SharedBlockingCallback$Blocker.block
 + 479026 Wrong CONNECT request idle timeout
 + 479277 HttpClient with HTTP/2 transport does not work for "https" URLs

jetty-9.3.3.v20150827 - 27 August 2015
 + 470311 Introduce a proxy-protocol module
 + 471055 Restore legacy/experimental WebSocket extensions (deflate-frame)
 + 472411 PathResource.checkAliasPath() typo
 + 473321 Overriding SSL context KeyStoreType requires explicit override of
   TrustStoreType
 + 474025 SslContextFactory does not work with JCEKS Keystore
 + 474068 Update WebSocket Extension for permessage-deflate draft-22
 + 474319 Reintroduce blocking connect()
 + 474321 Allow synchronous address resolution
 + 474344 apache-jstl includes test dependencies
 + 474358 DefaultServlet bad Content-Type on compressed content
 + 474361 Handle JVM version extensions like -internal
 + 474453 Tiny buffers (under 7 bytes) fail to compress in permessage-deflate
 + 474454 Backport permessage-deflate from Jetty 9.3.x to 9.2.x
 + 474455 Enable permessage-deflate WebSocket extension
 + 474558 Debug log ServletContainerInitializer @HandlesTypes contents
 + 474617 AsyncListener.onError not called for errors
 + 474618 AsyncListener.onComplete not called when error occurs
 + 474634 AsyncListener.onError() handling
 + 474685 GzipHandler configuration supports csv paths and mimetypes
 + 474888 HttpClient JMX support
 + 474936 WebSocketSessions are not always cleaned out from openSessions
 + 474961 Close input stream for classes in AnnotationParser after scanning
 + 475195 SNI matching fails when keystore does not contain wild certificates
 + 475483 Starting Jetty with [exec] should use properties file
 + 475546 ClosedChannelException when connecting to HTTPS over HTTP proxy with
   CONNECT.
 + 475605 Add support for multi-homed destinations
 + 475927 SecureRequestCustomizer fails to match host

jetty-9.3.2.v20150730 - 30 July 2015
 + 470351 Fixed SNI matching of wildcard certificates
 + 470727 Thread Starvation of selector wakeups
 + 472601 org.eclipse.jetty.util.log.Log.setLog() does not work as before
 + 472621 Unjustified timeout when serving static content
 + 472781 GzipHandler isMimeTypeGzipable() bad logic
 + 472859 ConcatServlet may expose protected resources
 + 472931 HttpConfiguration copy constructor incomplete
 + 472974 Improved StatisticsHandler 503 generation
 + 473006 Encode addPath in URLResource
 + 473118 HTTP/2 server does not retrieve Host header from client
 + 473243 Delay resource close for async default content
 + 473266 Better handling of MultiException
 + 473294 Fixed include cipher suites support for wildcards
 + 473307 Add 301 Moved Permanently Rules to jetty-rewrite
 + 473309 Add special (non-replacement) Terminating rules to jetty-rewrite
 + 473319 Parameterize status code on Redirect Rules for alternate use
 + 473321 Overriding SSL context KeyStoreType requires explicit override of
   TrustStoreType
 + 473322 GatherWrite limit handling
 + 473624 ProxyServlet.Transparent / TransparentDelegate add trailing slash
   before query when using prefix.
 + 473832 SslConnection flips back buffers on handshake exception

jetty-9.2.13.v20150730 - 30 July 2015
 + 472859 ConcatServlet may expose protected resources
 + 473006 Encode addPath in URLResource
 + 473243 Delay resource close for async default content
 + 473266 Better handling of MultiException
 + 473322 GatherWrite limit handling
 + 473624 ProxyServlet.Transparent / TransparentDelegate add trailing slash
   before query when using prefix.
 + 473832 SslConnection flips back buffers on handshake exception

jetty-9.3.1.v20150714 - 14 July 2015
 + 441020 Support HEADERS followed by CONTINUATION+
 + 460671 Rationalize property names (fix for jetty.sh)
 + 462346 Change classesPattern to scanClassesPattern and testClassesPattern to
   scanTestClassesPattern to clarify purpose
 + 464294 AsyncNCSARequestLog blocks JVM exit after failure
 + 464741 HttpFields declares IllegalArgumentException as checked exception
 + 464745 Remove @org.apache.xbean.XBean references
 + 469384 Improved javadoc for ClasspathPattern
 + 470184 Send the proxy-to-server request more lazily
 + 470327 Problem with scope provided dependencies with jspc plugin
 + 470505 jetty-maven-plugin JettyWebAppContext#setQuickStartWebDescriptor
   should accept a Maven-friendly type
 + 470664 Handle multiple RequestLogHandler in chain
 + 470727 Thread Starvation of selector wakeups
 + 470803 If a webapp is not fully started do not fully stop it
 + 470855 Only log warning for duplicate path mappings to same servlet in same
   descriptor
 + 470963 Update jetty-maven-plugin mojo annotations for maven 3
 + 471071 jetty-infinispan.xml incorrect syntax for remote named cache
 + 471076 Apache jspc ignores empty list of files to precompile and scans
   anyway
 + 471251 Improved debugging on async timeout
 + 471272 ArrayIndexOutOfBoundsException in
   org.eclipse.jetty.quickstart.PreconfigureQuickStartWar
 + 471388 StringIndexOutOfBoundsException when using <c:url> with parameters
 + 471464 Parsing issues with HttpURI
 + 471604 Extend CrossOriginFilter to provide a Timing-Allow-Origin header
 + 471623 Update to apache jsp 8.0.23 Use 8.0.23.M1 for jetty version of apache
   jsp 8.0.23
 + 471985 NPE in HttpFields.putField
 + 472310 Improved logging when no supported included ciphers
 + 472411 PathResource.checkAliasPath typo
 + 472422 Custom status codes result in a NumberFormatException while using
   http2.

jetty-9.3.0.v20150612 - 12 June 2015
 + 414479 Add WebSocketPingPongListener for those that want PING/PONG payload
   data
 + 420678 Add WebSocketPartialListener to support receiving partial WebSocket
   TEXT/BINARY messages
 + 420944 Hot Deployment of WAR when Context XML exists doesn't trigger
   redeploy
 + 423974 Optimize flow control
 + 424368 Add CONTRIBUTING.md
 + 430951 Support SNI with ExtendedSslContextFactory
 + 436345 Refactor AbstractSession to minimize burden on subclasses to
   implement behaviour
 + 437303 Serving of static filenames with "unwise" characters causes 404 error
 + 437395 Start / Properties in template sections should be default applied for
   enabled modules
 + 438204 getServerName returns IPv6 addresses wrapped in []
 + 439369 Remove unused class CrossContextPsuedoSession
 + 439374 Use utf-8 as default charset for html
 + 439375 preferred rfc7231 format is mime;charset=lowercase-9
 + 440106 Improve ProtocolHandler APIs
 + 440506 Jetty OSGi boot bundle does not support OSGi framework Eclipse
   Concierge
 + 442083 Client resets stream, pending server data is failed, connection
   closed.
 + 442086 Review HttpOutput blocking writes
 + 442477 Allow Symlink aliases by default
 + 442495 Bad Context ClassLoader in JSR356 WebSocket onOpen
 + 442950 Embedded Jetty client requests to localhost hangs with high cpu usage
   (NIO OP_CONNECT Solaris/Sparc).
 + 443652 Remove dependency on java.lang.management classes
 + 443661 Rename manifest and service constants for jetty osgi resource
   fragment code
 + 443662 Consume buffer in write(ByteBuffer)
 + 443713 Reduce number of SelectionKey.setInterestOps() calls
 + 443893 Make a module for weld
 + 444124 JSP include with <servlet><jsp-file> can cause infinite recursion
 + 444214 Socks4Proxy fails when reading less than 8 bytes
 + 444222 replace CRLF in header values with whitespace rather than ?
 + 444416 AsyncProxyServlet recursion
 + 444485 Client resets stream, pending server data is failed, write hangs
 + 444517 Ensure WebSocketUpgradeFilter is always first in filter chain
 + 444547 Format exception in ResourceCache.Content.toString()
 + 444617 Expose local and remote socket address to applications
 + 444721 PushCacheFilter cleanup/improvements
 + 444748 WebSocketClient.stop() does not unregister from ShutdownThread
 + 444764 HttpClient notifies callbacks for last chunk of content twice
 + 444771 JSR356 / EndPointConfig.userProperties are not unique per endpoint
   upgrade
 + 445167 Allow configuration of dispatch after select
 + 445823 Moved RequestLog calling to HttpChannel
 + 446559 Avoid spin consuming extra data
 + 446564 Refactored RequestLog Mechanism
 + 446944 ServletTester and HttpTester should be in
   <classifier>tests</classifier>
 + 447216 putAll Properties in XmlConfiguration
 + 447515 Remove GzipFilter
 + 448156 Fixed INACTIVE race in IteratingCallback
 + 448675 Impossible to set own Threadpool when using jetty-maven-plugin
 + 449003 WARNING: Cannot enable requested module [protonego-impl]: not a valid
   module name
 + 449811 handle unquoted etags when gzipping
 + 450467 Integer overflow in Session expiry calculation in MongoSessionManager
 + 451973 Ambiguous module init location when mixing --add-to-start &
   --add-to-startd in the same exec
 + 451974 Combine multiple start license acknowledgement into one
 + 452188 Delay dispatch until content optimisation
 + 452322 Restore progress messages for --add-to-start(d) use
 + 452323 Start --list-config makes no hint on transitive enabled modules
 + 452329 Transitive modules in start.jar --add-to-start(d) are not added if
   enabled already in tree
 + 452465 100% CPU spin on page reload
 + 452503 Start.jar --add-to-start=jstl results in GraphException: Unable to
   expand property in name: jsp-impl/${jsp-impl}-jstl
 + 453487 Recycle HttpChannelOverHTTP2
 + 453627 Fixed FileSystem test for nanosecond filesystems
 + 453636 Improved spin detection on test
 + 453829 Added HeaderRegexRule
 + 453834 CDI Support for WebSocket
 + 454152 Remove mux remnants from WebSocketClient
 + 454934 WebSocketClient / connectToServer can block indefinitely during
   upgrade failure
 + 454952 Allow Jetty to run in Java 8 compact 3 profile
 + 456209 Bad ContextClassLoader in WebSocket onMessage
 + 456956 Reduce ThreadLocal.remove() weak reference garbage
 + 457130 HTTPS request with IP host and HTTP proxy throws
   IllegalArgumentException.
 + 457309 Add test to ensure GET and HEAD response headers same for gzip
 + 457508 Add flag to scan exploded jars in jetty-jspc-maven-plugin
 + 457788 Powered By in o.e.j.util.Jetty conditional on sendServerVersion
 + 458478 JarFileResource improve performance of exist method
 + 458527 Implement an async proxy servlet that can perform content
   transformations.
 + 458663 Handle null header values
 + 459081 http2 push failures
 + 459542 AsyncMiddleManServlet race condition on first download content
 + 459655 Remove SPDY and NPN
 + 459681 Remove dead code after removal of glassfish jasper support
 + 459731 Update for drafts hpack-11 and http2-17
 + 459734 Update to apache jsp 8.0.20
 + 459845 Support upgrade from http1 to http2
 + 460187 infinite recursion in sending error
 + 460210 ExecutionStragegy producer for SelectManager calls onOpen from
   produce method
 + 460211 Fixed Idle race in ExecuteProduceRun
 + 460297 Parameterize infinispan.mod
 + 460670 Support multiple names in <Property> elements
 + 460671 Rationalize property names
 + 460746 HttpConfiguration#setPersistentConnectionsEnabled(boolean)
 + 461052 Local streams created after INITIAL_WINDOW_SIZE setting have wrong
   send window.
 + 461350 Update HttpParser IllegalCharacter handling to RFC7230
 + 461415 Maven Jetty Plugin ignores ZIP overlays
 + 462040 reverted and deprecated getStringField methods
 + 462098 Support setting ThreadGroup in ScheduledExecutorScheduler
 + 462162 StackOverflowException when response commit fails
 + 462193 Asynchronous HttpOutput.close()
 + 463036 system properties to set ssl password and keypasword
 + 463144 modules do not see pre-downloaded ALPN libs
 + 464419 Removed xinetd support
 + 464438 ClassFileTransformer support in
   org.eclipse.jetty.webapp.WebAppClassLoader broken
 + 464442 Enable parallel class loading
 + 464528 NPE protection in getIncludedCipher suites
 + 464537 Updated setuid dependency to 1.0.3
 + 464555 ALPN module download attempts to download jar before dir exists
 + 464556 Restrict start module downloads to ${jetty.base} paths only
 + 464564 NoSql sessions created inside a forward not persisted correctly
 + 464606 Support property expansion in "default" attribute of Property
 + 464629 JDK8 Socket customization
 + 464630 Cannot configure Configuration classlist in osgi
 + 464633 Change Selection.how to Selection.criteria
 + 464706 HTTP/2 and async I/O: onDataAvailable() not called
 + 464708 Support HttpConfiguration.delayDispatchUntilContent in HTTP/2
 + 464724 MultiPartInputStreamParser.parse ServletException never thrown
 + 464727 Update Javadoc for Java 8 DocLint
 + 464744 PathMap.match() never throws IllegalArgumentException
 + 464837 Large META-INF/resources/ jars can significantly impact startup speed
 + 464839 Add limit to MongoSessionIdManager purge queries
 + 464869 org.eclipse.jetty.util.resource.PathResource do not work
 + 465118 Fixed GzipHandler handling of multiple closes
 + 465606 IteratingCallback.close() does not fail pending callback
 + 465754 Unchecked PrintWriter errors
 + 465854 Provide java.nio.file.WatchService alternative for Scanner
 + 465857 Support HTTP/2 clear-text server-side upgrade
 + 465867 Implement --skip-file-validation=<module>
 + 466005 Use Files.move(src,trgt) instead of File.rename for
   Part.write(filename)
 + 466283 Support specifying ALPN protocols in HTTP2Client
 + 466618 Partial WebSocket Text delivery does not like incomplete UTF8
   sequences
 + 466619 Add WebSocketFrameListener for receiving WebSocket Frame information
 + 466628 Improve IllegalStateException on ServletInputStream.setReadListener()
 + 466645 Allow XmlConfiguration Properties to use Elements or Attributes
 + 466647 Add ${jetty.tag.version} property and expand URL properties
 + 466648 jetty-ssl download of keystore should be from tags, not master
 + 466669 Add nosql.mod into jetty distro
 + 466678 Make a .mod file for jdbc session management
 + 466774 Update jetty-all module for Jetty 9.3
 + 467036 WebSocketClient fails to process immediate frames from server
 + 467043 WebSocketClient close codes on protocol violation reported as policy
   violation
 + 467055 Mongodb session scavenging can result in very slow query
 + 467165 Add --skip-file-validation to start.jar --help output
 + 467281 Remove Java 1.7 support from Jetty 9.3
 + 467289 Not possible to specify jmxrmi port value
 + 467702 SslContextFactory not backward compatible
 + 467730 HTTP2 requires enabled ciphers to be sorted by blacklist
 + 467790 Update default etc files inside jetty-osgi-boot bundle
 + 468313 PushCacheFilter wrongly associates primary resources to themselves
 + 468347 Fix modules/debuglog.mod
 + 469241 Use null WatchService as loop terminator for PathWatcher
 + 469341 Not possible to use old/deprecated start properties
 + 469414 Proxied redirects expose upstream server name
 + 469633 Make SpinLock behavior pluggable
 + 469799 Transitive module dependencies without ini templates are still added
   to ini
 + 469860 Add module metadata versioning to support backwards compat
 + 469863 fixed setNeedClientAuth/setWantClientAuth
 + 469936 Remove usages of SpinLock
 + 469982 Produce warning for dynamic modules with ini-templates seen during
   --add-to-start
 + 469991 Fix logging levels in websocket client UpgradeConnection

jetty-9.2.12.v20150709 - 09 July 2015
 + 469414 Proxied redirects expose upstream server name
 + 469936 Remove usages of SpinLock
 + 470184 Send the proxy-to-server request more lazily

jetty-9.2.11.v20150529 - 29 May 2015
 + 461499 ConnectionPool may leak connections
 + 463579 Add support for 308 status code
 + 464292 Implement stream-based transformer for AsyncMiddleManServlet
 + 464438 ClassFileTransformer support in
   org.eclipse.jetty.webapp.WebAppClassLoader broken
 + 464740 DosFilter whiteList check improvement
 + 464869 PathResource.addPath allows absolute resolution
 + 464989 AbstractSessionManager.removeEventListener() should remove
   HttpSessionIdListener
 + 465053 Prevent gzip buffer overflow on complete
 + 465181 HttpParser parse full end chunk
 + 465202 Forked Mojo does not extract war overlays/dependencies
 + 465359 Resource.newResource(String res, boolean useCache) does not use
   useCache argument
 + 465360 URLResource.addPath should use _useCaches setting to create new
   Resource
 + 465700 NullPointerException in ResourceHandler with welcome files
 + 465734 DosFilter whitelist bit pattern fix
 + 465747 Jetty is failing to process all HTTP OPTIONS requests
 + 466329 Fixed local only TestFilter
 + 467276 NPE protection in SslContextFactory
 + 467603 Response 401 from server hangs client
 + 467936 w Check HttpOutput aggregateSize is < bufferSize
 + 468008 Scanner ignores directory length
 + 468421 HttpClient#send fails with IllegalArgumentException on non-lowercase
   schemes.
 + 468714 SelectorManager updateKey race without submit
 + 468747 XSS vulnerability in HttpSpiContextHandler

jetty-9.3.0.RC1 - 22 May 2015
 + 464839 Add limit to MongoSessionIdManager purge queries
 + 465053 Prevent gzip buffer overflow on complete
 + 466774 Update jetty-all module for Jetty 9.3
 + 467055 Mongodb session scavenging can result in very slow query
 + 467165 Add --skip-file-validation to start.jar --help output
 + 467276 NPE protection in SslContextFactory
 + 467281 Remove Java 1.7 support from Jetty 9.3
 + 467289 Not possible to specify jmxrmi port value
 + 467603 Response 401 from server hangs client
 + 467702 SslContextFactory not backward compatible
 + 467730 HTTP2 requires enabled ciphers to be sorted by blacklist
 + 467790 Update default etc files inside jetty-osgi-boot bundle
 + 467936 w Check HttpOutput aggregateSize is < bufferSize

jetty-9.3.0.RC0 - 12 May 2015
 + 414479 Add WebSocketPingPongListener for those that want PING/PONG payload
   data
 + 420678 Add WebSocketPartialListener to support receiving partial WebSocket
   TEXT/BINARY messages
 + 423974 Optimize flow control
 + 430951 Support SNI with ExtendedSslContextFactory
 + 436345 Refactor AbstractSession to minimize burden on subclasses to
   implement behaviour
 + 440106 Improve ProtocolHandler APIs
 + 444721 PushCacheFilter cleanup/improvements
 + 446564 Refactored RequestLog Mechanism
 + 451973 Ambiguous module init location when mixing --add-to-start &
   --add-to-startd in the same exec
 + 453834 CDI Support for WebSocket
 + 454934 WebSocketClient / connectToServer can block indefinitely during
   upgrade failure
 + 457309 Add test to ensure GET and HEAD response headers same for gzip
 + 457508 Add flag to scan exploded jars in jetty-jspc-maven-plugin
 + 457788 Powered By in o.e.j.util.Jetty conditional on sendServerVersion
 + 458478 JarFileResource improve performance of exist method
 + 459273 Redundant license notices
 + 459734 Update to apache jsp 8.0.20
 + 459845 Support upgrade from http1 to http2
 + 460187 infinite recursion in sending error
 + 460297 Parameterize infinispan.mod
 + 460671 Rationalize property names
 + 460746 HttpConfiguration#setPersistentConnectionsEnabled(boolean)
 + 461415 Maven Jetty Plugin ignores ZIP overlays
 + 461499 ConnectionPool may leak connections
 + 461919 Use osgi-friendly serviceloader mechanism for WebSocketServletFactory
 + 461941 JMX Remote host:port set from start properties
 + 462040 reverted and deprecated getStringField methods
 + 462098 Support setting ThreadGroup in ScheduledExecutorScheduler
 + 462162 StackOverflowException when response commit fails
 + 462193 Asynchronous HttpOutput.close()
 + 462546 ShutdownMonitor should bind to jetty.host
 + 462616 Race between finishing a connect and timing it out
 + 463036 system properties to set ssl password and keypasword
 + 463144 modules do not see pre-downloaded ALPN libs
 + 463579 Add support for 308 status code
 + 464292 Implement stream-based transformer for AsyncMiddleManServlet
 + 464419 Removed xinetd support
 + 464438 ClassFileTransformer support in
   org.eclipse.jetty.webapp.WebAppClassLoader broken
 + 464442 Enable parallel class loading
 + 464528 NPE protection in getIncludedCipher suites
 + 464537 Updated setuid dependency to 1.0.3
 + 464555 ALPN module download attempts to download jar before dir exists
 + 464556 Restrict start module downloads to ${jetty.base} paths only
 + 464564 NoSql sessions created inside a forward not persisted correctly
 + 464606 Support property expansion in "default" attribute of Property
 + 464629 JDK8 Socket customization
 + 464630 Cannot configure Configuration classlist in osgi
 + 464633 Change Selection.how to Selection.criteria
 + 464706 HTTP/2 and async I/O: onDataAvailable() not called
 + 464708 Support HttpConfiguration.delayDispatchUntilContent in HTTP/2
 + 464724 MultiPartInputStreamParser.parse ServletException never thrown
 + 464727 Update Javadoc for Java 8 DocLint
 + 464740 DosFilter whiteList check improvement
 + 464744 PathMap.match() never throws IllegalArgumentException
 + 464837 Large META-INF/resources/ jars can significantly impact startup speed
 + 464869 org.eclipse.jetty.util.resource.PathResource do not work
 + 464989 AbstractSessionManager.removeEventListener() should remove
   HttpSessionIdListener
 + 465181 HttpParser parse full end chunk
 + 465202 Forked Mojo does not extract war overlays/dependencies
 + 465359 Resource.newResource(String res, boolean useCache) does not use
   useCache argument
 + 465360 URLResource.addPath should use _useCaches setting to create new
   Resource
 + 465606 IteratingCallback.close() does not fail pending callback
 + 465700 NullPointerException in ResourceHandler with welcome files
 + 465734 DosFilter whitelist bit pattern fix
 + 465747 Jetty is failing to process all HTTP OPTIONS requests
 + 465754 Unchecked PrintWriter errors
 + 465854 Provide java.nio.file.WatchService alternative for Scanner
 + 465857 Support HTTP/2 clear-text server-side upgrade
 + 465867 Implement --skip-file-validation=<module>
 + 466005 Use Files.move(src,trgt) instead of File.rename for
   Part.write(filename)
 + 466283 Support specifying ALPN protocols in HTTP2Client
 + 466329 Fixed local only TestFilter
 + 466618 Partial WebSocket Text delivery does not like incomplete UTF8
   sequences
 + 466619 Add WebSocketFrameListener for receiving WebSocket Frame information
 + 466628 Improve IllegalStateException on ServletInputStream.setReadListener()
 + 466645 Allow XmlConfiguration Properties to use Elements or Attributes
 + 466647 Add ${jetty.tag.version} property and expand URL properties
 + 466648 jetty-ssl download of keystore should be from tags, not master
 + 466669 Add nosql.mod into jetty distro
 + 466678 Make a .mod file for jdbc session management
 + 466774 Update jetty-all module for Jetty 9.3
 + 467036 WebSocketClient fails to process immediate frames from server
 + 467043 WebSocketClient close codes on protocol violation reported as policy
   violation

jetty-9.2.11.M0 - 25 March 2015
 + 454934 WebSocketClient / connectToServer can block indefinitely during
   upgrade failure
 + 459273 Redundant license notices
 + 461499 ConnectionPool may leak connections
 + 461919 Use osgi-friendly serviceloader mechanism for WebSocketServletFactory
 + 461941 JMX Remote host:port set from start properties
 + 462546 ShutdownMonitor should bind to jetty.host
 + 462616 Race between finishing a connect and timing it out

jetty-9.3.0.M2 - 11 March 2015
 + 383207 Use BundleFileLocatorHelperFactory to obtain BundleFileLocatorHelper
 + 420944 Hot Deployment of WAR when Context XML exists doesn't trigger
   redeploy
 + 423974 Optimize flow control
 + 424368 Add CONTRIBUTING.md
 + 430951 Improved ordering of SSL ciphers
 + 439374 Use utf-8 as default charset for html
 + 440506 Jetty OSGi boot bundle does not support OSGi framework Eclipse
   Concierge
 + 443652 Remove dependency on java.lang.management classes
 + 445518 Provide different error callbacks to ProxyServlet
 + 446564 Refactored RequestLog Mechanism
 + 447472 Clear async context timeout on async static content
 + 448446 org.eclipse.jetty.start.Main create classloader duplicate
 + 448944 Provide m2e lifecycle mapping metadata for jetty-jspc-maven-plugin
 + 449594 Handle ArrayTrie overflow with false return
 + 449811 handle unquoted etags when gzipping
 + 450467 Integer overflow in Session expiry calculation in MongoSessionManager
 + 450483 Missing parameterization of etc/jetty-deploy.xml
 + 450484 Missing parameterization of etc/jetty-http[s].xml
 + 450855 GzipFilter MIGHT_COMPRESS exception
 + 450873 Disable tests that downcaste wrapped GzipFilterResponses
 + 450894 jetty.sh does not delete JETTY_STATE at start
 + 451092 Connector will fail if HeaderListener return false
 + 451529 Change sentinel class for finding jstl on classpath to
   org.apache.taglibs.standard.tag.rt.core.WhenTag
 + 451634 DefaultServlet: useFileMappedBuffer javadoc is misleading
 + 451973 Ambiguous module init location when mixing --add-to-start &
   --add-to-startd in the same exec
 + 451974 Combine multiple start license acknowledgement into one
 + 452188 Delay dispatch until content optimisation
 + 452201 Set the container classloader for osgi during webbundle undeploy
 + 452246 Fixed SSL hang on last chunk
 + 452261 Ensure <jsp-file> works with new JettyJspServlet
 + 452322 Restore progress messages for --add-to-start(d) use
 + 452323 Start --list-config makes no hint on transitive enabled modules
 + 452329 Transitive modules in start.jar --add-to-start(d) are not added if
   enabled already in tree
 + 452424 Do not add Date header if already set
 + 452465 100% CPU spin on page reload
 + 452503 Start.jar --add-to-start=jstl results in GraphException: Unable to
   expand property in name: jsp-impl/${jsp-impl}-jstl
 + 452516 Make HttpOutput aggregation size configurable
 + 453386 Jetty not working when configuring QueuedThreadPool with
   minThreads=0.
 + 453487 Recycle HttpChannelOverHTTP2
 + 453627 Fixed FileSystem test for nanosecond filesystems
 + 453629 Fixed big write test
 + 453636 Improved spin detection on test
 + 453793 _maxHeaderBytes>0 is not verified in parseNext() when in
   State.CLOSED.
 + 453801 Jetty does not check for already registered services when
   bootstrapping
 + 453829 removed code with yahoo copyright
 + 454152 Remove mux remnants from WebSocketClient
 + 454157 HttpInput.consumeAll spins if input is in async mode
 + 454291 Added busy threads JMX attribute to QueuedThreadPool
 + 454773 SSLConnection use on Android client results in loop
 + 454952 Allow Jetty to run in Java 8 compact 3 profile
 + 454954 Jetty osgi should skip fragment and required bundles that are in the
   uninstalled state
 + 454955 OSGi AnnotationParser should skip resources that are not in the
   classpath and close the class inputstream when done scanning it
 + 454983 Source bundles should not be singleton
 + 455047 Update JASPI
 + 455174 jetty-plus JNDI tests should use unique JNDI paths
 + 455330 Multiple Jetty-ContextFilePath entries separated by commas doesn't
   work
 + 455436 ProxyServlet sends two User-Agent values
 + 455476 Persist updated session expiry time for MongoSessionManager
 + 455655 ensure multipart form-data parsing exception thrown to servlet
 + 455863 Fixed jetty.sh handling of multiple JETTY_ARGS
 + 456209 Bad ContextClassLoader in WebSocket onMessage
 + 456426 Exception on context undeploy from EnvConfiguration
 + 456486 Jar containing ServiceContainerInitializer impl not found in TCCL in
   osgi
 + 456521 ShutdownHandler should shut down more gracefully
 + 456956 Reduce ThreadLocal.remove() weak reference garbage
 + 457017 Reflective call to websocket methods that fail have ambiguous
   exceptions
 + 457032 Request sent from a failed CompleteListener due to connect timeout is
   failed immediately.
 + 457130 HTTPS request with IP host and HTTP proxy throws
   IllegalArgumentException.
 + 457696 JMX implementation should not be overridden by WebApp classes
 + 457893 Close temp jar resource
 + 458101 added test for maxFormContentSize
 + 458140 Added DispatcherType support to RewriteHandler
 + 458174 Example Jar Server
 + 458175 multipart annotation on lazily loaded servlet does not work
 + 458209 Length check for HttpMethod MOVE lookahead
 + 458354 ALPNServerConnection.select negotiation
 + 458495 CompletableCallback may not notify failures
 + 458527 Implement an async proxy servlet that can perform content
   transformations.
 + 458568 JDBCLoginService javadoc incorrectly references HashLoginService
 + 458663 Handle null header values
 + 458849 org.eclipse.jetty.util.Uptime.DefaultImpl() not available on GAE
 + 459006 master branch does not build on norwegian locale
 + 459081 http2 push failures
 + 459125 GzipHandler default mimeType behavior incorrect
 + 459273 Redundant license notices
 + 459352 AsyncMiddleManServlet should set "Host:" header correctly in proxy to
   remote request headers.
 + 459490 Defining a duplicate error page in webdefault.xml and web.xml results
   in an error
 + 459542 AsyncMiddleManServlet race condition on first download content
 + 459560 jetty.sh handles start.d and no start.ini
 + 459655 Remove SPDY and NPN
 + 459681 Remove dead code after removal of glassfish jasper support
 + 459731 Update for drafts hpack-11 and http2-17
 + 459769 AsyncMiddleManServlet race condition on last download content
 + 459845 Support upgrade from http1 to http2/websocket
 + 459963 Failure writing content of a committed request leaks connections
 + 460176 When checking for precompiled jsp, ensure classname is present
 + 460180 Jaas demo has wrong doco in html
 + 460210 ExecutionStragegy producer for SelectManager calls onOpen from
   produce method
 + 460211 Fixed Idle race in ExecuteProduceRun
 + 460291 AsyncGzipFilter Mappings
 + 460371 AsyncMiddleManServlet.GZipContentTransformer fails if last transform
   has no output
 + 460372 if web.xml does not contain jspc maven plugin insertionMarker
   behavior is wrong
 + 460443 Race condition releasing the response buffer
 + 460642 HttpParser error 400 can expose previous buffer contents in HTTP
   status reason message
 + 460670 Support multiple names in <Property> elements
 + 460769 ClientUpgradeRequest sends cookies in the wrong format
 + 460905 Make sure TimeoutCompleteListener is cancelled if the request cannot
   be sent.
 + 461052 Local streams created after INITIAL_WINDOW_SIZE setting have wrong
   send window.
 + 461070 Handle setReadListener on request with no content
 + 461133 allow stop port to reuse address
 + 461350 Update HttpParser IllegalCharacter handling to RFC7230
 + 461452 Double release of buffer by HttpReceiverOverHTTP
 + 461499 ConnectionPool may leak connections
 + 461623 BufferUtil.writeTo does not update position consistently
 + 461643 HttpContent.advance() race

jetty-9.2.10.v20150310 - 10 March 2015
 + 445518 Provide different error callbacks to ProxyServlet
 + 456521 ShutdownHandler should shut down more gracefully
 + 458140 Added DispatcherType support to RewriteHandler
 + 460769 ClientUpgradeRequest sends cookies in the wrong format
 + 460905 Make sure TimeoutCompleteListener is cancelled if the request cannot
   be sent.
 + 461070 Handle setReadListener on request with no content
 + 461133 allow stop port to reuse address
 + 461452 Double release of buffer by HttpReceiverOverHTTP
 + 461499 ConnectionPool may leak connections
 + 461623 BufferUtil.writeTo does not update position consistently
 + 461643 HttpContent.advance() race

jetty-9.2.9.v20150224 - 24 February 2015
 + 459273 Redundant license notices
 + 460176 When checking for precompiled jsp, ensure classname is present
 + 460180 Jaas demo has wrong doco in html
 + 460291 AsyncGzipFilter Mappings
 + 460371 AsyncMiddleManServlet.GZipContentTransformer fails if last transform
   has no output
 + 460372 if web.xml does not contain jspc maven plugin insertionMarker
   behavior is wrong
 + 460443 Race condition releasing the response buffer
 + 460642 HttpParser error 400 can expose previous buffer contents in HTTP
   status reason message

jetty-9.2.8.v20150217 - 17 February 2015
 + 451092 Connector will fail if HeaderListener return false
 + 455436 ProxyServlet sends two User-Agent values
 + 457893 Close temp jar resource
 + 458101 added test for maxFormContentSize
 + 458174 Example Jar Server
 + 458175 multipart annotation on lazily loaded servlet does not work
 + 458209 Length check for HttpMethod MOVE lookahead
 + 458354 ALPNServerConnection.select negotiation
 + 458495 CompletableCallback may not notify failures
 + 458527 Implement an async proxy servlet that can perform content
   transformations.
 + 458568 JDBCLoginService javadoc incorrectly references HashLoginService
 + 458849 org.eclipse.jetty.util.Uptime.DefaultImpl() not available on GAE
 + 459006 master branch does not build on norwegian locale
 + 459125 GzipHandler default mimeType behavior incorrect
 + 459352 AsyncMiddleManServlet should set "Host:" header correctly in proxy to
   remote request headers.
 + 459490 Defining a duplicate error page in webdefault.xml and web.xml results
   in an error
 + 459542 AsyncMiddleManServlet race condition on first download content
 + 459560 jetty.sh handles start.d and no start.ini
 + 459769 AsyncMiddleManServlet race condition on last download content
 + 459845 Support upgrade
 + 459963 Failure writing content of a committed request leaks connections

jetty-9.2.7.v20150116 - 16 January 2015
 + 420944 Hot Deployment of WAR when Context XML exists doesn't trigger
   redeploy
 + 448944 Provide m2e lifecycle mapping metadata for jetty-jspc-maven-plugin
 + 452201 Set the container classloader for osgi during webbundle undeploy
 + 454291 Added busy threads JMX attribute to QueuedThreadPool
 + 454773 SSLConnection use on Android client results in loop
 + 454954 Jetty osgi should skip fragment and required bundles that are in the
   uninstalled state
 + 454955 OSGi AnnotationParser should skip resources that are not in the
   classpath and close the class inputstream when done scanning it
 + 454983 Source bundles should not be singleton
 + 455047 Update JASPI
 + 455174 jetty-plus JNDI tests should use unique JNDI paths
 + 455330 Multiple Jetty-ContextFilePath entries separated by commas doesn't
   work
 + 455476 Persist updated session expiry time for MongoSessionManager
 + 455655 ensure multipart form-data parsing exception thrown to servlet
 + 455863 Fixed jetty.sh handling of multiple JETTY_ARGS
 + 456426 Exception on context undeploy from EnvConfiguration
 + 456486 Jar containing ServiceContainerInitializer impl not found in TCCL in
   osgi
 + 456956 Reduce ThreadLocal.remove() weak reference garbage
 + 457017 Reflective call to websocket methods that fail have ambiguous
   exceptions
 + 457032 Request sent from a failed CompleteListener due to connect timeout is
   failed immediately.
 + 457130 HTTPS request with IP host and HTTP proxy throws
   IllegalArgumentException.
 + 457696 JMX implementation should not be overridden by WebApp classes

jetty-9.2.6.v20141205 - 05 December 2014
 + 383207 Use BundleFileLocatorHelperFactory to obtain BundleFileLocatorHelper
 + 443652 Remove dependency on java.lang.management classes
 + 447472 Clear async context timeout on async static content
 + 451529 Change sentinel class for finding jstl on classpath to
   org.apache.taglibs.standard.tag.rt.core.WhenTag
 + 451634 DefaultServlet: useFileMappedBuffer javadoc is misleading
 + 452188 Delay dispatch until content optimisation
 + 452201 EnvConfiguration.destroy() should set the classloader
 + 452246 Fixed SSL hang on last chunk
 + 452261 Multiple servlets map to path *.jsp when using jsp-property-group
 + 452424 Do not add Date header if already set
 + 452516 Make HttpOutput aggregation size configurable
 + 453386 Jetty not working when configuring QueuedThreadPool with
   minThreads=0.
 + 453629 Fixed big write test
 + 453793 _maxHeaderBytes>0 is not verified in parseNext() when in
   State.CLOSED.
 + 453801 Jetty does not check for already registered services when
   bootstrapping
 + 454157 HttpInput.consumeAll spins if input is in async mode

jetty-9.2.5.v20141112 - 12 November 2014
 + 448446 org.eclipse.jetty.start.Main create classloader duplicate
 + 449594 Handle ArrayTrie overflow with false return
 + 449811 handle unquoted etags when gzipping
 + 450467 Integer overflow in Session expiry calculation in MongoSessionManager
 + 450483 Missing parameterization of etc/jetty-deploy.xml
 + 450484 Missing parameterization of etc/jetty-http[s].xml
 + 450855 GzipFilter MIGHT_COMPRESS exception
 + 450873 Disable tests that downcaste wrapped GzipFilterResponses
 + 450894 jetty.sh does not delete JETTY_STATE at start

jetty-9.3.0.M1 - 03 November 2014
 + 376365 "jetty.sh start" returns 0 on failure
 + 396569 'bin/jetty.sh stop' reports 'OK' even when jetty was not running
 + 396572 Starting jetty from cygwin is not working properly
 + 437303 Serving of static filenames with "unwise" characters causes 404 error
 + 440729 SSL requests often fail with EOFException or IllegalStateException
 + 440925 NPE when using relative paths for --start-log-file
 + 442419 CrossOriginFilter javadoc says "exposeHeaders", but should be
   "exposedHeaders"
 + 442942 Content sent with status 204 (No Content)
 + 443529 CrossOriginFilter does not accept wildcard for allowedHeaders
 + 443530 CrossOriginFilter does not set the Vary header
 + 443550 improved FileResource encoded alias checking
 + 444031 Ensure exceptions do not reduce threadpool below minimum
 + 444595 nosql/mongodb - Cleanup process/Refreshing does not respect encoding
   of attribute keys
 + 444676 Goal jetty:deploy-war produces errors with version 9.2.3
 + 444722 Fixed order of setReuseAddress call
 + 444896 Overriding of web-default servlet mapping in web.xml not working with
   quickstart
 + 445157 First redeployed servlet leaks WebAppContext
 + 445167 Allow configuration of dispatch after select
 + 445239 Rename weld.mod to cdi.mod to be consistent with past module namings
 + 445258 STOP.WAIT is not really respected
 + 445374 Reevaluate org.eclipse.jetty.websocket.jsr356 enablement concepts
 + 445495 Improve Exception message when no jndi resource to bind for a name in
   web.xml
 + 445542 Add SecuredRedirectHandler for embedded jetty use to redirect to
   secure port/scheme
 + 445821 Error 400 should be logged with RequestLog
 + 445823 Moved RequestLog calling to HttpChannel
 + 445830 Support setting environment variables on forked jetty with
   jetty:run-forked
 + 445979 jetty.sh fails to start when start-stop-daemon does not exist and the
   user is not root
 + 446033 org.eclipse.jetty.websocket.server.WebSocketServerFactory not
   available in OSGi
 + 446063 ALPN Fail SSL Handshake if no supported Application Protocols
 + 446107 NullPointerException in ProxyServlet when extended by Servlet without
   a package
 + 446425 Oracle Sql error on JettySessions table when this table do not exist
   already
 + 446506 getAsyncContext ISE before startAsync on async dispatches
 + 446559 Avoid spin consuming extra data
 + 446563 Null HttpChannel.getCurrentHttpChannel() in
   ServletHandler.doFilter().
 + 446564 Refactored RequestLog Mechanism
 + 446672 NPN Specification issue in the case no protocols are selected
 + 446923 SharedBlockingCallback does not handle connector max idle time of
   Long.MAX_VALUE; BlockerTimeoutException not serializable
 + 446944 ServletTester and HttpTester should be in
   <classifier>tests</classifier>
 + 447216 putAll Properties in XmlConfiguration
 + 447381 Disable SSLv3 by default
 + 447472 test harness for slow large writes
 + 447515 Remove GzipFilter
 + 447627 MultiPart file always created when "filename" set in
   Content-Disposition
 + 447629 getPart()/getParts() fails on Multipart request if getParameter is
   called in a filter first
 + 447746 HttpClient is always going to send User-Agent header even though I do
   not want it to.
 + 447979 Refactor to make MetaData responsible for progressively ordering
   web-inf jars
 + 448156 Fixed INACTIVE race in IteratingCallback
 + 448225 Removed unnecessary synchronize on initParser
 + 448675 Impossible to set own Threadpool when using jetty-maven-plugin
 + 448841 Clarified selectors==0 javadoc 448840 Clarified ServerConnector
   javadoc 448839 Fixed javadoc typo in ServerConnector
 + 449001 Remove start.d directory from JETTY_HOME
 + 449003 WARNING: Cannot enable requested module [protonego-impl]: not a valid
   module name
 + 449038 WebSocketUpgradeFilter must support async
 + 449175 Removed extra space in NCSA log
 + 449372 Make jvmArgs of jetty:run-forked configurable from command line

jetty-9.2.4.v20141103 - 03 November 2014
 + 376365 "jetty.sh start" returns 0 on failure
 + 396569 'bin/jetty.sh stop' reports 'OK' even when jetty was not running
 + 396572 Starting jetty from cygwin is not working properly
 + 438387 NullPointerException after ServletUpgradeResponse.sendForbidden is
   called during WebSocketCreator.createWebSocket
 + 440729 SSL requests often fail with EOFException or IllegalStateException
 + 440925 NPE when using relative paths for --start-log-file
 + 442419 CrossOriginFilter javadoc says "exposeHeaders", but should be
   "exposedHeaders"
 + 442495 Bad Context ClassLoader in JSR356 WebSocket onOpen
 + 442942 Content sent with status 204 (No Content)
 + 443529 CrossOriginFilter does not accept wildcard for allowedHeaders
 + 443530 CrossOriginFilter does not set the Vary header
 + 443550 improved FileResource encoded alias checking
 + 444031 Ensure exceptions do not reduce threadpool below minimum
 + 444124 JSP include with <servlet><jsp-file> can cause infinite recursion
 + 444214 Socks4Proxy fails when reading less than 8 bytes
 + 444222 replace CRLF in header values with whitespace rather than ?
 + 444415 iterative WriteFlusher
 + 444416 AsyncProxyServlet recursion
 + 444517 Ensure WebSocketUpgradeFilter is always first in filter chain
 + 444547 Format exception in ResourceCache.Content.toString()
 + 444595 nosql/mongodb - Cleanup process/Refreshing does not respect encoding
   of attribute keys
 + 444617 Expose local and remote socket address to applications
 + 444676 Goal jetty:deploy-war produces errors with version 9.2.3
 + 444722 Fixed order of setReuseAddress call
 + 444748 WebSocketClient.stop() does not unregister from ShutdownThread
 + 444764 HttpClient notifies callbacks for last chunk of content twice
 + 444771 JSR356 / EndPointConfig.userProperties are not unique per endpoint
   upgrade
 + 444863 ProxyServlet does not filter headers listed by the Connection header
 + 444896 Overriding of web-default servlet mapping in web.xml not working with
   quickstart
 + 445157 First redeployed servlet leaks WebAppContext
 + 445167 Allow configuration of dispatch after select
 + 445239 Rename weld.mod to cdi.mod to be consistent with past module namings
 + 445258 STOP.WAIT is not really respected
 + 445374 Reevaluate org.eclipse.jetty.websocket.jsr356 enablement concepts
 + 445495 Improve Exception message when no jndi resource to bind for a name in
   web.xml
 + 445542 Add SecuredRedirectHandler for embedded jetty use to redirect to
   secure port/scheme
 + 445821 Error 400 should be logged with RequestLog
 + 445823 RequestLogHandler at end of HandlerCollection doesn't work
 + 445830 Support setting environment variables on forked jetty with
   jetty:run-forked
 + 445979 jetty.sh fails to start when start-stop-daemon does not exist and the
   user is not root
 + 446033 org.eclipse.jetty.websocket.server.WebSocketServerFactory not
   available in OSGi
 + 446063 ALPN Fail SSL Handshake if no supported Application Protocols
 + 446107 NullPointerException in ProxyServlet when extended by Servlet without
   a package
 + 446425 Oracle Sql error on JettySessions table when this table do not exist
   already
 + 446506 getAsyncContext ISE before startAsync on async dispatches
 + 446559 Avoid spin consuming extra data
 + 446563 Null HttpChannel.getCurrentHttpChannel() in
   ServletHandler.doFilter().
 + 446672 NPN Specification issue in the case no protocols are selected
 + 446923 SharedBlockingCallback does not handle connector max idle time of
   Long.MAX_VALUE; BlockerTimeoutException not serializable
 + 447381 Disable SSLv3 by default
 + 447472 test harness for slow large writes
 + 447515 Remove GzipFilter
 + 447627 MultiPart file always created when "filename" set in
   Content-Disposition
 + 447629 getPart()/getParts() fails on Multipart request if getParameter is
   called in a filter first
 + 447746 HttpClient is always going to send User-Agent header even though I do
   not want it to.
 + 447979 Refactor to make MetaData responsible for progressively ordering
   web-inf jars
 + 448156 Fixed INACTIVE race in IteratingCallback
 + 448225 Removed unnecessary synchronize on initParser
 + 448675 Impossible to set own Threadpool when using jetty-maven-plugin
 + 448841 Clarified selectors==0 javadoc 448840 Clarified ServerConnector
   javadoc 448839 Fixed javadoc typo in ServerConnector
 + 449001 Remove start.d directory from JETTY_HOME
 + 449003 WARNING: Cannot enable requested module [protonego-impl]: not a valid
   module name
 + 449038 WebSocketUpgradeFilter must support async
 + 449175 Removed extra space in NCSA log
 + 449291 create-files downloads without license
 + 449372 Make jvmArgs of jetty:run-forked configurable from command line
 + 449603 OutputStreamContentProvider hangs when host is not available

jetty-9.3.0.M0 - 24 September 2014
 + 437395 Start / Properties in template sections should be default applied for
   enabled modules
 + 438204 getServerName returns IPv6 addresses wrapped in []
 + 438387 NullPointerException after ServletUpgradeResponse.sendForbidden is
   called during WebSocketCreator.createWebSocket
 + 439369 Remove unused class CrossContextPsuedoSession
 + 439375 preferred rfc7231 format is mime;charset=lowercase-9
 + 442083 Client resets stream, pending server data is failed, connection
   closed.
 + 442086 Review HttpOutput blocking writes
 + 442477 Allow Symlink aliases by default
 + 442495 Bad Context ClassLoader in JSR356 WebSocket onOpen
 + 442950 Embedded Jetty client requests to localhost hangs with high cpu usage
   (NIO OP_CONNECT Solaris/Sparc).
 + 443652 Remove dependency on java.lang.management classes
 + 443661 Rename manifest and service constants for jetty osgi resource
   fragment code
 + 443662 Consume buffer in write(ByteBuffer)
 + 443713 Reduce number of SelectionKey.setInterestOps() calls
 + 443893 Make a module for weld
 + 444124 JSP include with <servlet><jsp-file> can cause infinite recursion
 + 444214 Socks4Proxy fails when reading less than 8 bytes
 + 444222 replace CRLF in header values with whitespace rather than ?
 + 444415 iterative WriteFlusher
 + 444416 AsyncProxyServlet recursion
 + 444485 Client resets stream, pending server data is failed, write hangs
 + 444517 Ensure WebSocketUpgradeFilter is always first in filter chain
 + 444547 Format exception in ResourceCache.Content.toString()
 + 444617 Expose local and remote socket address to applications
 + 444748 WebSocketClient.stop() does not unregister from ShutdownThread
 + 444764 HttpClient notifies callbacks for last chunk of content twice
 + 444771 JSR356 / EndPointConfig.userProperties are not unique per endpoint
   upgrade
 + 444863 ProxyServlet does not filter headers listed by the Connection header

jetty-9.2.3.v20140905 - 05 September 2014
 + 347110 renamed class transformer methods
 + 411163 Add embedded jetty code example with JSP enabled
 + 435322 Added a idleTimeout to the SharedBlockerCallback
 + 435533 Handle 0 sized async gzip
 + 435988 ContainerLifeCycle: beans never stopped on remove
 + 436862 Update jetty-osgi to asm-5 and spifly-1.0.1
 + 438500 Odd NoClassDef errors when shutting down the jetty-maven-plugin via
   the stop goal
 + 440255 ensure 500 is logged on thrown Errors
 + 441073 isEarlyEOF on HttpInput
 + 441475 org.eclipse.jetty.server.ResourceCache exceptions under high load
 + 441479 Jetty hangs due to deadlocks in session manager
 + 441649 Update to jsp and el Apache Jasper 8.0.9
 + 441756 Ssl Stackoverflow on renegotiate
 + 441897 Fixed etag handling in gzipfilter
 + 442048 fixed sendRedirect %2F encoding
 + 442383 Improved insufficient threads message
 + 442628 Update example xml file for second server instance to extract wars
 + 442642 Quickstart generates valid XML
 + 442759 Allow specific ServletContainerInitializers to be excluded
 + 442950 Embedded Jetty client requests to localhost hangs with high cpu usage
   (NIO OP_CONNECT Solaris/Sparc).
 + 443049 Improved HttpParser illegal character messages
 + 443158 Fixed HttpOutput spin
 + 443172 web-fragment.xml wrongly parsed for applications running in serlvet
   2.4 mode
 + 443231 java.lang.NullPointerException on scavenge scheduling when session id
   manager declared before shared scheduler
 + 443262 Distinguish situation where jetty looks for tlds in META-INF but
   finds none vs does not look

jetty-8.1.16.v20140903 - 03 September 2014
 + 409788 Large POST body causes java.lang.IllegalStateException: SENDING =>
   HEADERS.
 + 433689 Evict idle HttpDestinations from client
 + 433802 check EOF in send1xx
 + 438996 Scavenger-Timer in HashSessionManager can die because of
   IllegalStateException from getMaxInactiveInterval
 + 442048 fixed sendRedirect %2F encoding
 + 442839 highly fragmented websocket messages can result in corrupt binary
   messages

jetty-7.6.16.v20140903 - 03 September 2014
 + 409788 Large POST body causes java.lang.IllegalStateException: SENDING =>
   HEADERS.
 + 433802 check EOF in send1xx
 + 442839 highly fragmented websocket messages can result in corrupt binary
   messages

jetty-9.2.2.v20140723 - 23 July 2014
 + 411323 DosFilter/QoSFilter should use AsyncContext rather than
   Continuations.
 + 432815 Fixed selector stop race
 + 434536 Improved Customizer javadoc
 + 435322 Fixed Iterating Callback close
 + 435653 encode async dispatched requestURI
 + 435895 jetty spring module is not in distribution
 + 436874 WebSocket client throwing a NullPointer when handling a pong
 + 436894 GzipFilter code cleanup
 + 436916 CGI: "Search docroot for a matching execCmd" logic is wrong
 + 436987 limited range of default acceptors and selectors
 + 437051 Refactor Filter chain handling of Request.isAsyncSupported
 + 437395 Start / Properties in template sections should be default applied for
   enabled modules
 + 437419 Allow scanning of META-INF for resources,fragments,tlds for unpacked
   jars
 + 437430 jettyXml not consistent between jetty:run and jetty:run-forked
 + 437462 consistent test failure in jetty-start under windows
 + 437706 ServletTester calls LocalConnector method with hardcoded timeout
 + 437800 URLs with single quote and spaces return 404
 + 437996 avoid async status race by not setting 200 on handled
 + 438079 Review garbage creation in 9.2.x series
 + 438190 findbug improvements
 + 438204 leave IPv6 addresses [] wrapped in getServerName
 + 438327 Remove hard coded Allow from OPTIONS *
 + 438331 AbstractLogger.debug(String,long) infinite loop
 + 438434 ResourceHandler checks aliases
 + 438895 Add mvn jetty:effective-web-xml goal
 + 439066 javadoc setStopAtShutdown
 + 439067 Improved graceful stop timeout handling
 + 439194 Do not configure fake server for jetty:run-forked
 + 439201 GzipFilter and AsyncGzipFilter should strip charset from Content-Type
   before making exclusion comparison in doFilter
 + 439369 Deprecate CrossContextPseudoSession
 + 439387 Ensure empty servlet-class never generated for quickstart
 + 439390 Ensure jsp scratchdir is created same way for quickstart and
   non-quickstart
 + 439394 load-on-startup with value 0 not preserved for quickstart
 + 439399 Scan tlds for apache jasper standard taglib with jetty-maven-plugin
 + 439438 DataSourceLoginService does not refresh passwords when changed in
   database
 + 439507 Possible timing side-channel when comparing MD5-Credentials
 + 439540 setReuseAddress() in ServerConnector.java is not coded properly
 + 439652 GzipHandler super.doStart
 + 439663 Allow mappings to be declared before servlet/filter
 + 439672 support using Apache commons daemon for managing Jetty
 + 439753 ConstraintSecurityHandler has dead code for processing constraints
 + 439788 CORS filter headers gone between 9.2.0.M0 and 9.2.1 .v20140609 for
   ProxyServlet requests.
 + 439809 mvn jetty:jspc cannot find taglibs in dependency jars
 + 439895 No event callback should be invoked after the "failure" callback
 + 440020 Abort bad proxy responses with sendError(-1)
 + 440038 Content decoding may fail
 + 440114 ContextHandlerCollection does not skip context wrappers
 + 440122 Remove usages of ForkInvoker

jetty-9.2.1.v20140609 - 09 June 2014
 + 347110 Supprt ClassFileTransormers in WebAppClassLoader
 + 432192 jetty-start / Allow JETTY_LOGS use for start-log-file
 + 432321 jetty-start / Allow defining extra start directories for common
   configurations
 + 435322 Improved debug
 + 436029 GzipFilter errors on asynchronous methods with message to
   AsyncGzipFilter
 + 436345 Refactor AbstractSession to minimize burden on subclasses to
   implement behaviour
 + 436388 Allow case-insensitive STOP.KEY and STOP.PORT use
 + 436405 ${jetty.base}/resources not on classpath with default configuration
 + 436520 Start / Allow https and file urls in jetty-start's module download
   mechanism
 + 436524 Start / Downloadable [files] references in modules cannot use ":"
   themselves

jetty-9.2.0.v20140526 - 26 May 2014
 + 429390 Decoders and Encoders are not registered for non-annotated
   ClientEndpoint
 + 434810 better handling of bad messages
 + 435086 ${jetty.base}/resources not on classpath when using
   --module=resources
 + 435088 lib/npn packaging of jetty-distribution is off
 + 435206 Can't add Cookie header on websocket ClientUpgradeRequest
 + 435217 Remove deprecated TagLibConfiguration
 + 435223 High cpu usage in
   FCGIHttpParser.parseContent(ResponseContentParser.java:314).
 + 435338 Incorrect handling of asynchronous content
 + 435412 Make AbstractSession.access() more amenable to customization

jetty-9.2.0.RC0 - 15 May 2014
 + 419972 Support sending forms (application/x-www-form-urlencoded)
 + 420368 Default content types for ContentProviders
 + 428966 Per-request cookie support
 + 430418 Jetty 9.1.3 and Chrome 33 permessage-deflate do not work together
 + 431333 NPE In logging of WebSocket ExtensionConfig
 + 432321 jetty-start / Allow defining extra start directories for common
   configurations
 + 432939 Jetty Client ContentResponse should have methods such as
   getContentType() and getMediaType().
 + 433089 Client should provide Request.accept() method, like JAX-RS 2.0
   Invocation.Builder.accept().
 + 433405 Websocket Session.setMaxIdleTimeout fails with zero
 + 433689 Evict old HttpDestinations from HttpClient
 + 434386 Request Dispatcher extracts args and prevents asyncIO
 + 434395 WebSocket / memory leak, WebSocketSession not cleaned up in abnormal
   closure cases
 + 434447 Able to create a session after a response.sendRedirect
 + 434505 Allow property files on start.jar command line Signed-off-by: Tom
   Zeller<tzeller@dragonacea.biz>
 + 434578 Complete listener not called if redirected to an invalid URI
 + 434679 Log static initialization via jetty-logging.properties fails
   sometimes
 + 434685 WebSocket read/parse does not discard remaining network buffer after
   unrecoverable error case
 + 434715 Avoid call to ServletHolder.getServlet() during handle() iff servlet
   is available and instantiated

jetty-9.2.0.M1 - 08 May 2014
 + 367680 jsp-file with load-on-startup not precompiled
 + 404511 removed deprecated StringMap
 + 409105 Upgrade jetty-osgi build/test to use more recent pax junit test
   framework
 + 424982 improved PID check in jetty.sh
 + 425421 ContainerLifeCycle does not start added beans in started state
 + 428904 Add logging of which webapp has path with uncovered http methods
 + 431094 Consistent handling of utf8 decoding errors
 + 431459 Jetty WebSocket compression extensions fails to handle big messages
   properly
 + 431519 Fixed NetworkTrafficListener
 + 431642 Implement ProxyServlet using Servlet 3.1 async I/O
 + 432145 Pending request is not failed when HttpClient is stopped
 + 432270 Slow requests with response content delimited by EOF fail
 + 432321 jetty-start / Allow defining extra start directories for common
   configurations
 + 432468 Improve command CGI path handling
 + 432473 web.xml declaration order of filters not preserved on calls to init()
 + 432483 make osgi.serviceloader support for
   javax.servlet.ServletContainerInitializer optional (cherry picked from
   commit 31043d25708edbea9ef31948093f4eaf2247919b)
 + 432528 IllegalStateException when using DeferredContentProvider
 + 432777 Async Write Loses Data with HTTPS Server
 + 432901 ensure a single onError callback only in pending and unready states
 + 432993 Improve handling of ProxyTo and Prefix parameters in
   ProxyServlet.Transparent.
 + 433244 Security manager lifecycle cleanup
 + 433262 WebSocket / Advanced close use cases
 + 433365 No such servlet:
   __org.eclipse.jetty.servlet.JspPropertyGroupServlet__
 + 433370 PATCH method does not work with ProxyServlet
 + 433431 Support ServletHandler fall through
 + 433479 Improved resource javadoc
 + 433483 sync log initialize
 + 433512 Jetty throws RuntimeException when webapp compiled with jdk8
   -parameters
 + 433563 Jetty fails to startup on windows - InvalidPathException
 + 433572 default to sending date header
 + 433656 Change to Opcode.ASM5 breaks jetty-osgi
 + 433692 improved buffer resizing
 + 433708 Improve WebAppClassLoader.addClassPath() IllegalStateException
   message
 + 433793 WebSocket / empty protocol list in ServerEndpointConfig.Configurator
   when using non-exact header name
 + 433841 Resource.newResource() declares an exception it does not throw
 + 433849 FileResource string compare fix
 + 433916 HttpChannelOverHttp handles HTTP 1.0 connection reuse incorrectly
 + 434009 Improved javadoc for accessing HttpChannel and HttpConnection
 + 434027 ReadListener.onError() not invoked in case of read failures
 + 434056 Support content consumed asynchronously
 + 434074 Avoid double dispatch by returning false from messageComplete
 + 434077 AnnotatedServerEndpointTest emits strange exception
 + 434247 Redirect loop in FastCGI proxying for HTTPS sites

jetty-8.1.15.v20140411 - 11 April 2014
 + 397167 Remote Access documentation is wrong
 + 419799 complete after exceptions thrown from async error pages
 + 420776 complete error pages after startAsync
 + 421197 fix method comment and ensure close synchronized
 + 422137 Added maxQueued to QueuedThreadPool MBean
 + 424180 improve bad message errors
 + 425038 WebSocketClient leaks file handles when exceptions are thrown from
   open()
 + 425551 Memory Leak in SelectConnector$ConnectTimeout.expired
 + 426658 backport Bug 425930 to jetty-8
 + 427761 allow endpoints to be interrupted
 + 428708 JDBCSessionIdManager when clearing expired sessions failed, jetty
   should still be able to startup
 + 428710 JDBCSession(Id)Manager use 'read committed isolation level'
 + 430968 Use wrapped response with async dispatch
 + 432452 ConnectHandler does not timeout sockets in FIN_WAIT2

jetty-7.6.15.v20140411 - 11 April 2014
 + 422137 Added maxQueued to QueuedThreadPool MBean
 + 425038 WebSocketClient leaks file handles when exceptions are thrown from
   open()
 + 425551 Memory Leak in SelectConnector$ConnectTimeout.expired
 + 432452 ConnectHandler does not timeout sockets in FIN_WAIT2

jetty-9.2.0.M0 - 09 April 2014
 + 419801 Upgrade to asm5 for jdk8
 + 423392 Fix buffer overflow in AsyncGzipFilter
 + 425736 jetty-start / Jetty 9 fails to startup with --exec option if Java
   path contain
 + 426920 jetty-start / BaseHome.listFilesRegex() and .recurseDir() do not
   detect filesystem loops
 + 427188 Re-enable automatic detection of logging-dependencies with
   logging-module
 + 429734 Implemented the HA ProxyProtocol
 + 430341 use apache jsp/jstl for maven plugins
 + 430747 jetty-start / Allow --lib and module [lib] to recursively add jars
 + 430825 jetty-start / use of jetty-jmx.xml prevents configuration of
   ThreadPool in jetty.xml
 + 431279 jetty-start / Unable to start jetty if no properties are defined
 + 431892 DefaultFileLocatorHelper.getBundleInstallLocation fails for equinox
   3.10
 + 432122 ignore frequently failing test
 + 432145 Pending request is not failed when HttpClient is stopped
 + 432270 Slow requests with response content delimited by EOF fail

jetty-9.1.5.v20140505 - 05 May 2014
 + 431459 Jetty WebSocket compression extensions fails to handle big messages
   properly
 + 431519 Fixed NetworkTrafficListener
 + 432145 Pending request is not failed when HttpClient is stopped
 + 432270 Slow requests with response content delimited by EOF fail
 + 432473 web.xml declaration order of filters not preserved on calls to init()
 + 432483 make osgi.serviceloader support for
   javax.servlet.ServletContainerInitializer optional (cherry picked from
   commit 31043d25708edbea9ef31948093f4eaf2247919b)
 + 432528 IllegalStateException when using DeferredContentProvider
 + 432777 Async Write Loses Data with HTTPS Server
 + 432901 ensure a single onError callback only in pending and unready states
 + 432993 Improve handling of ProxyTo and Prefix parameters in
   ProxyServlet.Transparent.
 + 433365 No such servlet:
   __org.eclipse.jetty.servlet.JspPropertyGroupServlet__ (cherry picked from
   commit e2ed934978b958d6fccb28a8a5d04768f7c0432d)
 + 433370 PATCH method does not work with ProxyServlet
 + 433483 sync log initialize
 + 433692 improved buffer resizing
 + 433916 HttpChannelOverHttp handles HTTP 1.0 connection reuse incorrectly
 + 434027 ReadListener.onError() not invoked in case of read failures

jetty-9.1.4.v20140401 - 01 April 2014
 + 414206 Rewrite rules re-encode requestURI
 + 414885 Don't expose JDT classes by default
 + 417022 Access current HttpConnection from Request not ThreadLocal
 + 423619 set Request timestamp on startRequest
 + 423982 removed duplicate UrlResource toString
 + 424107 Jetty should not finish chunked encoding on exception
 + 425991 added qml mime type
 + 426897 improved ContainerLifeCycle javadoc
 + 427185 Add org.objectweb.asm. as serverClass
 + 427204 jetty-start / startup incorrectly requires directory in jetty.base
 + 427368 start.sh fails quietly on command line error
 + 428594 File upload with onMessage and InputStream fails
 + 428595 JSR-356 / ClientContainer does not support SSL
 + 428597 javax-websocket-client-impl and javax-websocket-server-impl jars
   Manifests do not export packages for OSGI
 + 428817 jetty-start / Allow for property to configure deploy manager
   `webapps` directory
 + 429180 Make requestlog filename parameterized
 + 429357 JDBCSessionManager.Session.removeAttribute don't set dirty flag if
   attribute already removed
 + 429409 osgi] jetty.websocket.servlet must import jetty.websocket.server
 + 429487 Runner code cleanups
 + 429616 Use UTF-8 encoding for XML
 + 429779 masked zero length websocket frame gives NullPointerException during
   streaming read
 + 430088 OnMessage*Callable decoding of streaming binary or text is not thread
   safe
 + 430242 added SharedBlockingCallback to support threadsafe blocking
 + 430273 Cancel async timeout breaks volatile link to avoid race with slow
   expire
 + 430341 add apache jsp and jstl optional modules
 + 430490 Added JETTY_SHELL 426738 Fixed JETTY_HOME comments
 + 430649 test form encoding
 + 430654 closing client connections can hang worker threads
 + 430808 OutputStreamContentProvider violates OutputStream contract
 + 430822 jetty-start / make soLingerTime configurable via property
 + 430823 jetty-start / make NeedClientAuth (ssl) configurable via property
 + 430824 jetty-start / use of jetty-logging.xml prevents configuration of
   ThreadPool in jetty.xml
 + 431103 Complete listener not called if request times out before processing
   exchange.
 + 431592 do not resolved forwarded-for address

jetty-9.1.3.v20140225 - 25 February 2014
 + 373952 Ensure MongoSessionManager un/binds session attributes on refresh
   only if necessary
 + 424899 Initialize GzipHandler mimeTypes
 + 426490 HttpServletResponse.setBufferSize(0) results in tight loop (100% cpu
   hog)
 + 427700 Outgoing extensions that create multiple frames should flush them in
   order and atomically.
 + 427738 fixed XSS in async-rest demo
 + 428157 Methods of anonymous inner classes can't be called via xml
 + 428232 Rework batch mode / buffering in websocket
 + 428238 Test HEAD request with async IO
 + 428266 HttpRequest mangles URI query string
 + 428383 limit white space between requests
 + 428418 JettyStopMojo prints some messages on System.err
 + 428435 Large streaming message fails in MessageWriter
 + 428660 Delay closing async HttpOutput until after UNREADY->READY
 + 428710 JDBCSession(Id)Manager use read committed isolation level
 + 428859 Do not auto initialise jsr356 websocket if no annotations or
   EndPoints discovered

jetty-9.1.2.v20140210 - 10 February 2014
 + 408167 Complex object as session attribute not necessarily persisted
 + 423421 remove org.slf4j and org.ow2.asm from jetty-all artifact
 + 424171 Old javax.activation jar interferes with email sending
 + 424562 JDBCSessionManager.setNodeIdInSessionId(true) does not work
 + 425275 
   org.eclipse.jetty.osgi.annotations.AnnotationConfiguration.BundleParserTask.getStatistic()
   returns null when debug is enabled.
 + 425638 Fixed monitor module/xml typos
 + 425696 start.jar --add-to-start={module} results in error
 + 425703 Review [Queued]HttpInput
 + 425837 Upgrade to jstl 1.2.2
 + 425930 JDBC Session Manager constantly reloading session if save intervall
   expired once
 + 425998 JDBCSessionIdManager fails to create maxinterval column
 + 426250 jetty-all should be deployed on release
 + 426358 NPE generating temp dir name if no resourceBase or war
 + 426481 fix < java 1.7.0_10 npn files
 + 426739 Response with Connection: keep-alive truncated
 + 426750 isReady() returns true at EOF
 + 426870 HTTP 1.0 Request with Connection: keep-alive and response content
   hangs.
 + 427068 ServletContext.getClassLoader should only check privileges if a
   SecurityManager exists
 + 427128 Cookies are not sent to the server
 + 427245 StackOverflowError when session cannot be de-idled from disk
 + 427254 Cookies are not sent to the client
 + 427512 ReadPendingException in case of HTTP Proxy tunnelling
 + 427570 externalize common http config to start.ini
 + 427572 Default number of acceptors too big
 + 427587 MessageInputStream must copy the payload
 + 427588 WebSocket Parser leaks ByteBuffers
 + 427690 Remove Mux Extension and related support
 + 427699 WebSocket upgrade response sends Sec-WebSocket-Protocol twice

jetty-9.1.1.v20140108 - 08 January 2014
 + 408912 JDBCSessionIdManager should allow configuration of schema
 + 410750 NPE Protection in Mongo save session
 + 417202 Start / command line arguments with ${variable} should be expanded
 + 418622 WebSocket / When rejecting old WebSocket protocols, log client
   details
 + 418769 Allow resourceBases in run-forked Mojo
 + 418888 Added strict mode to HttpGenerator
 + 419309 encode alias URIs from File.toURI
 + 419911 Empty chunk causes ArrayIndexOutOfBoundsException in
   InputStreamResponseListener.
 + 421189 WebSocket / AbstractExtension's WebSocketPolicy is not
   Session-specific
 + 421314 Websocket / Connect attempt with Chrome 32+ fails with "Some
   extension already uses the compress bit"
 + 421697 IteratingCallback improvements
 + 421775 CookiePatternRule only sets cookie if not set already
 + 421794 Iterator from InputStreamProvider is not implemented properly
 + 421795 ContentProvider should have a method to release resources
 + 422192 ClientContainer.getOpenSessions() always returns null
 + 422264 OutputStreamContentProvider does not work with Basic Authentication
 + 422308 Change all session/sessionid managers to use shared Scheduler
 + 422386 Comma-separated <param-value>s not trimmed in GzipFilter
 + 422388 Test for GzipFilter apply to resources with charset appended to the
   MIME type
 + 422398 moved jmx remote config to jmx-remote.mod
 + 422427 improved TestConnection
 + 422703 Support reentrant HttpChannel and HttpConnection
 + 422723 Dispatch failed callbacks to avoid blocking selector
 + 422734 messages per second in ConnectorStatistics
 + 422807 fragment large written byte arrays to protect from JVM OOM bug
 + 423005 reuse gzipfilter buffers
 + 423048 Receiving a PING while sending a message kills the connection
 + 423060 Allow ${jetty.base}/work
 + 423118 ServletUpgradeRequest.getUserPrincipal() does not work
 + 423185 Update permessage-deflate for finalized spec
 + 423255 MBeans of SessionIdManager can leak memory on redeploy
 + 423361 Ensure ServletContainerInitializers called before injecting Listeners
 + 423373 Correct namespace use for JEE7 Schemas
 + 423392 GzipFilter without wrapping or blocking
 + 423395 Ensure @WebListeners are injected
 + 423397 Jetty server does not run on Linux server startup because of  a bug
   in jetty.sh script.
 + 423476 WebSocket / JSR / @OnMessage(maxMessageSize=20000000) not properly
   supported
 + 423556 HttpSessionIdListener should be resource injectable
 + 423646 WebSocket / JSR / WebSocketContainer (Client) should have its
   LifeCycle stop on standalone use
 + 423692 use UrlEncoded.ENCODING for merging forwarded query strings
 + 423695 <HT> Horizontal-tab used as HTTP Header Field separator unsupported
 + 423724 WebSocket / Rename MessageAppender.appendMessage to .appendFrame
 + 423739 Start checks module files
 + 423804 WebSocket / JSR improper use of
   ServerEndpointConfig.Configurator.getNegotiatedSubprotocol()
 + 423875 Update jetty-distro build to use jetty-toolchain jetty-schemas 3.1.M0
 + 423915 WebSocket / Active connection from IOS that goes into airplane mode
   not disconnected on server side
 + 423926 Remove code duplication in class IdleTimeout
 + 423930 SPDY streams are leaked
 + 423948 Cleanup and consolidate testing utilities in WebSocket
 + 424014 PathContentProvider does not close its internal SeekableByteChannel
 + 424043 IteratingCallback Idle race
 + 424051 Using --list-config can result in NPE
 + 424168 Module [ext] should load libraries recursively from lib/ext/
 + 424180 extensible bad message content
 + 424183 Start does not find LIB (Classpath) when on non-English locale
 + 424284 Identify conflicts in logging when error "Multiple servlets map to
   {pathspec}" occurs
 + 424303 @ServletSecurity not applied on non load-on-startup servlets
 + 424307 obfuscate unicode
 + 424380 Augment class / Jar scanning timing log events
 + 424390 Allow enabling modules via regex
 + 424398 Servlet load-on-startup ordering is not obeyed
 + 424497 Allow concurrent async sends
 + 424498 made bytebufferendpoint threadsafe
 + 424588 org.eclipse.jetty.ant.AntWebInfConfiguration does not add
   WEB-INF/classes for annotation scanning
 + 424598 Module [npn] downloads wrong npn jar
 + 424651 org.eclipse.jetty.spdy.Flusher use of non-growable ArrayQueue yield
   java.lang.IllegalStateException: Full.
 + 424682 Session cannot be deserialized with form authentication
 + 424706 The setMaxIdleTimeout of javax.websocket.Session does not take any
   affect
 + 424734 WebSocket / Expose Locale information from ServletUpgradeRequest
 + 424735 WebSocket / Make ServletUpgradeRequest expose its HttpServletRequest
 + 424743 Verify abort behavior in case the total timeout expires before the
   connect timeout.
 + 424762 ShutdownHandler hardcodes "127.0.0.1" and cannot be used with IPv6
 + 424847 Deadlock in deflate-frame (webkit binary)
 + 424863 IllegalStateException "Unable to find decoder for type
   <javax.websocket.PongMessage>"
 + 425038 WebSocketClient leaks file handles when exceptions are thrown from
   open()
 + 425043 Track whether pools are used correctly
 + 425049 add json mime mapping to mime.properties

jetty-9.1.0.v20131115 - 15 November 2013
 + 397167 Remote Access documentation is wrong
 + 416477 QueuedThreadPool does not reuse interrupted threads
 + 420776 complete error pages after startAsync
 + 421362 When using the jetty.osgi.boot ContextHandler service feature the
   wrong ContextHandler can be undeployed

jetty-9.1.0.RC2 - 07 November 2013
 + 410656 WebSocketSession.suspend() hardcoded to return null
 + 417223 removed deprecated ThreadPool.dispatch
 + 418741 Threadlocal cookie buffer in response
 + 420359 fixed thread warnings
 + 420572 IOTest explicitly uses 127.0.0.1
 + 420692 set soTimeout to try to avoid hang
 + 420844 Connection:close on exceptional errors
 + 420930 Use Charset to specify character encoding
 + 421197 synchronize gzip output finish
 + 421198 onComplete never call onComplete in BufferingResponseListener in 9.1

jetty-9.0.7.v20131107 - 07 November 2013
 + 407716 fixed logs
 + 416597 Allow classes and jars on the webappcontext extraclasspath to be
   scanned for annotations by jetty-maven-plugin
 + 418636 Name anonymous filter and holders with classname-hashcode
 + 418732 Add whiteListByPath mode to IPAccessHandler
 + 418767 run-forked goal ingores test scope dependencies with
   useTestScope=true
 + 418792 Session getProtocolVersion always returns null
 + 418892 SSL session caching so unreliable it effectively does not work
 + 419309 Added symlink checker to test webapp
 + 419333 treat // as an alias in path
 + 419344 NPNServerConnection does not close the EndPoint if it reads -1
 + 419350 Do not borrow space from passed arrays
 + 419655 AnnotationParser throws NullPointerException when scanning files from
   jar:file urls
 + 419687 HttpClient's query parameters must be case sensitive
 + 419799 Async timeout dispatches to error page
 + 419814 Annotation properties maxMessageSize and inputBufferSize don't work
 + 419846 JDBCSessionManager doesn't determine dirty state correctly
 + 419901 Client always adds extra user-agent header
 + 419937 Request isSecure cleared on recycle
 + 419950 Provide constructor for StringContentProvider that takes Charset
 + 419964 InputStreamContentProvider does not close provided InputStream
 + 420033 AsyncContext.onTimeout exceptions passed to onError
 + 420039 BufferingResponseListener continues processing after aborting
   request.
 + 420048 DefaultServlet alias checks configured resourceBase
 + 420142 reimplemented graceful shutdown
 + 420362 Response/request listeners called too many times
 + 420374 Call super.close() in a finally block
 + 420530 AbstractLoginModule never fails a login
 + 420572 IOTest explicitly uses 127.0.0.1
 + 420776 complete error pages after startAsync
 + 420844 Connection:close on exceptional errors
 + 420930 Use Charset to specify character encoding
 + 421197 synchronize gzip output finish

jetty-8.1.14.v20131031 - 31 October 2013
 + 417772 fixed low resources idle timeout
 + 418636 Name anonymous filter and holders with classname-hashcode
 + 419432 Allow to override the SslContextFactory on a per-destination basis
 + 420048 DefaultServlet alias checks configured resourceBase
 + 420530 AbstractLoginModule never fails a login

jetty-7.6.14.v20131031 - 31 October 2013
 + 417772 fixed low resources idle timeout
 + 418636 Name anonymous filter and holders with classname-hashcode
 + 419432 Allow to override the SslContextFactory on a per-destination basis
 + 420048 DefaultServlet alias checks configured resourceBase
 + 420530 AbstractLoginModule never fails a login

jetty-9.1.0.RC1 - 31 October 2013
 + 294531 Unpacking webapp twice to the same directory name causes problems
   with updated jars in WEB-INF/lib
 + 397049 Cannot Provide Custom Credential to JDBCLoginService
 + 403591 improve the Blocking Q implementation
 + 407716 fixed logs
 + 410840 Change SSLSession.getPeerCertificateChain() to
   SSLSession.getPeerCertificates().
 + 415118 WebAppClassLoader.getResource(name) should strip .class from name
 + 415609 spdy replace SessionInvoker with IteratingCallback. Introduce Flusher
   class to separate queuing/flushing logic from StandardSession
 + 416300 Order ServletContainerInitializer callbacks
 + 416597 Allow classes and jars on the webappcontext extraclasspath to be
   scanned for annotations by jetty-maven-plugin
 + 417356 Add SOCKS support to jetty client
 + 417932 resources.mod should make ${jetty.base}/resources/ directory
 + 417933 logging.mod ini template should include commented log.class settings
 + 418212 org.eclipse.jetty.spdy.server.http.SSLExternalServerTest hangs
 + 418441 Use of OPTIONS= in Jetty 9.1 should display WARNING message
 + 418596 Faults in JARs during class scanning should report the jar that
   caused the problem
 + 418603 cannot specify a custom ServerEndpointConfig.Configurator
 + 418625 WebSocket / Jsr RemoteEndpoint.sendObject(java.nio.HeapByteBuffer)
   doesn't find encoder
 + 418632 WebSocket / Jsr annotated @OnMessage with InputStream fails to be
   called
 + 418636 Name anonymous filter and holders with classname-hashcode
 + 418732 Add whiteListByPath mode to IPAccessHandler
 + 418767 run-forked goal ingores test scope dependencies with
   useTestScope=true
 + 418792 Session getProtocolVersion always returns null
 + 418892 SSL session caching so unreliable it effectively does not work
 + 418922 Missing parameterization of etc/jetty-xinetd.xml
 + 418923 Missing parameterization of etc/jetty-proxy.xml
 + 419146 Parameterize etc/jetty-requestlog.xml values
 + 419309 Added symlink checker to test webapp
 + 419330 Allow access to setters on jetty-jspc-maven-plugin
 + 419333 treat // as an alias in path
 + 419344 NPNServerConnection does not close the EndPoint if it reads -1
 + 419350 Do not borrow space from passed arrays
 + 419655 AnnotationParser throws NullPointerException when scanning files from
   jar:file urls
 + 419687 HttpClient's query parameters must be case sensitive
 + 419799 Async timeout dispatches to error page
 + 419814 Annotation properties maxMessageSize and inputBufferSize don't work
 + 419846 JDBCSessionManager doesn't determine dirty state correctly
 + 419899 Do not wrap SSL Exception as EoFException
 + 419901 Client always adds extra user-agent header
 + 419904 Data corruption on proxy PUT requests
 + 419914 QueuedThreadPool uses nanoTime
 + 419937 Request isSecure cleared on recycle
 + 419950 Provide constructor for StringContentProvider that takes Charset
 + 419964 InputStreamContentProvider does not close provided InputStream
 + 420012 Improve ProxyServlet.Transparent configuration in case prefix="/"
 + 420033 AsyncContext.onTimeout exceptions passed to onError
 + 420034 Removed threads/timers from Date caching
 + 420039 BufferingResponseListener continues processing after aborting
   request.
 + 420048 DefaultServlet alias checks configured resourceBase
 + 420103 Split out jmx-remote module from existing jmx module
 + 420142 reimplemented graceful shutdown
 + 420362 Response/request listeners called too many times
 + 420364 Bad synchronization in HttpConversation
 + 420374 Call super.close() in a finally block
 + 420530 AbstractLoginModule never fails a login
 + 420687 XML errors in jetty-plus/src/test/resources/web-fragment-*.xml
 + 420776 complete error pages after startAsync

jetty-9.1.0.RC0 - 30 September 2013
 + 412469 make module for jetty-jaspi
 + 416453 Add comments to embedded SplitFileServer example
 + 416577 enhanced shutdown handler to send shutdown at startup
 + 416674 run all jetty-ant tests on random ports
 + 416940 avoid download of spring-beans.dtd
 + 417152 WebSocket / Do all setup in websocket specific
   ServletContainerInitializer
 + 417239 re-implemented Request.getContentRead()
 + 417284 Precompiled regex in HttpField
 + 417289 SPDY replace use of direct buffers with indirect buffers or make it
   configurable
 + 417340 Upgrade JDT compiler to one that supports source/target of Java 1.7
 + 417382 Upgrade to asm 4.1 and refactor annotation parsing
 + 417475 Do not null context Trie during dynamic deploy
 + 417490 WebSocket / @PathParam annotated parameters are null when the servlet
   mapping uses a wildcard
 + 417561 Refactor annotation related code: change log messages
 + 417574 Setting options with _JAVA_OPTIONS breaks run-forked with
   <waitForChild>true</waitForChild>
 + 417831 Remove jetty-logging.properties from distro/resources
 + 417938 Startup / Sort properties presented in --list-config alphabetically
 + 418014 Handle NTFS canonical exceptions during alias check
 + 418068 WebSocketClient has lazy or injected Executor
 + 418212 org.eclipse.jetty.spdy.server.http.SSLExternalServerTest hangs
 + 418227 Null cookie value test

jetty-9.0.6.v20130930 - 30 September 2013
 + 411069 better set compiler defaults to 1.7, including webdefault.xml for jsp
 + 411934 War overlay configuration assumes src/main/webapp exists
 + 413484 setAttribute in nosql session management better handles _dirty status
 + 413684 deprecated unsafe alias checkers
 + 413737 hide stacktrace in ReferrerPushStrategyTest
 + 414431 Avoid debug NPE race
 + 414898 Only upgrade v0 to v1 cookies on dquote , ; backslash space and tab
   in the value
 + 415192 <jsp-file> maps to JspPropertyGroupServlet instead of JspServlet
 + 415194 Deployer gives management of context to context collection
 + 415302 
 + 415330 Avoid multiple callbacks at EOF
 + 415401 Add initalizeDefaults call to SpringConfigurationProcessor
 + 415548 migrate ProxyHTTPToSPDYTest to use HttpClient to avoid intermittent
   NPE part 2
 + 415605 fix status code logging for async requests
 + 415999 Fix some of FindBugs warnings
 + 416015 Handle null Accept-Language and other headers
 + 416096 DefaultServlet leaves open file descriptors with file sizes greater
   than response buffer
 + 416102 Clean up of async sendContent process
 + 416103 Added AllowSymLinkAliasChecker.java
 + 416251 ProxyHTTPToSPDYConnection now sends a 502 to the client if it
   receives a rst frame from the upstream spdy server
 + 416266 HttpServletResponse.encodeURL() encodes on first request when only
   SessionTrackingMode.COOKIE is used
 + 416314 jetty async client wrong behaviour for HEAD Method + Redirect
 + 416321 handle failure during blocked committing write
 + 416453 Add comments to embedded SplitFileServer example
 + 416477 Improved consumeAll error handling
 + 416568 Simplified servlet exception logging
 + 416577 enhanced shutdown handler to send shutdown at startup
 + 416585 WebInfConfiguration examines webapp classloader first instead of its
   parent when looking for container jars
 + 416597 Allow classes and jars on the webappcontext extraclasspath to be
   scanned for annotations
 + 416663 Content-length set by resourcehandler
 + 416674 run all jetty-ant tests on random ports
 + 416679 Change warning to debug if no transaction manager present
 + 416787 StringIndexOutOfBounds with a pathMap of ""
 + 416940 avoid download of spring-beans.dtd
 + 416990 JMX names statically unique
 + 417110 Demo / html body end tag missing in authfail.html
 + 417225 added Container.addEventListener method
 + 417260 Protected targets matched as true URI path segments
 + 417289 SPDY replace use of direct buffers with indirect buffers or make it
   configurable
 + 417475 Do not null context Trie during dynamic deploy
 + 417574 Setting options with _JAVA_OPTIONS breaks run-forked with
   <waitForChild>true</waitForChild>
 + 417831 Remove jetty-logging.properties from distro/resources
 + 418014 Handle NTFS canonical exceptions during alias check
 + 418212 org.eclipse.jetty.spdy.server.http.SSLExternalServerTest hangs
 + 418227 Null cookie value test

jetty-9.1.0.M0 - 16 September 2013
 + 393473 Add support for JSR-356 (javax.websocket) draft
 + 395444 Websockets not working with Chrome (deflate problem)
 + 396562 Add an implementation of RequestLog that supports Slf4j
 + 398467 Servlet 3.1 Non Blocking IO
 + 402984 WebSocket Upgrade must honor case insensitive header fields in
   upgrade request
 + 403280 Update to javax.el 2.2.4
 + 403380 Introduce WebSocketTimeoutException to differentiate between EOF on
   write and Timeout
 + 403510 HttpSession maxInactiveInterval is not serialized in HashSession
 + 403591 do not use the ConcurrentArrayBlockingQueue for thread pool, selector
   and async request log
 + 403817 Use of WebSocket Session.close() results in invalid status code
 + 405188 HTTP 1.0 with GET returns internal IP address
 + 405422 Implement servlet3.1 spec sections 4.4.3 and 8.1.4 for new
   HttpSessionIdListener class
 + 405432 Check implementation of section 13.4.1 @ServletSecurity for
   @HttpConstraint and HttpMethodConstraint clarifications
 + 405435 Implement servlet3.1 section 13.6.3 for 303 redirects for Form auth
 + 405437 Implement section 13.8.4 Uncovered HTTP methods
 + 405525 Throw IllegalArgumentException if filter or servlet name is null or
   empty string in ServletContext.addXXX() methods
 + 405526 Deployment must fail if more than 1 servlet maps to same url pattern
 + 405531 Implement Part.getSubmittedFileName()
 + 405533 Implement special role ** for security constraints
 + 405535 Implement Request.isUserInRole(role) check security-role-refs
   defaulting to security-role if no matching ref
 + 405944 Check annotation and resource injection is supported for
   AsyncListener
 + 406759 supressed stacktrace in ReferrerPushStrategyTest
 + 407708 HttpUpgradeHandler must support injection
 + 408782 Transparent Proxy - rewrite URL is ignoring query strings
 + 408904 Enhance CommandlineBuilder to not escape strings inside single quotes
 + 409403 fix IllegalStateException when SPDY is used and the response is
   written through BufferUtil.writeTo byte by byte
 + 409796 fix and cleanup ReferrerPushStrategy. There's more work to do here so
   it remains @Ignore for now
 + 409953 return buffer.slice() instead of buffer.asReadOnlyBuffer() in
   ResourceCache to avoid using inefficent path in BufferUtil.writeTo
 + 410083 Jetty clients submits incomplete URL to proxy
 + 410098 inject accept-encoding header for all http requests through SPDY as
   SPDY clients MUST support spdy. Also remove two new tests that have been to
   implementation agnostic and not needed anymore due to recent code changes
 + 410246 HttpClient with proxy does not tunnel HTTPS requests
 + 410341 suppress stacktraces that happen during test setup shutdown after
   successful test run
 + 410800 Make RewritePatternRule queryString aware
 + 411069 better set compiler defaults to 1.7, including webdefault.xml for jsp
 + 411934 War overlay configuration assumes src/main/webapp exists
 + 412205 SSL handshake failure leads to unresponsive UpgradeConnection
 + 412418 HttpTransportOverSPDY fix race condition while sending push streams
   that could cause push data not to be sent. Fixes intermittent test issues in
   ReferrerPushStrategyTest
 + 412729 SPDYClient needs a Promise-based connect() method
 + 412829 Allow any mappings from web-default.xml to be overridden by web.xml
 + 412830 Error Page match ServletException then root cause
 + 412840 remove Future in SPDYClient.connect() and return Session instead in
   blocking version
 + 412934 Ignore any re-definition of an init-param within a descriptor
 + 412935 setLocale is not an explicit set of character encoding
 + 412940 minor threadsafe fixes
 + 413018 ServletContext.addListener() should throw IllegalArgumentException if
   arg is not correct type of listener
 + 413020 Second call to HttpSession.invalidate() should throw exception
 + 413019 HttpSession.getCreateTime() should throw exception after session is
   invalidated
 + 413291 Avoid SPDY double dispatch
 + 413387 onResponseHeaders is not called multiple times when multiple
   redirects occur.
 + 413484 setAttribute in nosql session management better handles _dirty status
 + 413531 Introduce pluggable transports for HttpClient
 + 413684 deprecated unsafe alias checkers
 + 413737 hide stacktrace in ReferrerPushStrategyTest
 + 413901 isAsyncStarted remains true while original request is dispatched
 + 414167 WebSocket handshake upgrade from FireFox fails due to keep-alive
 + 414431 Avoid debug NPE race
 + 414635 Modular start.d and jetty.base property
 + 414640 HTTP header value encoding
 + 414725 Annotation Scanning should exclude webapp basedir from path
   validation checks
 + 414731 Request.getCookies() should return null if there are no cookies
 + 414740 Removed the parent peeking Loader
 + 414891 Errors thrown by ReadListener and WriteListener not handled
   correctly.
 + 414898 Only upgrade v0 to v1 cookies on dquote , ; backslash space and tab
   in the value
 + 414913 WebSocket / Performance - reduce ByteBuffer allocation/copying during
   generation/writing
 + 414923 CompactPathRule needs to also compact the uri
 + 415047 Create URIs lazily in HttpClient
 + 415062 SelectorManager wakeup optimisation
 + 415131 Avoid autoboxing on debug
 + 415192 <jsp-file> maps to JspPropertyGroupServlet instead of JspServlet
 + 415194 Deployer gives management of context to context collection
 + 415302 
 + 415314 Jetty should not commit response on output if <
   Response.setBufferSize() bytes are written
 + 415330 Avoid multiple callbacks at EOF
 + 415401 WebAppProvider: override XmlConfiguration.initializeDefaults
 + 415548 migrate ProxyHTTPToSPDYTest to use HttpClient to avoid intermittent
   NPE part 2
 + 415605 fix status code logging for async requests
 + 415641 Remove remaining calls to deprecated HttpTranspoert.send
 + 415656 SPDY - add IdleTimeout per Stream functionality
 + 415744 Reduce Future usage in websocket
 + 415745 Include followed by forward using a PrintWriter incurs unnecessary
   delay
 + 415780 fix StreamAlreadyCommittedException in spdy build
 + 415825 fix stop support in modular start setup
 + 415826 modules initialised with --add-to-start and --add-to-startd
 + 415827 jetty-start / update --help text for new command line options
 + 415830 jetty-start / add more TestUseCases for home + base + modules
   configurations
 + 415831 rename ini keyword from MODULES= to --module=
 + 415832 jetty-start / fix ClassNotFound exception when starting from empty
   base directory
 + 415839 jetty-start / warning about need for --exec given when not needed by
   default configuration
 + 415899 jetty-start / add --lib=<cp> capability from Jetty 7/8
 + 415913 support bootlib and download in modules
 + 415999 Fix some of FindBugs warnings
 + 416015 Handle null Accept-Language and other headers
 + 416026 improve error handlig in SPDY parsers
 + 416096 DefaultServlet leaves open file descriptors with file sizes greater
   than response buffer
 + 416102 Clean up of async sendContent process
 + 416103 Added AllowSymLinkAliasChecker.java
 + 416143 mod file format uses [type]
 + 416242 respect persistence headers in ProxyHTTPSPDYConnection
 + 416251 ProxyHTTPToSPDYConnection now sends a 502 to the client if it
   receives a rst frame from the upstream spdy server
 + 416266 HttpServletResponse.encodeURL() encodes on first request when only
   SessionTrackingMode.COOKIE is used
 + 416314 jetty async client wrong behaviour for HEAD Method + Redirect
 + 416321 handle failure during blocked committing write
 + 416477 Improved consumeAll error handling
 + 416568 Simplified servlet exception logging
 + 416585 WebInfConfiguration examines webapp classloader first instead of its
   parent when looking for container jars
 + 416597 Allow classes and jars on the webappcontext extraclasspath to be
   scanned for annotations
 + 416663 Content-length set by resourcehandler
 + 416674 run all jetty-ant tests on random ports
 + 416679 Change warning to debug if no transaction manager present
 + 416680 remove uncovered constraint warning
 + 416681 Remove unnecessary security constraints in test-jetty-webapp
 + 416763 WebSocket / Jsr Session.getPathParameters() is empty
 + 416764 WebSocket / Jsr Session.getRequestURI() is missing scheme + host +
   port + query parameters
 + 416787 StringIndexOutOfBounds with a pathMap of ""
 + 416812 Don't start WebSocketClient for every context
 + 416990 JMX names statically unique
 + 417022 Request attribute access to Server,HttpChannel & HttpConnection
 + 417023 Add Default404Servlet if no default servlet set
 + 417108 demo-base uses HTTPS
 + 417109 Demo / Jaas test fails to find etc/login.conf
 + 417110 Demo / html body end tag missing in authfail.html
 + 417111 Demo / login with admin/admin fails
 + 417133 WebSocket / deflate-frame should accumulate decompress byte buffers
   properly
 + 417134 WebSocket / Jsr
   ServerEndpointConfig.Configurator.getNegotiatedExtensions() is never used
 + 417225 added Container.addEventListener method
 + 417260 Protected targets matched as true URI path segments

jetty-8.1.13.v20130916 - 16 September 2013
 + 412629 PropertyFileLoginModule doesn't cache user configuration file even
   for refreshInterval=0
 + 413484 setAttribute in nosql session management better handles _dirty status
 + 413684 deprecated unsafe alias checkers
 + 414235 RequestLogHandler configured on a context fails to handle forwarded
   requests
 + 414393 StringIndexOutofBoundsException with > 8k multipart content without
   CR or LF
 + 414431 Avoid debug NPE race
 + 414507 Ensure AnnotationParser ignores parent dir hierarchy when checking
   for hidden dirnames
 + 414652 WebSocket's sendMessage() may hang on congested connections
 + 415192 <jsp-file> maps to JspPropertyGroupServlet instead of JspServlet
 + 415401 Add XmlConfiguration.initializeDefaults that allows to set default
   values for any XmlConfiguration that may be overridden in the config file
 + 416266 HttpServletResponse.encodeURL() encodes on first request when only
   SessionTrackingMode.COOKIE is used
 + 416585 WebInfConfiguration examines webapp classloader first instead of its
   parent when looking for container jars
 + 416787 StringIndexOutOfBounds with a pathMap of ""
 + 416990 JMX names statically unique

jetty-7.6.13.v20130916 - 16 September 2013
 + 412629 PropertyFileLoginModule doesn't cache user configuration file even
   for refreshInterval=0
 + 413484 setAttribute in nosql session management better handles _dirty status
 + 413684 deprecated unsafe alias checkers
 + 414235 RequestLogHandler configured on a context fails to handle forwarded
   requests
 + 414393 StringIndexOutofBoundsException with > 8k multipart content without
   CR or LF
 + 414431 Avoid debug NPE race
 + 414507 Ensure AnnotationParser ignores parent dir hierarchy when checking
   for hidden dirnames
 + 414652 WebSocket's sendMessage() may hang on congested connections
 + 415192 <jsp-file> maps to JspPropertyGroupServlet instead of JspServlet
 + 415401 Add XmlConfiguration.initializeDefaults that allows to set default
   values for any XmlConfiguration that may be overridden in the config file
 + 416585 WebInfConfiguration examines webapp classloader first instead of its
   parent when looking for container jars
 + 416990 JMX names statically unique

jetty-9.0.5.v20130815 - 15 August 2013
 + 414898 Only upgrade v0 to v1 cookies on dquote , ; backslash space and tab
   in the value
 + 404468 Ported jetty-http-spi to Jetty-9
 + 405424 add X-Powered-By and Server header to SPDY
 + 405535 implement Request.isUserInRole(role) check security-role-refs
   defaulting to security-role if no matching ref
 + 408235 SPDYtoHTTP proxy fix: remove hop headers from upstream server
 + 409028 Jetty HttpClient does not work with proxy CONNECT method
 + 409282 fix intermittently failing MaxConcurrentStreamTest
 + 409845 add test that makes sure that DataFrameGenerator correctly prepends
   the header information
 + 410498 ignore type of exception in
   GoAwayTest.testDataNotProcessedAfterGoAway
 + 410668 HTTP client should support the PATCH method
 + 410800 Make RewritePatternRule queryString aware
 + 410805 StandardSession: remove all frameBytes for a given stream from queue
   if the stream is reset
 + 411216 RequestLogHandler handles async completion
 + 411458 MultiPartFilter getParameterMap doesn't preserve multivalued
   parameters 411459  MultiPartFilter.Wrapper getParameter should use charset
   encoding of part
 + 411538 Use Replacement character for bad parameter % encodings
 + 411545 SslConnection.DecryptedEndpoint.fill() sometimes misses a few network
   bytes
 + 411755 MultiPartInputStreamParser fails on base64 encoded content
 + 411844 ArrayIndexOutOfBoundsException on wild URL
 + 411909 GzipFilter flushbuffer() results in erroneous finish() call
 + 412234 fix bug where NetworkTrafficSelectChannelEndpoint counted bytes wrong
   on incomplete writes
 + 412318 HttpChannel fix multiple calls to _transport.completed() if handle()
   is called multiple times while the channel is COMPLETED
 + 412418 HttpTransportOverSPDY fix race condition while sending push streams
   that could cause push data not to be sent. Fixes intermittent test issues in
   ReferrerPushStrategyTest
 + 412442 Avoid connection timeout after FIN-FIN close
 + 412466 Improved search for unset JETTY_HOME
 + 412608 EOF Chunk not sent on inputstream static content
 + 412629 PropertyFileLoginModule doesn't cache user configuration file even
   for refreshInterval=0
 + 412637 ShutdownMonitorThread already started
 + 412712 HttpClient does not send the terminal chunk after partial writes
 + 412713 add dumpOnStart configuration to jetty-maven-plugin
 + 412750 HttpClient close expired connections fix
 + 412814 HttpClient calling CompleteListener.onComplete() twice
 + 412846 jetty Http Client Connection through Proxy is failing with Timeout
 + 412938 Request.setCharacterEncoding now throws UnsupportedEncodingException
   instead of UnsupportedCharsetException
 + 413034 Multiple webapps redeploy returns NamingException with AppDynamics
   javaagent
 + 413066 accept lower case method: head
 + 413108 HttpClient hardcodes dispatchIO=false when using SSL
 + 413113 Inconsistent Request.getURI() when adding parameters via
   Request.param().
 + 413154 ContextHandlerCollection defers virtual host handling to
   ContextHandler
 + 413155 HttpTransportOverSPDY remove constructor argument for version and get
   version from stream.getSession instead
 + 413371 Default JSON.Converters for List and Set
 + 413372 JSON Enum uses name rather than toString()
 + 413393 better logging of bad URLs in Resources
 + 413486 SessionCookieConfig setters should throw IllegalStateException if
   called after context started
 + 413568 Made AJP worker name generic
 + 413684 Trailing slash shows JSP source
 + 413901 isAsyncStarted remains true while original request is dispatched
 + 414085 Add jetty-continuations to plugin dependencies
 + 414101 Do not escape special characters in cookies
 + 414235 RequestLogHandler configured on a context fails to handle forwarded
   requests
 + 414393 StringIndexOutofBoundsException with > 8k multipart content without
   CR or LF
 + 414449 Added HttpParser strict mode for case sensitivity
 + 414507 Ensure AnnotationParser ignores parent dir hierarchy when checking
   for hidden dirnames
 + 414625 final static version fields
 + 414640 HTTP header value encoding
 + 414652 WebSocket's sendMessage() may hang on congested connections
 + 414727 Ensure asynchronously flushed resources are closed
 + 414763 Added org.eclipse.jetty.util.log.stderr.ESCAPE option
 + 414833 HttpSessionListener.destroy must be invoked in reverse order
 + 414840 Request.login() throws NPE if username is null
 + 414951 QueuedThreadPool fix constructor that missed to pass the idleTimeout
 + 414972 HttpClient may read bytes with pre-tunnelled connection

jetty-9.0.4.v20130625 - 25 June 2013
 + 396706 CGI support parameters
 + 397051 Make JDBCLoginService data members protected to facilitate
   subclassing
 + 397193 MongoSessionManager refresh updates last access time
 + 398467 Servlet 3.1 Non Blocking IO
 + 400503 WebSocket - squelch legitimate Exceptions during testing to avoid
   false positives
 + 401027 javadoc JMX annotations
 + 404508 enable overlay deployer
 + 405188 HTTP 1.0 with GET returns internal IP address
 + 405313 Websocket client SSL hostname verification is broken, always defaults
   to raw IP as String
 + 406759 supressed stacktrace in ReferrerPushStrategyTest
 + 406923 Accept CRLF or LF but not CR as line termination
 + 407246 Test harness checked results in callbacks ignored
 + 407325 Test Failure:
   org.eclipse.jetty.servlets.EventSourceServletTest.testEncoding
 + 407326 Test Failure:
   org.eclipse.jetty.client.HttpClientStreamTest.testInputStreamResponseListenerFailedBeforeResponse[0].
 + 407342 ReloadedSessionMissingClassTest uses class compiled with jdk7
 + 407386 Cookies not copied in ServletWebSocketRequest
 + 407469 Method parameters for @OnWebSocketError should support Throwable
 + 407470 Javadoc for @OnWebSocketFrame incorrectly references WebSocketFrame
   object
 + 407491 Better handle empty Accept-Language
 + 407614 added excludedMimeTypes to gzipFilter
 + 407812 jetty-maven-plugin can not handle whitespaces in equivalent of
   WEB-INF/classes paths
 + 407931 Add toggle for failing on servlet availability
 + 407976 JDBCSessionIdManager potentially leaves server in bad state after
   startup
 + 408077 HashSessionManager leaves file handles open after being stopped
 + 408117 isAsyncStarted is false on redispatch
 + 408118 NullPointerException when parsing request cookies
 + 408167 JDBCSessionManager don't mark session as dirty if same attribute
   value set
 + 408281 Inconsistent start/stop handling in ContainerLifeCycle
 + 408446 Multipart parsing issue with boundry and charset in ContentType
   header
 + 408529 Etags set in 304 response
 + 408600 set correct jetty.url in all pom files
 + 408642 setContentType from addHeader
 + 408662 In pax-web servlet services requests even if init() has not finished
   running
 + 408709 refactor test-webapp's chat application. Now there's only a single
   request for user login and initial chat message.
 + 408720 NPE in AsyncContext.getRequest()
 + 408723 Jetty Maven plugin reload ignores web.xml listeners
 + 408768 JSTL jars not scanned by jetty-ant
 + 408771 Problem with ShutdownMonitor for jetty-ant
 + 408782 Transparent Proxy - rewrite URL is ignoring query strings
 + 408806 getParameter returns null on Multipart request if called before
   request.getPart()/getParts()
 + 408904 Enhance CommandlineBuilder to not escape strings inside single quotes
 + 408909 GzipFilter setting of headers when reset and/or not compressed
 + 408910 META-INF/jetty-webapp-context.xml file should be able to refer to
   bundle-relative locations
 + 408923 Need to be able to configure the ThreadPool for the default jetty
   server in osgi
 + 408945 XML Args ignored without DTD
 + 409012 added reference to example rewrite rules
 + 409133 Empty <welcome-file> causes StackOverflowError
 + 409228 Set jetty.home property so config files work even if deployed inside
   a bundle
 + 409403 fix IllegalStateException when SPDY is used and the response is
   written through BufferUtil.writeTo byte by byte
 + 409436 NPE on context restart using dynamic servlet registration
 + 409441 jetty.xml threadpool arg injection
 + 409449 Ensure servlets, filters and listeners added via dynamic
   registration, annotations or descriptors are cleaned on context restarts
 + 409545 Change HttpChannel contract
 + 409556 Resource files not closed
 + 409598 spdy: Fix NPE when a broken client tried to create duplicate stream
   IDs
 + 409684 Ids and properties not set for execution of jetty xml config files
   with mvn plugin
 + 409796 fix intermittent test issue in
   ReferrerPushStrategy.testResourceOrder. Happened when the client got closed
   before the server finished sending all data frames. Client waits now until
   all data is received.
 + 409801 Jetty should allow webdefault to be specified using a relative
   location when running in OSGi
 + 409842 Suspended request completed by a request thread does not set read
   interest.
 + 409953 return buffer.slice() instead of buffer.asReadOnlyBuffer() in
   ResourceCache to avoid using inefficent path in BufferUtil.writeTo
 + 409978 Websocket shouldn't create HttpSession if not present
 + 410083 Jetty clients submits incomplete URL to proxy
 + 410098 inject accept-encoding header for all http requests through SPDY as
   SPDY clients MUST support spdy. Also remove two new tests that have been to
   implementation agnostic and not needed anymore due to recent code changes
 + 410175 WebSocketSession#isSecure() doesn't return true for SSL session on
   the server side
 + 410246 HttpClient with proxy does not tunnel HTTPS requests
 + 410337 throw EofException instead of EOFException in HttpOutput.write() if
   HttpOutpyt is closed
 + 410341 suppress stacktraces that happen during test setup shutdown after
   successful test run
 + 410370 WebSocketCreator.createWebSocket() should use servlet specific
   parameters
 + 410372 Make SSL client certificate information available to server
   websockets
 + 410386 WebSocket Session.getUpgradeRequest().getRequestURI() returns bad URI
   on server side
 + 410405 Avoid NPE for requestDispatcher(../)
 + 410469 UpgradeRequest is sent twice when using SSL, one fails warning about
   WritePendingException
 + 410522 jetty start broken for command line options
 + 410537 Exceptions during @OnWebSocketConnect not reported to
   @OnWebSocketError
 + 410559 Removed FillInterest race
 + 410630 MongoSessionManager conflicting session update op
 + 410693 ServletContextHandler.setHandler does not relink handlers - check for
   null
 + 410750 NoSQLSessions: implement session context data persistence across
   server restarts
 + 410799 errors while creating push streams in HttpTransportOverSPDY are now
   logged to debug instead of warn
 + 410893 async support defaults to false for spec created servlets and filters
 + 410911 Continuation isExpired handling
 + 410995 Avoid reverse DNS lookups when creating SSLEngines
 + 411061 fix cookie handling in spdy. If two different HTTP headers with the
   same name are set, they should be translated to a single multiheader value
   according to:
   http://www.chromium.org/spdy/spdy-protocol/spdy-protocol-draft3#TOC-2.6.10-Name-Value-Header-Block.
   That applies for Set-Cookie headers for example. Before this changed
   duplicate header names have overwritten the previous one
 + 411135 HttpClient may send proxied https requests to the proxy instead of
   the target server.
 + 411340 add comment why executeOnFillable defaults to true
 + 411545 SslConnection.DecryptedEndpoint.fill() sometimes misses a few network
   bytes

jetty-9.0.3.v20130506 - 06 May 2013
 + 404010 fix cast exception in mongodb session manager
 + 404911 WebSocketCloseTest fails spuriously
 + 405281 allow filemappedbuffers to not be used
 + 405327 Modular Start.ini
 + 405530 Wrap AsyncContext to throw ISE after complete
 + 405537 NPE in rendering JSP using SPDY and wrapped ServletRequest
 + 405570 spdy push: resource ordering and sequential push
 + 405631 Plugin gives error when its started twice
 + 405925 Redeploy with jetty-maven-plugin fails
 + 406015 Query parameters and POST queries. Fixed proxy case where the path is
   rewritten to be absolute.
 + 406202 re-enabled connector statistics
 + 406214 fix constructor for PushSynInfo ignores timeout, remove timeout for
   creating push streams in HttpTransportOverSPDY
 + 406272 Security constraints with multiple http-method-omissions can be
   incorrectly applied
 + 406390 406617 removed tiny race from handling of suspend and complete
 + 406437 Digest Auth supports out of order nc
 + 406449 Session's disconnect not detected
 + 406617 Spin in Request.recycle
 + 406618 Jetty startup in OSGi Equinox fails when using option
   jetty.home.bundle=org.eclipse.jetty.osgi.boot
 + 406753 jetty-runner contains invalid signature files
 + 406768 Improved handling of static content resources
 + 406861 IPv6 redirects fail
 + 406923 Accept CRLF or LF but not CR as line termination
 + 406962 Improve attribute names in Request
 + 407075 Do not dispatch from complete
 + 407135 Unauthorized response causes retry loop
 + 407136 @PreDestroy called after Servlet.destroy()
 + 407173 java.lang.IllegalStateException: null when using JDBCSessionManager
 + 407214 Reduce build logging of OSGi modules

jetty-9.0.2.v20130417 - 17 April 2013
 + 364921 FIN WAIT sockets
 + 402885 reuse Deflaters in GzipFilter
 + 403591 do not use the ConcurrentArrayBlockingQueue for thread pool, selector
   and async request log
 + 404511 fixed poor methods in ArrayTernaryTrie
 + 405119 Tidy up comments and code formatting for osgi
 + 405352 Servlet init-param always overridden by WebServlet annotation
 + 405364 spdy imeplement MAX_CONCURRENT_STREAMS
 + 405449 spdy improve handling of duplicate stream Ids
 + 405540 ServletContextListeners call in reverse in doStop
 + 405551 InputStreamResponseListener.await returns null when request fails
 + 405679 example other server for documentation

jetty-9.0.1.v20130408 - 08 April 2013
 + 384552 add comment to jetty-https.xml describing keymanager password
 + 385488 non existing resources in collection are just warnings
 + 392129 fixed merged of handling of timeouts after startAsync
 + 393971 Improve setParentLoaderPriorty javadoc
 + 393972 Improve WebAppContext classloading javadoc
 + 395620 do not managed inherited life cycle listeners
 + 396562 Add an implementation of RequestLog that supports Slf4j
 + 399967 Destroyables destroyed on undeploy and shutdown hook
 + 400142 ConcurrentModificationException in JDBC SessionManger
 + 400144 When loading a session fails the JDBCSessionManger produces duplicate
   session IDs
 + 400689 Add support for Proxy authentication
 + 401150 close input stream used from cached resource
 + 401806 spdy push properly pass through request and response headers for
   pushed resources
 + 402397 InputStreamResponseListener early close inputStream cause hold lock
 + 402485 reseed secure random
 + 402626 Do not required endpoint host checking by default in server and
   configure in client
 + 402666 Improve handling of TLS exceptions due to raw socket close
 + 402694 setuid as LifeCycle listener
 + 402706 HttpSession.setMaxInactiveInterval(int) does not change JDBCSession
   expiry
 + 402726 WebAppContext references old WebSocket packages in system and server
   classes
 + 402735 jetty.sh to support status which is == check
 + 402757 WebSocket client module can't be used with WebSocket server module in
   the same WAR.
 + 402833 Test harness for global error page and hide exception message from
   reason string
 + 402844 STOP.PORT & STOP.KEY behaviour has changed
 + 402982 Premature initialization of Servlets
 + 402984 WebSocket Upgrade must honor case insensitive header fields in
   upgrade request
 + 403122 Session replication fails with ClassNotFoundException when session
   attribute is Java dynamic proxy
 + 403280 Update to javax.el 2.2.4
 + 403281 jetty.sh waits for started or failure before returning
 + 403360 Named connectors
 + 403370 move frameBytes.fail() call in StandardSession.flush() outside the
   synchronized block to avoid deadlock
 + 403373 WebSocket change timeout log level from warn -> info
 + 403380 Introduce WebSocketTimeoutException to differentiate between EOF on
   write and Timeout
 + 403451 Review synchronization in SslConnection
 + 403510 HttpSession maxInactiveInterval is not serialized in HashSession
 + 403513 jetty:run goal cannot be executed twice during the maven build
 + 403570 Asynchronous Request Logging
 + 403591 do not use the ConcurrentArrayBlockingQueue for thread pool, selector
   and async request log
 + 403817 Use of WebSocket Session.close() results in invalid status code
 + 404029 port jetty-monitor to jetty-9 and activate it
 + 404036 JDBCSessionIdManager.doStart() method should not call
   cleanExpiredSessions() because Listeners can't be notified
 + 404067 If cannot connect to db fail startup of JDBCSessionIdManager
 + 404128 Add Vary headers rather than set them
 + 404176 Jetty's AnnotationConfiguration class does not scan non-jar resources
   on the container classpath
 + 404204 Exception from inputstream cause hang or timeout
 + 404283 org.eclipse.jetty.util.Scanner.scanFile() dies with an NPE if
   listFiles() returns null
 + 404323 Improved parameterization of https and SPDY
 + 404325 data constraint redirection does send default port
 + 404326 set status when Request.setHandled(true) is called
 + 404511 Replaced all StringMap usage with Tries
 + 404517 Close connection if request received after half close
 + 404610 Reintroduce ability to disallow TLS renegotiation
 + 404757 SPDY can only be built with the latest JDK version
 + 404789 Support IPv6 addresses in DoSFilter white list
 + 404881 Allow regexs for SslContextFactory.setIncludeCipherSuites() and
   .setExcludeCipherSuites()
 + 404889 SelectorManager accepts attachments with sockets
 + 404906 servlets with load-on-startup = 0 are not fired up on jetty 9 startup
 + 404958 Fixed Resource.newSystemResource striped / handling
 + 405044 Query parameters lost for non GET or POST

jetty-9.0.0.v20130308 - 08 March 2013
 + 399070 add updated version of npn-boot jar to start.ini
 + 399799 do not hold lock while calling invalidation listeners
 + 399967 Destroyables destroyed on undeploy and shutdown hook
 + 400312 ServletContextListener.contextInitialized() is not called when added
   in ServletContainerInitializer.onStartup
 + 401495 removed unused getOutputStream
 + 401531 StringIndexOutOfBoundsException for "/*" <url-pattern> of
   <jsp-property-group> fix for multiple mappings to *.jsp
 + 401641 Fixed MBean setter for String[]
 + 401642 Less verbose INFOs
 + 401643 Improved Authentication exception messages and provided quiet servlet
   exception
 + 401644 Dump does not login user already logged in
 + 401651 Abort request if maxRequestsQueuedPerDestination is reached
 + 401777 InputStreamResponseListener CJK byte (>=128) cause EOF
 + 401904 fixed getRemoteAddr to return IP instead of hostname
 + 401908 Enhance DosFilter to allow dynamic configuration of attributes
 + 401966 Ensure OSGI WebApp as Service (WebAppContext) can be deployed only
   through ServiceWebAppProvider
 + 402008 Websocket blocking write hangs when remote client dies (or is killed)
   without going thru Close handshake
 + 402048 org.eclipse.jetty.server.ShutdownMonitor doesn't stop after the jetty
   server is stopped
 + 402075 Massive old gen growth when hit by lots of non persistent
   connections.
 + 402090 httpsender PendingState cause uncertain data send to server
 + 402106 fixed URI resize in HttpParser
 + 402148 Update Javadoc for WebSocketServlet for new API
 + 402154 WebSocket / Session.setIdleTimeout(ms) should support in-place idle
   timeout changes
 + 402185 updated javascript mime-type
 + 402277 spdy proxy: fix race condition in nested push streams initiated by
   upstream server. Fix several other small proxy issues
 + 402316 HttpReceiver and null pointer exception
 + 402341 Host with default port causes redirects loop
 + 402726 WebAppContext references old WebSocket packages in system and server
   classes
 + 402757 WebSocket client module can't be used with WebSocket server module in
   the same WAR

jetty-8.1.12.v20130726 - 26 July 2013
 + 396706 CGI support parameters
 + 397193 MongoSessionManager refresh updates last access time
 + 407342 ReloadedSessionMissingClassTest uses class compiled with jdk7
 + 408529 Etags set in 304 response
 + 408600 set correct jetty.url in all pom files
 + 408642 setContentType from addHeader
 + 408662 In pax-web servlet services requests even if init() has not finished
   running
 + 408806 getParameter returns null on Multipart request if called before
   request.getPart()/getParts()
 + 408909 GzipFilter setting of headers when reset and/or not compressed
 + 409028 Jetty HttpClient does not work with proxy CONNECT method
 + 409133 Empty <welcome-file> causes StackOverflowError
 + 409436 NPE on context restart using dynamic servlet registration
 + 409449 Ensure servlets, filters and listeners added via dynamic
   registration, annotations or descriptors are cleaned on context restarts
 + 409556 FileInputStream not closed in DirectNIOBuffer
 + 410405 Avoid NPE for requestDispatcher(../)
 + 410630 MongoSessionManager conflicting session update op
 + 410750 NoSQLSessions: implement session context data persistence across
   server restarts
 + 410893 async support defaults to false for spec created servlets and filters
 + 411135 HttpClient may send proxied https requests to the proxy instead of
   the target server.
 + 411216 RequestLogHandler handles async completion
 + 411458 MultiPartFilter getParameterMap doesn't preserve multivalued
   parameters 411459  MultiPartFilter.Wrapper getParameter should use charset
   encoding of part
 + 411755 MultiPartInputStreamParser fails on base64 encoded content
 + 411909 GzipFilter flushbuffer() results in erroneous finish() call
 + 412712 HttpClient does not send the terminal chunk after partial writes
 + 412750 HttpClient close expired connections fix
 + 413371 Default JSON.Converters for List and Set
 + 413372 JSON Enum uses name rather than toString()
 + 413684 Trailing slash shows JSP source
 + 413812 Make RateTracker serializable

jetty-7.6.12.v20130726 - 26 July 2013
 + 396706 CGI support parameters
 + 397193 MongoSessionManager refresh updates last access time
 + 407342 ReloadedSessionMissingClassTest uses class compiled with jdk7
 + 408529 Etags set in 304 response
 + 408600 set correct jetty.url in all pom files
 + 408642 setContentType from addHeader
 + 408662 In pax-web servlet services requests even if init() has not finished
   running
 + 408909 GzipFilter setting of headers when reset and/or not compressed
 + 409028 Jetty HttpClient does not work with proxy CONNECT method
 + 409133 Empty <welcome-file> causes StackOverflowError
 + 409556 FileInputStream not closed in DirectNIOBuffer
 + 410630 MongoSessionManager conflicting session update op
 + 410750 NoSQLSessions: implement session context data persistence across
   server restarts
 + 411135 HttpClient may send proxied https requests to the proxy instead of
   the target server.
 + 411216 RequestLogHandler handles async completion
 + 411458 MultiPartFilter getParameterMap doesn't preserve multivalued
   parameters 411459  MultiPartFilter.Wrapper getParameter should use charset
   encoding of part
 + 411755 MultiPartInputStreamParser fails on base64 encoded content
 + 411909 GzipFilter flushbuffer() results in erroneous finish() call
 + 412712 HttpClient does not send the terminal chunk after partial writes
 + 412750 HttpClient close expired connections fix
 + 413371 Default JSON.Converters for List and Set
 + 413372 JSON Enum uses name rather than toString()
 + 413684 Trailing slash shows JSP source
 + 413812 Make RateTracker serializable

jetty-8.1.11.v20130520 - 20 May 2013
 + 402844 STOP.PORT & STOP.KEY behaviour has changed
 + 403281 jetty.sh waits for started or failure before returning
 + 403513 jetty:run goal cannot be executed twice during the maven build
 + 403570 Asynchronous Request Logging
 + 404010 fix cast exception in mongodb session manager
 + 404128 Add Vary headers rather than set them
 + 404283 org.eclipse.jetty.util.Scanner.scanFile() dies with an NPE if
   listFiles() returns null
 + 404325 data constraint redirection does send default port
 + 404517 Close connection if request received after half close
 + 404789 Support IPv6 addresses in DoSFilter white list
 + 404958 Fixed Resource.newSystemResource striped / handling
 + 405281 allow filemappedbuffers to not be used
 + 405537 NPE in rendering JSP using SPDY and wrapped ServletRequest
 + 406437 Digest Auth supports out of order nc
 + 406618 Jetty startup in OSGi Equinox fails when using option
   jetty.home.bundle=org.eclipse.jetty.osgi.boot
 + 406923 CR line termination
 + 407136 @PreDestroy called after Servlet.destroy()
 + 407173 java.lang.IllegalStateException: null when using JDBCSessionManager
 + 407931 Add toggle for failing on servlet availability
 + 407976 JDBCSessionIdManager potentially leaves server in bad state after
   startup
 + 408077 HashSessionManager leaves file handles open after being stopped
 + 408446 Multipart parsing issue with boundry and charset in ContentType
   header

jetty-8.1.10.v20130312 - 12 March 2013
 + 376273 Early EOF because of SSL Protocol Error on
   https://api-3t.paypal.com/nvp.
 + 381521 allow compress methods to be configured
 + 392129 fixed handling of timeouts after startAsync
 + 394064 ensure that JarFile instances are closed on JarFileResource.release()
 + 398649 ServletContextListener.contextDestroyed() is not called on
   ContextHandler unregistration
 + 399703 made encoding error handling consistent
 + 399799 do not hold lock while calling invalidation listeners
 + 399967 Shutdown hook calls destroy
 + 400040 NullPointerException in HttpGenerator.prepareBuffers
 + 400142 ConcurrentModificationException in JDBC SessionManger
 + 400144 When loading a session fails the JDBCSessionManger produces duplicate
   session IDs
 + 400312 ServletContextListener.contextInitialized() is not called when added
   in ServletContainerInitializer.onStartup
 + 400457 Thread context classloader hierarchy not searched when finding
   webapp's java:comp/env
 + 400859 limit max size of writes from cached content
 + 401211 Remove requirement for jetty-websocket.jar in WEB-INF/lib
 + 401317 Make Safari 5.x websocket support minVersion level error more clear
 + 401382 Prevent parseAvailable from parsing next chunk when previous has not
   been consumed. Handle no content-type in chunked request.
 + 401474 Performance problem in org.eclipse.jetty.annotation.AnnotationParser
 + 401485 zip file closed exception
 + 401531 StringIndexOutOfBoundsException for "/*" <url-pattern> of
   <jsp-property-group> fix for multiple mappings to *.jsp
 + 401908 Enhance DosFilter to allow dynamic configuration of attributes
 + 402048 org.eclipse.jetty.server.ShutdownMonitor doesn't stop after the jetty
   server is stopped
 + 402485 reseed secure random
 + 402735 jetty.sh to support status which is == check
 + 402833 Test harness for global error page and hide exception message from
   reason string

jetty-7.6.11.v20130520 - 20 May 2013
 + 402844 STOP.PORT & STOP.KEY behaviour has changed
 + 403281 jetty.sh waits for started or failure before returning
 + 403513 jetty:run goal cannot be executed twice during the maven build
 + 403570 Asynchronous Request Logging
 + 404010 fix cast exception in mongodb session manager
 + 404128 Add Vary headers rather than set them
 + 404283 org.eclipse.jetty.util.Scanner.scanFile() dies with an NPE if
   listFiles() returns null
 + 404325 data constraint redirection does send default port
 + 404517 Close connection if request received after half close
 + 404789 Support IPv6 addresses in DoSFilter white list
 + 404958 Fixed Resource.newSystemResource striped / handling
 + 405281 allow filemappedbuffers to not be used
 + 405537 NPE in rendering JSP using SPDY and wrapped ServletRequest
 + 406437 Digest Auth supports out of order nc
 + 406923 CR line termination
 + 407136 @PreDestroy called after Servlet.destroy()
 + 407173 java.lang.IllegalStateException: null when using JDBCSessionManager
 + 407976 JDBCSessionIdManager potentially leaves server in bad state after
   startup
 + 408077 HashSessionManager leaves file handles open after being stopped
 + 408446 Multipart parsing issue with boundry and charset in ContentType
   header

jetty-7.6.10.v20130312 - 12 March 2013
 + 376273 Early EOF because of SSL Protocol Error on
   https://api-3t.paypal.com/nvp.
 + 381521 allow compress methods to be configured
 + 394064 ensure that JarFile instances are closed on JarFileResource.release()
 + 398649 ServletContextListener.contextDestroyed() is not called on
   ContextHandler unregistration
 + 399703 made encoding error handling consistent
 + 399799 do not hold lock while calling invalidation listeners
 + 399967 Shutdown hook calls destroy
 + 400040 NullPointerException in HttpGenerator.prepareBuffers
 + 400142 ConcurrentModificationException in JDBC SessionManger
 + 400144 When loading a session fails the JDBCSessionManger produces duplicate
   session IDs
 + 400457 Thread context classloader hierarchy not searched when finding
   webapp's java:comp/env
 + 400859 limit max size of writes from cached content
 + 401211 Remove requirement for jetty-websocket.jar in WEB-INF/lib
 + 401317 Make Safari 5.x websocket support minVersion level error more clear
 + 401382 Prevent parseAvailable from parsing next chunk when previous has not
   been consumed. Handle no content-type in chunked request.
 + 401474 Performance problem in org.eclipse.jetty.annotation.AnnotationParser
 + 401531 StringIndexOutOfBoundsException for "/*" <url-pattern> of
   <jsp-property-group> fix for multiple mappings to *.jsp
 + 401908 Enhance DosFilter to allow dynamic configuration of attributes
 + 402048 org.eclipse.jetty.server.ShutdownMonitor doesn't stop after the jetty
   server is stopped
 + 402485 reseed secure random
 + 402735 jetty.sh to support status which is == check
 + 402833 Test harness for global error page and hide exception message from
   reason string

jetty-9.0.0.RC2 - 24 February 2013
 + Fix etc/jetty.xml TimerScheduler typo that is preventing normal startup
 + Fix etc/jetty-https.xml ExcludeCipherSuites typo that prevents SSL startup
 + Fix websocket memory use

jetty-9.0.0.RC1 - 22 February 2013
 + 227244 Remove import of backport-util-concurrent Arrays class
 + 362854 Continuation implementations may deadlock
 + 376273 Early EOF because of SSL Protocol Error on
   https://api-3t.paypal.com/nvp.
 + 381521 allow compress methods to be configured
 + 388103 Add API for tracking down upload progress
 + 394064 ensure that JarFile instances are closed on JarFileResource.release()
 + 398649 ServletContextListener.contextDestroyed() is not called on
   ContextHandler unregistration
 + 399463 add start.ini documentation for OPTIONS. Remove reference to
   start_config
 + 399520 Websocket Server Connection needs session idle timeouts
 + 399535 Websocket-client connect should have configurable connect timeout
 + 400014 Http async client DNS performance
 + 400040 NullPointerException in HttpGenerator.prepareBuffers
 + 400184 SslContextFactory change. Disable hostname verification if trustAll
   is set
 + 400255 Using WebSocket.maxMessageSize results in IllegalArgumentException
 + 400434 Add support for an OutputStream ContentProvider
 + 400457 Thread context classloader hierarchy not searched when finding
   webapp's java:comp/env
 + 400512 ClientUpgradeRequet.addExtension() should fail if extension is not
   installed
 + 400555 HttpProxyEngine: Add http version header in response
 + 400631 Calling flush() on HttpServletResponse.getOutputStream() after last
   byte of body causes EofException.
 + 400734 NPE for redirects with relative location
 + 400738 ResourceHandler doesn't support range requests
 + 400848 Redirect fails with non-encoded location URIs
 + 400849 Conversation hangs if non-first request fails when queued
 + 400859 limit max size of writes from cached content
 + 400864 Added LowResourcesMonitor
 + 401177 Make org.eclipse.jetty.websocket.api.WebSocketAdapter threadsafe
 + 401183 Handle push streams in new method StreamFrameListener.onPush()
   instead of SessionFrameListener.syn()
 + 401211 Remove requirement for jetty-websocket.jar in WEB-INF/lib
 + 401317 Make Safari 5.x websocket support minVersion level error more clear
 + 401382 Prevent parseAvailable from parsing next chunk when previous has not
   been consumed. Handle no content-type in chunked request.
 + 401414 Hostname verification fails
 + 401427 WebSocket messages sent from onConnect fail to be read by jetty
   websocket-client
 + 401474 Performance problem in org.eclipse.jetty.annotation.AnnotationParser
 + 401485 zip file closed exception

jetty-9.0.0.RC0 - 01 February 2013
 + 362226 HttpConnection "wait" call causes thread resource exhaustion
 + 370384 jetty-aggregate not used in jetty-distribution
 + 381351 defaults for keymanager and trustmanager come from their factories
   and not hardcoded
 + 381521 Only set Vary header when content could be compressed
 + 381689 Allow jetty-runner to specify listen host along with listen port
 + 382237 support non java JSON classes
 + 385306 added getURI method
 + 391248 fixing localhost checking in statistics servlet
 + 391249 fix for invalid XML node dispatchedTimeMean in statistics servlet
 + 391345 fix missing br tag in statistics servlet
 + 393933 remove deprecated classes/methods and consolidate some static methods
   to SslContextFactory
 + 393968 fix typo in javadoc
 + 394541 remove continuation jar from distro, add as dep to test-jetty-webapp
 + 395232 UpgradeRequest object passed to createWebSocket() has null Session
 + 395444 Disabling Websocket Compress Extensions (not working with Chrome /
   deflate problem)
 + 396428 Test for WebSocket masking on client fragments per RFC 6455 Sec 5.1
 + 396574 add JETTY_HOME as a location for pid to be found
 + 396606 make spdy proxy capable of receiving SPDY and talk HTTP to the
   upstream server
 + 397168 backed of test timing
 + 397769 TimerScheduler does not relinquish cancelled tasks
 + 398872 SslConnection should not be notified of idle timeouts. First
   solution. Merge branch 'ssl_idle_timeout_ignored'.
 + 399132 check parent dir of session store against file to be removed
 + 399173 UpgradeRequest.getParameterMap() should never return null
 + 399242 Reduce/eliminate false sharing in BlockingArrayQueue
 + 399319 Request.getURI() may return negative ports
 + 399324 HttpClient does not handle correctly UnresolvedAddressException
 + 399343 OnWebSocketConnect should use api.Session parameter instead
 + 399344 Add missing @OnWebSocketError annotation
 + 399397 websocket-client needs better upgrade failure checks
 + 399421 Add websocket.api.Session.disconnect() for harsh low level connection
   disconnect
 + 399515 Websocket-client connect issues should report to websocket onError
   handlers
 + 399516 Websocket UpgradeException should contain HTTP Request/Response
   information
 + 399566 Running org.eclipse.jetty.server.session.MaxInactiveMigrationTest
   produces stack trace
 + 399568 OSGi tests can't find websocket classes
 + 399576 Server dumpStdErr throws exception if server is stopping
 + 399669 Remove WebSocketConnection in favor of websocket.api.Session
 + 399689 Websocket RFC6455 extension handshake fails if server doesn't have
   extension
 + 399703 made encoding error handling consistent
 + 399721 Change <Ref id= ...> to <Ref refid= ...>

jetty-9.0.0.M5 - 19 January 2013
 + 367638 throw exception for excess form keys
 + 381521 Only set Vary header when content could be compressed
 + 391623 Making --stop with STOP.WAIT perform graceful shutdown
 + 393158 java.lang.IllegalStateException when sending an empty InputStream
 + 393220 remove dead code from ServletHandler and log ServletExceptions in
   warn instead of debug
 + 393733 WebSocketClient interface should support multiple connections
 + 395885 ResourceCache should honor useFileMappedBuffer if set
 + 396253 FilterRegistration wrong order
 + 396459 Log specific message for empty request body for multipart mime
   requests
 + 396500 HttpClient Exchange takes forever to complete when less content sent
   than Content-Length
 + 396886 MultiPartFilter strips bad escaping on filename="..."
 + 397110 Accept %uXXXX encodings in URIs
 + 397111 Tolerate empty or excessive whitespace preceeding MultiParts
 + 397112 Requests with byte-range throws NPE if requested file has no mimetype
   (eg no file extension)
 + 397114 run-forked with waitForChild=false can lock up
 + 397130 maxFormContentSize set in jetty.xml is ignored
 + 397190 improve ValidUrlRule to iterate on codepoints
 + 397321 Wrong condition in default start.config for annotations
 + 397535 Support pluggable alias checking to support symbolic links
 + 397769 TimerScheduler does not relinquish cancelled tasks
 + 398105 Clean up WebSocketPolicy
 + 398285 ProxyServlet mixes cookies from different clients
 + 398337 UTF-16 percent encoding in UTF-16 form content
 + 398582 Move lib/jta jar into lib/jndi
 + JETTY-1533 handle URL with no path

jetty-9.0.0.M4 - 21 December 2012
 + 392417 Prevent Cookie parsing interpreting unicode chars
 + 393220 remove dead code from ServletHandler and log ServletExceptions in
   warn instead of debug
 + 393770 Error in ContextHandler.setEventListeners(EventListener[])
 + 394210 spdy api rename stream.syn() to stream.push()
 + 394211 spdy: Expose RemoteServerAddress and LocalServerAddress in
   StandardSession
 + 394294 Start web-bundles started before jetty
 + 394370 Add integration test for client resetting SPDY push SYN's
 + 394514 Preserve URI parameters in sendRedirect
 + 394552 HEAD requests don't work for jetty-client
 + 394719 remove regex from classpath matching
 + 394829 Session can not be restored after SessionManager.setIdleSavePeriod
   has saved the session
 + 394839 Allow multipart mime with no boundary
 + 394854 optimised promise implementation
 + 394870 Make enablement of remote access to test webapp configurable in
   override-web.xml
 + 395168 fix unavailable attributes when return type has annotation on super
   class
 + 395215 Multipart mime with just LF and no CRLF: add test for legacy filter
 + 395220 New InputStream extension to allow a mix of EOL styles between
   headers and content
 + 395312 log.warn if a SPDY stream gets committed twice
 + 395313 HttpTransportOverSPDY.send() does not rethrow exceptions, but call
   Callback.failed() only
 + 395314 Add missing flush() call after StandardSession.complete() has been
   called. Some test cleanup.
 + 395344 Move JSR-356 (Java WebSocket API) work off to Jetty 9.1.x
 + 395380 add ValidUrlRule to jetty-rewrite
 + 395394 allow logging from boot classloader
 + 395574 port jetty-runner and StatisticsServlet to jetty-9
 + 395605 class cast exception in XMLConfiguration fixed
 + 395649 add jetty-setuid back into jetty 9 and distribution
 + 395794 slightly modified fix for empty file extenstion to mime type mapping
   Added a default, so it will also work with unknown file extensions
 + 396036 SPDY send controlFrames even if Stream is reset to avoid breaking the
   compression context
 + 396193 spdy remove timeout parameters from api and move them to the Info*
   classes
 + 396459 Log specific message for empty request body for multipart mime
   requests
 + 396460 Make ServerConnector configurable with jetty-maven-plugin
 + 396472 org.eclipse.jetty.websocket needs to be removed from serverclasses as
   it should only be a systemclass
 + 396473 JettyWebXMlConfiguration does not reset serverclasses
 + 396474 add websocket server classes to jetty-maven-plugin classpath
 + 396475 Remove unneeded websocket-server dependency from test-jetty-webapp
 + 396518 Websocket AB Tests should test for which side disconnected and
   closed.wasClean
 + 396687 missing jetty-io dependency in jetty-servlets
 + JETTY-796 jetty ant plugin improvements

jetty-9.0.0.M3 - 20 November 2012
 + 391623 Add option to --stop to wait for target jetty to stop
 + 392237 Port test-integration to jetty-9
 + 392492 expect headers only examined for requests>=HTTP/1.1
 + 392850 ContextLoaderListener not called in 9.0.0.M1 and M2
 + 393075 1xx, 204, 304 responses ignore headers that suggest content
 + 393832 start connectors last
 + 393947 additional tests
 + 394143 add jetty-all aggregate via release profile
 + 394144 add jetty-jaspi

jetty-8.1.9.v20130131 - 31 January 2013
 + 362226 HttpConnection "wait" call causes thread resource exhaustion
 + 367638 throw exception for excess form keys
 + 381521 Only set Vary header when content could be compressed
 + 382237 support non java JSON classes
 + 391248 fixing localhost checking in statistics servlet
 + 391249 fix for invalid XML node dispatchedTimeMean in statistics servlet
 + 391345 fix missing br tag in statistics servlet
 + 391623 Add option to --stop to wait for target jetty to stop
 + 392417 Prevent Cookie parsing interpreting unicode chars
 + 392492 expect headers only examined for requests>=HTTP/1.1
 + 393075 1xx 204 and 304 ignore all headers suggesting content
 + 393158 java.lang.IllegalStateException when sending an empty InputStream
 + 393220 remove dead code from ServletHandler and log ServletExceptions in
   warn instead of debug
 + 393947 additional tests
 + 393968 fix typo in javadoc
 + 394294 A web-bundle started before jetty-osgi should be deployed as a webapp
   when jetty-osgi starts
 + 394514 Preserve URI parameters in sendRedirect
 + 394541 remove continuation jar from distro, add as dep to test-jetty-webapp
 + 394719 remove regex from classpath matching
 + 394811 Make JAASLoginService log login failures to DEBUG instead of WARN
   Same for some other exceptions.
 + 394829 Session can not be restored after SessionManager.setIdleSavePeriod
   has saved the session
 + 394839 Allow multipart mime with no boundary
 + 394870 Make enablement of remote access to test webapp configurable in
   override-web.xml
 + 395215 Multipart mime with just LF and no CRLF
 + 395380 add ValidUrlRule to jetty-rewrite
 + 395394 allow logging from boot classloader
 + 396253 FilterRegistration wrong order
 + 396459 Log specific message for empty request body for multipart mime
   requests
 + 396500 HttpClient Exchange takes forever to complete when less content sent
   than Content-Length
 + 396574 add JETTY_HOME as a location for pid to be found
 + 396886 MultiPartFilter strips bad escaping on filename="..."
 + 397110 Accept %uXXXX encodings in URIs
 + 397111 Tolerate empty or excessive whitespace preceeding MultiParts
 + 397112 Requests with byte-range throws NPE if requested file has no mimetype
   (eg no file extension)
 + 397130 maxFormContentSize set in jetty.xml is ignored
 + 397190 improve ValidUrlRule to iterate on codepoints
 + 397321 Wrong condition in default start.config for annotations
 + 397535 Support pluggable alias checking to support symbolic links
 + 398337 UTF-16 percent encoding in UTF-16 form content
 + 399132 check parent dir of session store against file to be removed
 + JETTY-1533 handle URL with no path

jetty-7.6.9.v20130131 - 31 January 2013
 + 362226 HttpConnection "wait" call causes thread resource exhaustion
 + 367638 throw exception for excess form keys
 + 381521 Only set Vary header when content could be compressed
 + 382237 support non java JSON classes
 + 391248 fixing localhost checking in statistics servlet
 + 391249 fix for invalid XML node dispatchedTimeMean in statistics servlet
 + 391345 fix missing br tag in statistics servlet
 + 391623 Add option to --stop to wait for target jetty to stop
 + 392417 Prevent Cookie parsing interpreting unicode chars
 + 392492 expect headers only examined for requests>=HTTP/1.1
 + 393075 1xx 204 and 304 ignore all headers suggesting content
 + 393220 remove dead code from ServletHandler and log ServletExceptions in
   warn instead of debug
 + 393947 additional tests
 + 393968 fix typo in javadoc
 + 394514 Preserve URI parameters in sendRedirect
 + 394541 remove continuation jar from distro, add as dep to test-jetty-webapp
 + 394719 remove regex from classpath matching
 + 394811 Make JAASLoginService log login failures to DEBUG instead of WARN
   Same for some other exceptions.
 + 394829 Session can not be restored after SessionManager.setIdleSavePeriod
   has saved the session
 + 394839 Allow multipart mime with no boundary
 + 395215 Multipart mime with just LF and no CRLF
 + 395380 add ValidUrlRule to jetty-rewrite
 + 395394 allow logging from boot classloader
 + 396459 Log specific message for empty request body for multipart mime
   requests
 + 396500 HttpClient Exchange takes forever to complete when less content sent
   than Content-Length
 + 396574 add JETTY_HOME as a location for pid to be found
 + 396886 MultiPartFilter strips bad escaping on filename="..."
 + 397110 Accept %uXXXX encodings in URIs
 + 397111 Tolerate empty or excessive whitespace preceeding MultiParts
 + 397112 Requests with byte-range throws NPE if requested file has no mimetype
   (eg no file extension)
 + 397130 maxFormContentSize set in jetty.xml is ignored
 + 397190 improve ValidUrlRule to iterate on codepoints
 + 397321 Wrong condition in default start.config for annotations
 + 397535 Support pluggable alias checking to support symbolic links
 + 398337 UTF-16 percent encoding in UTF-16 form content
 + 399132 check parent dir of session store against file to be removed
 + JETTY-1533 handle URL with no path
 + 394215 Scheduled tasks throwing exceptions kill java.util.Timer thread
 + 394232 add jetty-ant into jetty9
 + 394357 Make JarResource constructors protected
 + 394370 Add unit tests for HttpTransportOverSPDY.send()
 + 394383 add logging of the SSLEngine
 + 394545 Add jetty-jaas dependency to jetty-maven-plugin
 + 394671 Fix setting loglevel on commandline, organize import, fix javadoc
 + JETTY-846 Support maven-war-plugin configuration for jetty-maven-plugin; fix
   NPE

jetty-9.0.0.M2 - 06 November 2012
 + 371170 MongoSessionManager LastAccessTimeTest fails
 + 391877 org.eclipse.jetty.webapp.FragmentDescriptor incorrectly reporting
   duplicate others for after ordering
 + 392237 Split jaas from jetty-plus into jetty-jaas and port the
   test-jaas-webapp from codehaus
 + 392239 Allow no error-code or exception for error-pages
 + 392304 fixed intermittent client SSL failure. Correctly compact in flip2fill
 + 392525 Add option to --stop-wait to specify timeout
 + 392641 JDBC Sessions not scavenged if expired during downtime
 + 392812 MongoSessionIDManager never purges old sessions
 + 392959 Review HttpClient.getConversation(long)
 + 393014 Mongodb purgevalid using query for purgeinvalid
 + 393015 Mongodb purge not rescheduled
 + 393075 Jetty WebSocket client cannot connect to Tomcat WebSocket Server
 + 393218 add xsd=application/xml mime mapping to defaults
 + 393291 Confusing log entry about (non) existing webAppSourceDirectory
 + 393303 use jetty-web.xml to explicitly add the jetty packages that need
   visability.   This commit also sucked in some changes made to help with the
   documentation process (improving deployer configuration management
 + 393363 Use Locale.ENGLISH for all toUpperCase and toLowerCase calls
 + 393368 min websocket version
 + 393383 delay onClose call until closeOut is done
 + 393494 HashSessionManager can't delete unrestorable sessions on Windows
 + JETTY-1547 Jetty does not honor web.xml
   web-app/jsp-config/jsp-property-group/default-content-type
 + JETTY-1549 jetty-maven-plugin fails to reload the LoginService properly
 + JETTY-1550 virtual WEB-INF not created if project has overlays

jetty-8.1.8.v20121106 - 06 November 2012
 + 371170 MongoSessionManager LastAccessTimeTest fails
 + 388675 Non utf8 encoded query strings not decoded to parameter map using
   queryEncoding
 + 388706 Avoid unnecessary indirection through Charset.name
 + 389390 AnnotationConfiguration is ignored if the metadata-complete attribute
   is present in an override descriptor regardless of the value
 + 389452 if web-fragment metadata-complete==true still scan its related jar if
   there there is a ServletContainerInitializer, ensure webapp restarts work
 + 389686 Fix reference to org.eclipse.jetty.util.log.stderr.LONG system
   property in javadoc for StdErrLog
 + 389956 Bad __context set in WebAppContext.start sequence with respect to ENC
   setup
 + 389965 OPTIONS should allow spaces in comma separated list
 + 390108 Servlet 3.0 API for programmatic login doesn't appear to work
 + 390161 Apply DeferredAuthentication fix to jaspi
 + 390163 Implement ServletRegistration.Dynamic.setServletSecurity
 + 390503 http-method-omission element not being processed
 + 390560 The method AnnotationParser.getAnnotationHandlers(String) always
   returns a empty collection.
 + 391080 Multipart temp files can be left on disk from Request.getPart and
   getParts
 + 391082 No exception if multipart input stream incomplete
 + 391188 Files written with Request.getPart().write(filename) should not be
   auto-deleted
 + 391483 fix bad javadoc example in shutdown handler
 + 391622 Be lenient on RFC6265 restriction on duplicate cookie names in same
   response
 + 391623 Add option to --stop to wait for target jetty to stop
 + 391877 org.eclipse.jetty.webapp.FragmentDescriptor incorrectly reporting
   duplicate others for after ordering
 + 392239 Allow no error-code or exception for error-pages
 + 392525 Add option to --stop-wait to specify timeout
 + 392641 JDBC Sessions not scavenged if expired during downtime
 + 392812 MongoSessionIDManager never purges old sessions
 + 393014 Mongodb purgevalid using query for purgeinvalid
 + 393015 Mongodb purge not rescheduled
 + 393075 Jetty WebSocket client cannot connect to Tomcat WebSocket Server
 + 393218 add xsd=application/xml mime mapping to defaults
 + 393363 Use Locale.ENGLISH for all toUpperCase and toLowerCase calls
 + 393368 min websocket version
 + 393383 delay onClose call until closeOut is done
 + 393494 HashSessionManager can't delete unrestorable sessions on Windows
 + JETTY-1547 Jetty does not honor web.xml
   web-app/jsp-config/jsp-property-group/default-content-type

jetty-7.6.8.v20121106 - 06 November 2012
 + 371170 MongoSessionManager LastAccessTimeTest fails
 + 388675 Non utf8 encoded query strings not decoded to parameter map using
   queryEncoding
 + 389686 Fix reference to org.eclipse.jetty.util.log.stderr.LONG system
   property in javadoc for StdErrLog
 + 389956 Bad __context set in WebAppContext.start sequence with respect to ENC
   setup
 + 389965 OPTIONS should allow spaces in comma separated list
 + 390161 Apply DeferredAuthentication fix to jaspi
 + 390560 The method AnnotationParser.getAnnotationHandlers(String) always
   returns a empty collection.
 + 391483 fix bad javadoc example in shutdown handler
 + 391622 Be lenient on RFC6265 restriction on duplicate cookie names in same
   response
 + 391623 Add option to --stop to wait for target jetty to stop
 + 392239 Allow no error-code or exception for error-pages
 + 392525 Add option to --stop-wait to specify timeout
 + 392641 JDBC Sessions not scavenged if expired during downtime
 + 392812 MongoSessionIDManager never purges old sessions
 + 393014 Mongodb purgevalid using query for purgeinvalid
 + 393015 Mongodb purge not rescheduled
 + 393075 Jetty WebSocket client cannot connect to Tomcat WebSocket Server
 + 393218 add xsd=application/xml mime mapping to defaults
 + 393363 Use Locale.ENGLISH for all toUpperCase and toLowerCase calls
 + 393368 min websocket version
 + 393383 delay onClose call until closeOut is done
 + 393494 HashSessionManager can't delete unrestorable sessions on Windows

jetty-9.0.0.M1 - 15 October 2012
 + 369349 directory with spaces --dry-run fix
 + 385049 fix issue with pipelined connections when switching protocols
 + 387896 populate session in SessionAuthentication as a valueBound in addition
   to activation so it is populate when needed
 + 387919 throw EOFException on early eof from client on http requests
 + 387943 Catch CNFE when no jstl jars are installed
 + 387953 jstl does not work with jetty-7 in osgi
 + 388072 GZipFilter incorrectly gzips when Accept-Encoding: gzip; q=0
 + 388073 null session id from cookie causes NPE fixed
 + 388079 AbstractHttpConnection. Flush the buffer before shutting output down
   on error condition
 + 388102 Jetty HttpClient memory leaks when sending larger files
 + 388393 WebAppProvider doesn't work alongside OSGi deployer
 + 388502 handle earlyEOF with 500
 + 388652 Do not flush on handle return if request is suspended
 + 388675 Non utf8 encoded query strings not decoded to parameter map using
   queryEncoding
 + 388706 Avoid unnecessary indirection through Charset.name
 + 388895 Update dependencies for jetty-jndi
 + 389390 AnnotationConfiguration is ignored if the metadata-complete attribute
   is present in an override descriptor regardless of the value
 + 389452 if web-fragment metadata-complete==true still scan its related jar if
   there there is a ServletContainerInitializer, ensure webapp restarts work
 + 389686 Fix reference to org.eclipse.jetty.util.log.stderr.LONG system
   property in javadoc for StdErrLog
 + 389956 Bad __context set in WebAppContext.start sequence with respect to ENC
   setup
 + 389965 OPTIONS should allow spaces in comma separated list
 + 390108 Servlet 3.0 API for programmatic login doesn't appear to work
 + 390161 Apply DeferredAuthentication fix to jaspi
 + 390163 Implement ServletRegistration.Dynamic.setServletSecurity
 + 390256 Remove Jetty6 Support
 + 390263 Sec-WebSocket-Extensions from Chrome and Safari badly handled
 + 390503 http-method-omission element not being processed
 + 390560 The method AnnotationParser.getAnnotationHandlers(String) always
   returns a empty collection.
 + 391080 Multipart temp files can be left on disk from Request.getPart and
   getParts
 + 391082 No exception if multipart input stream incomplete
 + 391140 Implement x-webkit-deflate-frame extension as-used by Chrome/Safari
 + 391188 Files written with Request.getPart().write(filename) should not be
   auto-deleted
 + 391483 fix bad javadoc example in shutdown handler
 + 391588 WebSocket Client does not set masking on close frames
 + 391590 WebSocket client needs ability to set requested extensions
 + 391591 WebSocket client should support x-webkit-deflate-frame
 + 391622 Be lenient on RFC6265 restriction on duplicate cookie names in same
   response
 + 391623 Add option to --stop to wait for target jetty to stop
 + JETTY-1515 Include cookies on 304 responses from DefaultServlet
 + JETTY-1532 HTTP headers decoded with platform's default encoding
 + JETTY-1541 fixed different behaviour for single byte writes
 + JETTY-1547 Jetty does not honor web.xml
   web-app/jsp-config/jsp-property-group/default-content-type

jetty-9.0.0.M0 - 21 September 2012
 + 380924 xmlconfiguration <Configure and <New supports named constructors
   including dynamic ordering of parameters
 + 380928 Implement new websocket close code
 + 385448 migrate jetty jmx usage to be annotation based
 + 387928 retire jetty-ajp
 + 389639 set plugin version for jetty-jspc-maven-plugin

jetty-8.1.7.v20120910 - 10 September 2012
 + 388895 Update dependencies for jetty-jndi
 + fix busy logging statement re: sessions

jetty-7.6.7.v20120910 - 10 September 2012
 + 388895 Update dependencies for jetty-jndi
 + fix busy logging statement re: sessions

jetty-8.1.6.v20120903 - 03 September 2012
 + 347130 Empty getResourcePaths due to ZipFileClosedException
 + 367591 Support Env variables in XmlConfiguration
 + 377055 Prevent webapp classloader leaks
 + 379207 backported fixes from jetty-9 to make hierarchy work
 + 379423 Jetty URL Decoding fails for certain international characters
 + 383304 Reset PrintWriter on response recycle
 + 384847 better name
 + 385049 fix issue with pipelined connections when switching protocols
 + 385651 Message 'Address already in use' not specific enough
 + 385925 make SslContextFactory.setProtocols and
   SslContextFactory.setCipherSuites preserve the order of the given parameters
 + 386010 JspRuntimeContext rewraps System.err
 + 386591 add UnixCrypt note to about.html
 + 386714 used deferred auth for form login and error pages
 + 387896 populate session in SessionAuthentication as a valueBound in addition
   to activation so it is populate when needed
 + 387943 Catch CNFE when no jstl jars are installed
 + 387953 jstl does not work with jetty-7 in osgi
 + 388072 GZipFilter incorrectly gzips when Accept-Encoding: gzip; q=0
 + 388073 null session id from cookie causes NPE fixed
 + 388102 Jetty HttpClient memory leaks when sending larger files
 + 388393 WebAppProvider doesn't work alongside OSGi deployer
 + 388502 handle earlyEOF with 500
 + 388652 Do not flush on handle return if request is suspended
 + JETTY-1501 Setting custom error response message changes page title
 + JETTY-1515 Include cookies on 304 responses from DefaultServlet
 + JETTY-1527 handle requests with URIs like http://host  (ie no / )
 + JETTY-1529 Ensure new session that has just been authenticated does not get
   renewed
 + JETTY-1532 HTTP headers decoded with platform's default encoding
 + JETTY-1541 fixed different behaviour for single byte writes

jetty-7.6.6.v20120903 - 03 September 2012
 + 347130 Empty getResourcePaths due to ZipFileClosedException
 + 367591 Support Env variables in XmlConfiguration
 + 377055 Prevent webapp classloader leaks
 + 379207 backported fixes from jetty-9 to make hierarchy work
 + 379423 Jetty URL Decoding fails for certain international characters
 + 383304 Reset PrintWriter on response recycle
 + 384847 better name
 + 385049 fix issue with pipelined connections when switching protocols
 + 385651 Message 'Address already in use' not specific enough
 + 386010 JspRuntimeContext rewraps System.err
 + 386591 add UnixCrypt note to about.html
 + 386714 used deferred auth for form login and error pages
 + 387896 populate session in SessionAuthentication as a valueBound in addition
   to activation so it is populate when needed
 + 387943 Catch CNFE when no jstl jars are installed
 + 387953 jstl does not work with jetty-7 in osgi
 + 388072 GZipFilter incorrectly gzips when Accept-Encoding: gzip; q=0
 + 388073 null session id from cookie causes NPE fixed
 + 388102 Jetty HttpClient memory leaks when sending larger files
 + 388393 WebAppProvider doesn't work alongside OSGi deployer
 + 388502 handle earlyEOF with 500
 + 388652 Do not flush on handle return if request is suspended
 + JETTY-1501 Setting custom error response message changes page title
 + JETTY-1515 Include cookies on 304 responses from DefaultServlet
 + JETTY-1527 handle requests with URIs like http://host  (ie no / )
 + JETTY-1529 Ensure new session that has just been authenticated does not get
   renewed
 + JETTY-1532 HTTP headers decoded with platform's default encoding
 + JETTY-1541 fixed different behaviour for single byte writes
 + 385925 make SslContextFactory.setProtocols and
   SslContextFactory.setCipherSuites preserve the order of the given parameters

jetty-8.1.5.v20120716 - 16 June 2012
 + 376717 Balancer Servlet with round robin support, contribution, added
   missing license
 + 379250 Server is added to shutdown hook twice
 + 380866 maxIdleTime set to 0 after session migration
 + 381399 Unable to stop a jetty instance that has not finished starting
 + 381401 Print log warning when stop attempt made with incorrect STOP.KEY
 + 381402 Make ContextHandler take set of protected directories
 + 381521 set Vary:Accept-Encoding header for content that might be compressed
 + 381639 CrossOriginFilter does not support Access-Control-Expose-Headers
 + 381712 Support all declared servlets that implement
   org.apache.jasper.servlet.JspServlet
 + 381825 leave URI params in forwarded requestURI
 + 381876 Monitor should wait for child to finish before exiting
 + 382343 Jetty XML support for Map is broken
 + 383251 500 for SocketExceptions
 + 383881 WebSocketHandler sets request as handled
 + 384254 revert change to writable when not dispatched
 + 384280 Implement preliminary ServletRegistrations
 + 384847 CrossOriginFilter is not working
 + 384896 JDBCSessionManager fails to load existing sessions on oracle when
   contextPath is /
 + 384980 Jetty client unable to recover from Time outs when connection count
   per address hits max.
 + 385138 add getter for session path and max cookie age that seemed to
   disappear in a merge long ago
 + JETTY-1523 It is imposible to map servlet to "/" using
   WebApplicationInitializer
 + JETTY-1525 Show handle status in response debug message
 + JETTY-1530 refine search control on ldap login module

jetty-7.6.5.v20120716 - 16 July 2012
 + 376717 Balancer Servlet with round robin support, contribution, added
   missing license
 + 379250 Server is added to shutdown hook twice
 + 380866 maxIdleTime set to 0 after session migration
 + 381399 Unable to stop a jetty instance that has not finished starting
 + 381401 Print log warning when stop attempt made with incorrect STOP.KEY
 + 381402 Make ContextHandler take set of protected directories
 + 381521 set Vary:Accept-Encoding header for content that might be compressed
 + 381639 CrossOriginFilter does not support Access-Control-Expose-Headers
 + 381712 Support all declared servlets that implement
   org.apache.jasper.servlet.JspServlet
 + 381825 leave URI params in forwarded requestURI
 + 381876 Monitor should wait for child to finish before exiting
 + 382343 Jetty XML support for Map is broken
 + 383251 500 for SocketExceptions
 + 383881 WebSocketHandler sets request as handled
 + 384254 revert change to writable when not dispatched
 + 384847 CrossOriginFilter is not working
 + 384896 JDBCSessionManager fails to load existing sessions on oracle when
   contextPath is /
 + 384980 Jetty client unable to recover from Time outs when connection count
   per address hits max.
 + JETTY-1525 Show handle status in response debug message
 + JETTY-1530 refine search control on ldap login module

jetty-8.1.4.v20120524 - 24 May 2012
 + 367608 ignore the aysncrequestreadtest as it is known to fail and is waiting
   for a fix
 + 371853 Support bundleentry: protocol for webapp embedded as directory in
   osgi bundle
 + 373620 Add ch.qos.logback.access.jetty to the Import-Package for
   jetty-osgi-boot-logback bundle
 + 376152 apply context resources recursively
 + 376801 Make JAAS login modules useable without jetty infrastructure
 + 377323 Request#getParts() throws ServletException when it should be throwing
   IllegalStateException
 + 377391 Manifest updates to jetty-osgi-boot-logback
 + 377492 NPE if jsp taglibs bundle not deployed
 + 377550 set charset when content type is set
 + 377587 ConnectHandler write will block on partial write
 + 377610 New session not timed out if an old session is invalidated in scope
   of same request
 + 377709 Support for RequestParameterCallback missing
 + 378242 Re-extract war on restart if incomplete extraction
 + 378273 Remove default Bundle-Localization header
 + 378487 Null out contextPath on Request.recycle
 + 379015 Use factored jetty xml config files for defaults
 + 379046 avoid closing idle connections from selector thread
 + 379089 DefaultServlet ignores its resourceBase and uses context's
   ResourceCollection when listing diretories
 + 379194 ProxyServlet enhancement to enable easy creation of alternative
   HttpClient implementations
 + 379909 FormAuthenticator Rembers only the URL of first Request before
   authentication
 + 380034 last modified times taken from JarEntry for JarFile resources
 + 380212 Clear buffer if parsing fails due to full buffer
 + 380222 JettyPolicyRuntimeTest failure

jetty-7.6.4.v20120524 - 24 May 2012
 + 367608 ignore the aysncrequestreadtest as it is known to fail and is waiting
   for a fix
 + 371853 Support bundleentry: protocol for webapp embedded as directory in
   osgi bundle
 + 373620 Add ch.qos.logback.access.jetty to the Import-Package for
   jetty-osgi-boot-logback bundle
 + 376152 apply context resources recursively
 + 376801 Make JAAS login modules useable without jetty infrastructure
 + 377391 Manifest updates to jetty-osgi-boot-logback
 + 377492 NPE when deploying a Web Application Bundle with unresolved
   Require-TldBundle
 + 377550 set charset when content type is set
 + 377587 ConnectHandler write will block on partial write
 + 377610 New session not timed out if an old session is invalidated in scope
   of same request
 + 377709 Support for RequestParameterCallback missing
 + 378242 Re-extract war on restart if incomplete extraction
 + 378273 Remove default Bundle-Localization header
 + 378487 Null out contextPath on Request.recycle
 + 379015 Use factored jetty xml config files for defaults
 + 379046 avoid closing idle connections from selector thread
 + 379089 DefaultServlet ignores its resourceBase and uses context's
   ResourceCollection when listing diretories
 + 379194 ProxyServlet enhancement to enable easy creation of alternative
   HttpClient implementations
 + 379909 FormAuthenticator Rembers only the URL of first Request before
   authentication
 + 380034 last modified times taken from JarEntry for JarFile resources
 + 380212 Clear buffer if parsing fails due to full buffer
 + 380222 JettyPolicyRuntimeTest failure

jetty-8.1.3.v20120416 - 16 April 2012
 + 349110 MultiPartFilter records the content-type in request params
 + 367172 Remove detection for slf4j NOPLogger
 + 372678 Embedded Examples need updates for new LoginService requirement
 + 373269 Make ServletHandler.notFound() method impl do nothing - override to
   send back 404.
 + 373421 address potential race condition related to the nonce queue removing
   the same nonce twice
 + 373952 bind called too frequently on refresh
 + 374018 correctly handle requestperminuted underflow
 + 374152 jetty-all-server MANIFEST contains wrong import:
   javax.servlet.annotation;version="[2.6,3)"
 + 374252 SslConnection.onClose() does not forward to nested connection
 + 374258 SPDY leaks SSLEngines. Made the test more reliable
 + 374367 NPE in QueuedThreadPool.dump() with early java6 jvms
 + 374475 Response.sendRedirect does not encode UTF-8 characters properly
 + 374881 Set copyWebInf to false by default
 + 374891 enhancement to how ProxyServlet determines the proxy target
 + 375009 Filter initialization error will throw MultiException
 + 375083 Flow control should take in account window size changes from
   concurrent SETTINGS
 + 375096 If starting a server instance fails in osgi it is cleaned up
 + 375490 NPE with --help on command line
 + 375509 Stalled stream stalls other streams or session control frames. Now
   using a "death pill" instead of a boolean in order to avoid race conditions
   where DataInfos were read from the queue (but the boolean not updated yet),
   and viceversa.
 + 375594 fixed SSL tests so they are not order dependent
 + 375709 Ensure resolveTempDirectory failure does not deadlock; improve error
   message
 + 375906 Part.getHeader method not case insensitive
 + 375970 HttpServletRequest.getRemoteAddr() returns null when HTTP is over
   SPDY.
 + 376201 HalfClosed state not handled properly. Addendum to restore previous
   behavior, where a closed stream was also half closed.
 + 376324 <max-file-size> is not respected in <multipart-config>
 + JETTY-1495 Ensure dynamic servlet addition does not cause servlets to be
   inited.
 + JETTY-1500 form parameters from multipart request not available via
   request.getParameter
 + JETTY-1504 HttpServletResponseWrapper ignored when using asyncContext?

jetty-7.6.3.v20120416 - 16 April 2012
 + 367172 Remove detection for slf4j NOPLogger
 + 373269 Make ServletHandler.notFound() method impl do nothing - override to
   send back 404.
 + 373421 address potential race condition related to the nonce queue removing
   the same nonce twice
 + 373952 bind called too frequently on refresh
 + 374018 correctly handle requestperminuted underflow
 + 374252 SslConnection.onClose() does not forward to nested connection
 + 374258 SPDY leaks SSLEngines. Made the test more reliable
 + 374367 NPE in QueuedThreadPool.dump() with early java6 jvms
 + 374475 Response.sendRedirect does not encode UTF-8 characters properly
 + 374881 Set copyWebInf to false by default
 + 374891 enhancement to how ProxyServlet determines the proxy target
 + 375009 Filter initialization error will throw MultiException
 + 375083 Flow control should take in account window size changes from
   concurrent SETTINGS
 + 375096 If starting a server instance fails in osgi it is cleaned up
 + 375490 NPE with --help on command line
 + 375509 Stalled stream stalls other streams or session control frames. Now
   using a "death pill" instead of a boolean in order to avoid race conditions
   where DataInfos were read from the queue (but the boolean not updated yet),
   and viceversa.
 + 375594 fixed SSL tests so they are not order dependent
 + 375709 Ensure resolveTempDirectory failure does not deadlock; improve error
   message
 + 375970 HttpServletRequest.getRemoteAddr() returns null when HTTP is over
   SPDY.
 + 376201 HalfClosed state not handled properly. Addendum to restore previous
   behavior, where a closed stream was also half closed.
 + JETTY-1504 HttpServletResponseWrapper ignored when using asyncContext?

jetty-8.1.2.v20120308 - 08 March 2012
 + 370387 SafariWebsocketDraft0Test failure during build
 + 371168 Update ClientCrossContextSessionTest
 + 372093 handle quotes in Require-Bundle manifest string
 + 372457 Big response + slow clients + pipelined requests cause Jetty spinning
   and eventually closing connections. Added a TODO for a method renaming that
   will happen in the next major release (to avoid break implementers).
 + 372487 JDBCSessionManager does not work with Oracle
 + 372806 Command line should accept relative paths for xml config files
 + 373037 jetty.server.Response.setContentLength(int) should not close a Writer
   when length=0
 + 373162 add improved implementation for getParameterMap(), needs a test
   though and the existing setup doesn't seem like it would easily support the
   needed test so need to do that still
 + 373306 Set default user agent extraction pattern for UserAgentFilter
 + 373567 cert validation issue with ocsp and crldp always being enabled when
   validating turned on fixed
 + 373603 NullPointer in WebServletAnnotation
 + JETTY-1409 GzipFilter will double-compress application/x-gzip content
 + JETTY-1489 WebAppProvider attempts to deploy .svn folder
 + JETTY-1494

jetty-7.6.2.v20120308 - 08 March 2012
 + 370387 SafariWebsocketDraft0Test failure during build
 + 371168 Update ClientCrossContextSessionTest
 + 372093 handle quotes in Require-Bundle manifest string
 + 372457 Big response + slow clients + pipelined requests cause Jetty spinning
   and eventually closing connections. Added a TODO for a method renaming that
   will happen in the next major release (to avoid break implementers).
 + 372487 JDBCSessionManager does not work with Oracle
 + 372806 Command line should accept relative paths for xml config files
 + 373037 jetty.server.Response.setContentLength(int) should not close a Writer
   when length=0
 + 373162 add improved implementation for getParameterMap(), needs a test
   though and the existing setup doesn't seem like it would easily support the
   needed test so need to do that still
 + 373306 Set default user agent extraction pattern for UserAgentFilter
 + 373567 cert validation issue with ocsp and crldp always being enabled when
   validating turned on fixed
 + JETTY-1409 GzipFilter will double-compress application/x-gzip content
 + JETTY-1489 WebAppProvider attempts to deploy .svn folder
 + JETTY-1494

jetty-8.1.1.v20120215 - 15 February 2012
 + 369121 simplified test
 + 370120 jvm arguments added via start.ini and --exec are missing spaces
 + 370137 SslContextFactory does not respect order for
   [included|excluded]Protocols() and [included|excluded]CipherSuites().
 + 370368 resolve stack overflow in mongo db session manager
 + 370386 Remove META-INF from jetty distro
 + 371040 nosqlsession needs to call correct super contructor for new sessions
 + 371041 valid was not being set to new mongo db sessions, and the call to
   mongodb api was wrong in isIdInUse
 + 371162 NPE protection for nested security handlers
 + JETTY-1484 Add option for HashSessionManager to delete session files if it
   can't restore them

jetty-7.6.1.v20120215 - 15 February 2012
 + 369121 simplified test
 + 370120 jvm arguments added via start.ini and --exec are missing spaces
 + 370137 SslContextFactory does not respect order for
   [included|excluded]Protocols() and [included|excluded]CipherSuites().
 + 370368 resolve stack overflow in mongo db session manager
 + 370386 Remove META-INF from jetty distro
 + 371040 nosqlsession needs to call correct super contructor for new sessions
 + 371041 valid was not being set to new mongo db sessions, and the call to
   mongodb api was wrong in isIdInUse
 + 371162 NPE protection for nested security handlers
 + JETTY-1484 Add option for HashSessionManager to delete session files if it
   can't restore them

jetty-8.1.0.v20120127 - 27 January 2012
 + 368773 allow authentication to be set by non securityHandler handlers
 + 368992 avoid update key while flushing during a write
 + 369216 turned off the shared resource cache
 + 369349 replace quotes with a space escape method

jetty-7.6.0.v20120127 - 27 January 2012
 + 368773 allow authentication to be set by non securityHandler handlers
 + 368992 avoid update key while flushing during a write
 + 369216 turned off the shared resource cache
 + 369349 replace quotes with a space escape method

jetty-8.1.0.RC5 - 20 January 2012
 + 359329 Prevent reinvocation of LoginModule.login with jaspi for already
   authed user
 + 368632 Remove superfluous removal of org.apache.catalina.jsp_file
 + 368633 fixed configure.dtd resource mappings
 + 368635 moved lifecycle state reporting from toString to dump
 + 368773 process data constraints without realm
 + 368787 always set token view to new header buffers in httpparser
 + 368821 improved test harness
 + 368920 JettyAwareLogger always formats the arguments
 + 368948 POM for jetty-jndi references unknown version for javax.activation
 + 368992 NPE in HttpGenerator.prepareBuffers() test case
 + JETTY-1475 made output state fields volatile to provide memory barrier for
   non dispatched thread IO

jetty-7.6.0.RC5 - 20 January 2012
 + 359329 Prevent reinvocation of LoginModule.login with jaspi for already
   authed user
 + 368632 Remove superfluous removal of org.apache.catalina.jsp_file
 + 368633 fixed configure.dtd resource mappings
 + 368635 moved lifecycle state reporting from toString to dump
 + 368773 process data constraints without realm
 + 368787 always set token view to new header buffers in httpparser
 + 368821 improved test harness
 + 368920 JettyAwareLogger always formats the arguments
 + 368948 POM for jetty-jndi references unknown version for javax.activation
 + 368992 avoid non-blocking flush when writing to avoid setting !_writable
   without _writeblocked
 + JETTY-1475 made output state fields volatile to provide memory barrier for
   non dispatched thread IO

jetty-8.1.0.RC4 - 13 January 2012
 + 365048 jetty Http client does not send proxy authentication when requesting
   a Https-resource through a web-proxy.
 + 366774 removed XSS vulnerbility
 + 367099 Upgrade jetty-websocket for RFC 6455 - Addendum
 + 367433 added tests to investigate
 + 367435 improved D00 test harness
 + 367485 HttpExchange canceled before response do not release connection
 + 367502 WebSocket connections should be closed when application context is
   stopped.
 + 367548 jetty-osgi-boot must not import the nested package twice
 + 367591 corrected configuration.xml version to 7.6
 + 367635 Added support for start.d directory
 + 367638 limit number of form parameters to avoid DOS
 + 367716 simplified idleTimeout logic
 + 368035 WebSocketClientFactory does not invoke super.doStop()
 + 368060 do not encode sendRedirect URLs
 + 368112 NPE on <jsp-config><taglib> element parsing web.xml
 + 368113 Support servlet mapping to ""
 + 368114 Protect against non-Strings in System properties for Log
 + 368189 WebSocketClientFactory should not manage external thread pool. 368240
   - Improve AggregateLifeCycle handling of shared lifecycles
 + 368215 Remove debug from jaspi
 + 368240 Better handling of locally created ThreadPool. Forgot to null out
   field.
 + 368291 Change warning to info for NoSuchFieldException on
   BeanELResolver.properties
 + JETTY-1467 close half closed when idle

jetty-7.6.0.RC4 - 13 January 2012
 + 365048 jetty Http client does not send proxy authentication when requesting
   a Https-resource through a web-proxy.
 + 366774 removed XSS vulnerbility
 + 367099 Upgrade jetty-websocket for RFC 6455 - Addendum
 + 367716 simplified maxIdleTime logic
 + 368035 WebSocketClientFactory does not invoke super.doStop()
 + 368060 do not encode sendRedirect URLs
 + 368114 Protect against non-Strings in System properties for Log
 + 368189 WebSocketClientFactory should not manage external thread pool
 + 368215 Remove debug from jaspi
 + 368240 Improve AggregateLifeCycle handling of shared lifecycles
 + 368291 Change warning to info for NoSuchFieldException on
   BeanELResolver.properties

jetty-8.1.0.RC2 - 22 December 2011
 + 359329 jetty-jaspi must exports its packages. jetty-plus must import
   javax.security
 + 364638 HttpParser closes if data received while seeking EOF. Tests fixed to
   cope
 + 364921 Made test less time sensitive
 + 364936 use Resource for opening URL streams
 + 365267 NullPointerException in bad Address
 + 365375 ResourceHandler should be a HandlerWrapper
 + 365750 Support WebSocket over SSL, aka wss://
 + 365932 Produce jetty-websocket aggregate jar for android use
 + 365947 Set headers for Auth failure and retry in http-spi
 + 366316 Superfluous printStackTrace on 404
 + 366342 Dont persist DosFilter trackers in http session
 + 366730 pass the time idle to onIdleExpire
 + 367048 test harness for guard on suspended requests
 + 367175 SSL 100% CPU spin in case of blocked write and RST
 + 367219 WebSocketClient.open() fails when URI uses default ports
 + 367383 jsp-config element must be returned for
   ServletContext.getJspConfigDescriptor
 + JETTY-1460 suppress PrintWriter exceptions
 + JETTY-1463 websocket D0 parser should return progress even if no fill done
 + JETTY-1465 NPE in ContextHandler.toString

jetty-7.6.0.RC3 - 05 January 2012
 + 367433 added tests to investigate
 + 367435 improved D00 test harness
 + 367485 HttpExchange canceled before response do not release connection
 + 367502 WebSocket connections should be closed when application context is
   stopped.
 + 367591 corrected configuration.xml version to 7.6
 + 367635 Added support for start.d directory
 + 367638 limit number of form parameters to avoid DOS
 + JETTY-1467 close half closed when idle

jetty-7.6.0.RC2 - 22 December 2011
 + 364638 HttpParser closes if data received while seeking EOF. Tests fixed to
   cope
 + 364921 Made test less time sensitive for ssl
 + 364936 use Resource for opening URL streams
 + 365267 NullPointerException in bad Address
 + 365375 ResourceHandler should be a HandlerWrapper
 + 365750 Support WebSocket over SSL, aka wss://
 + 365932 Produce jetty-websocket aggregate jar for android use
 + 365947 Set headers for Auth failure and retry in http-spi
 + 366316 Superfluous printStackTrace on 404
 + 366342 Dont persist DosFilter trackers in http session
 + 366730 pass the time idle to onIdleExpire
 + 367048 test harness for guard on suspended requests
 + 367175 SSL 100% CPU spin in case of blocked write and RST
 + 367219 WebSocketClient.open() fails when URI uses default ports
 + JETTY-1460 suppress PrintWriter exceptions
 + JETTY-1463 websocket D0 parser should return progress even if no fill done
 + JETTY-1465 NPE in ContextHandler.toString

jetty-8.1.0.RC1 - 06 December 2011
 + 360245 The version of the javax.servlet packages to import is 2.6 instead of
   3.0
 + 365370 ServletHandler can fall through to nested handler

jetty-8.1.0.RC0 - 30 November 2011
 + 352565 cookie httponly flag ignored
 + 353285 ServletSecurity annotation ignored
 + 357163 jetty 8 ought to proxy jetty8 javadocs
 + 357209 JSP tag listeners not called
 + 360051 SocketConnectionTest.testServerClosedConnection is excluded
 + 361135 Allow session cookies to NEVER be marked as secure, even on HTTPS
   requests.
 + 362249 update shell scripts to jetty8
 + 363878 Add ecj compiler to jetty-8 for jsp
 + 364283 can't parse the servlet multipart-config for the web.xml
 + 364430 Support web.xml enabled state for servlets

jetty-7.6.0.RC5 - 20 January 2012
 + 359329 Prevent reinvocation of LoginModule.login with jaspi for already
   authed user
 + 368632 Remove superfluous removal of org.apache.catalina.jsp_file
 + 368633 fixed configure.dtd resource mappings
 + 368635 moved lifecycle state reporting from toString to dump
 + 368773 process data constraints without realm
 + 368787 always set token view to new header buffers in httpparser
 + 368821 improved test harness
 + 368920 JettyAwareLogger always formats the arguments
 + 368948 POM for jetty-jndi references unknown version for javax.activation
 + 368992 avoid non-blocking flush when writing to avoid setting !_writable
   without _writeblocked
 + JETTY-1475 made output state fields volatile to provide memory barrier for
   non dispatched thread IO

jetty-7.6.0.RC4 - 13 January 2012
 + 365048 jetty Http client does not send proxy authentication when requesting
   a Https-resource through a web-proxy.
 + 366774 removed XSS vulnerbility
 + 367099 Upgrade jetty-websocket for RFC 6455 - Addendum
 + 367716 simplified idleTimeout logic
 + 368035 WebSocketClientFactory does not invoke super.doStop()
 + 368060 do not encode sendRedirect URLs
 + 368114 Protect against non-Strings in System properties for Log
 + 368189 WebSocketClientFactory should not manage external thread pool
 + 368215 Remove debug from jaspi
 + 368240 Improve AggregateLifeCycle handling of shared lifecycles
 + 368291 Change warning to info for NoSuchFieldException on
   BeanELResolver.properties

jetty-7.6.0.RC3 - 05 January 2012
 + 367433 added tests to investigate
 + 367435 improved D00 test harness
 + 367485 HttpExchange canceled before response do not release connection
 + 367502 WebSocket connections should be closed when application context is
   stopped.
 + 367591 corrected configuration.xml version to 7.6
 + 367635 Added support for start.d directory
 + 367638 limit number of form parameters to avoid DOS
 + JETTY-1467 close half closed when idle

jetty-7.6.0.RC2 - 22 December 2011
 + 364638 HttpParser closes if data received while seeking EOF. Tests fixed to
   cope
 + 364921 Made test less time sensitive for ssl
 + 364936 use Resource for opening URL streams
 + 365267 NullPointerException in bad Address
 + 365375 ResourceHandler should be a HandlerWrapper
 + 365750 Support WebSocket over SSL, aka wss://
 + 365932 Produce jetty-websocket aggregate jar for android use
 + 365947 Set headers for Auth failure and retry in http-spi
 + 366316 Superfluous printStackTrace on 404
 + 366342 Dont persist DosFilter trackers in http session
 + 366730 pass the time idle to onIdleExpire
 + 367048 test harness for guard on suspended requests
 + 367175 SSL 100% CPU spin in case of blocked write and RST
 + 367219 WebSocketClient.open() fails when URI uses default ports
 + JETTY-1460 suppress PrintWriter exceptions
 + JETTY-1463 websocket D0 parser should return progress even if no fill done
 + JETTY-1465 NPE in ContextHandler.toString

jetty-7.6.0.RC1 - 04 December 2011
 + 352565 cookie httponly flag ignored
 + 353285 ServletSecurity annotation ignored
 + 357163 jetty 8 ought to proxy jetty8 javadocs
 + 357209 JSP tag listeners not called
 + 360051 SocketConnectionTest.testServerClosedConnection is excluded
 + 361135 Allow session cookies to NEVER be marked as secure, even on HTTPS
   requests.
 + 362249 update shell scripts to jetty8
 + 363878 Add ecj compiler to jetty-8 for jsp
 + 364283 can't parse the servlet multipart-config for the web.xml
 + 364430 Support web.xml enabled state for servlets
 + 365370 ServletHandler can fall through to nested handler

jetty-7.6.0.RC0 - 29 November 2011
 + 349110 fixed bypass chunk handling
 + 360546 handle set count exceeding max integer
 + 362111 StdErrLog.isDebugEnabled() returns true too often
 + 362113 Improve Test Coverage of org.eclipse.jetty.util.log classes
 + 362407 setTrustStore(Resource) -> setTrustStoreResource(R)
 + 362447 add setMaxNonceAge() to DigestAuthenticator
 + 362468 NPE at line org.eclipse.jetty.io.BufferUtil.putHexInt
 + 362614 NPE in accepting connection
 + 362626 IllegalStateException thrown when SslContextFactory preconfigured
   with SSLContext
 + 362696 expand virtual host configuration options to ContextHandler and add
   associated test case for new behavior
 + 362742 improved UTF8 exception reason
 + 363124 improved websocket close handling
 + 363381 Throw IllegalStateException if Request uri is null on getServerName
 + 363408 GzipFilter should not attempt to compress HTTP status 204
 + 363488 ShutdownHandler use stopper thread
 + 363718 Setting java.rmi.server.hostname in jetty-jmx.xml
 + 363757 partial fix
 + 363785 StdErrLog must use system-dependent EOL
 + 363943 ignore null attribute values
 + 363993 EOFException parsing HEAD response in HttpTester
 + 364638 SCEP does idle timestamp checking. New setCheckForIdle method
   controls onIdleExpired callback. 364921 a second onIdleExpired callback will
   result in close rather than a shutdown output.
 + 364657 Support HTTP only cookies from standard API
 + JETTY-1442 add _hostHeader setter for ProxyRule
 + Refactored NIO layer for better half close handling

jetty-8.0.4.v20111024 - 24 October 2011
 + 358263 JDBCSessionIdManager add setDatasource(DataSource) method
 + 358649 Replace existing StdErrLog system properties for DEBUG/IGNORED with
   LEVEL instead.
 + 360836 Accept parameters with bad UTF-8. Use replacement character
 + 360912 CrossOriginFilter does not send Access-Control-Allow-Origin on
   responses. 355103 Make allowCredentials default to true in
   CrossOriginFilter.
 + 360938 Connections closed after a while
 + 361135 secure cookies for sessions
 + 361319 Log initialization does not catch correct exceptions on all jvms
 + 361325 359292 Allow KeyStore to be set
 + 361456 release timer task on connection failed
 + 361655 ExecutorThreadPool.isLowOnThreads() returns wrong value
 + JETTY-1444 start threadpool before selector manager

jetty-7.5.4.v20111024 - 24 October 2011
 + 358263 JDBCSessionIdManager add setDatasource(DataSource) method
 + 358649 Replace existing StdErrLog system properties for DEBUG/IGNORED with
   LEVEL instead.
 + 360836 Accept parameters with bad UTF-8. Use replacement character
 + 360912 CrossOriginFilter does not send Access-Control-Allow-Origin on
   responses. 355103 Make allowCredentials default to true in
   CrossOriginFilter.
 + 360938 Connections closed after a while
 + 361319 Log initialization does not catch correct exceptions on all jvms
 + 361325 359292 Allow KeyStore to be set
 + 361456 release timer task on connection failed
 + 361655 ExecutorThreadPool.isLowOnThreads() returns wrong value
 + JETTY-1444 start threadpool before selector manager

jetty-8.0.3.v20111011 - 11 October 2011
 + 348978 migrate jetty-http-spi
 + 358649 StdErrLog system properties for package/class logging LEVEL

jetty-8.0.2.v20111006 - 06 October 2011
 + 336443 add missing comma in DigestAuthenticator string
 + 342161 ScannerTest fails intermittently on Mac OS X
 + 346419 testing HttpClient FDs
 + 353267 Request._parameters initialization bug
 + 353509 jetty-client unit tests are running too long
 + 353627 Basic Auth checks that Basic method has been send
 + 356144 Allow SelectorManager thread priority to be set
 + 356274 Start SSL socket factory in call to open()
 + 357163 jetty 8 ought to proxy jetty8 javadocs
 + 357178 websockets draft 14 support
 + 357188 Send content buffer directly
 + 357209 JSP tag listeners not called
 + 357216 Logging via Log4J does not expand braces in format strings
 + 357240 more half close refinements
 + 357338 remove debug
 + 357672 resolve issue with serializing pojos with mongodb session manager
   thanks to john simone for the discovery and fix
 + 357959 Include javadoc in distribution
 + 358027 NullPointerException in ResourceHandler with jetty-stylesheet.css
 + 358035 idle time only active if > 0
 + 358147 Add catch for UnknownHostException to fix leaky file descriptor in
   client
 + 358164 Dispatch from servlet to handler
 + 358263 add method for osgi users to register a driver as Class.forName does
   not work for them
 + 358649 StdErrLog system properties for package/class logging LEVEL
 + 358674 Still allows sslv3 for now
 + 358687 Updated jsp does not scan for system tlds Fixed pattern
 + 358784 JSP broken on Java 1.5
 + 358925 bit more javadoc on usage
 + 358959 File descriptor leak with UnresolvedAddressException
 + 359309 adjust previous test for servletPath to include pathInfo
 + 359673 updated websocket version handling
 + 359675 Principal != String, fix for issue in property file login manager
 + 360051 SocketConnectionTest.testServerClosedConnection is excluded
 + 360066 jsps referenced in web.xml <jsp-file> elements do not compile
 + JETTY-1130 Access Sessions from HashSessionIdManager
 + JETTY-1277 Fixed sendRedirect encoding of relative locations
 + JETTY-1322 idle sweeper checks for closed endp
 + JETTY-1377 extra logging for busy selector
 + JETTY-1378 new sys property for the latest jsp-impl to force the use of the
   JDTCompiler when running in OSGi.
 + JETTY-1414 applied to PropertyUserStore
 + JETTY-1415 Start/Stop Server and Client only once in test, code format
 + JETTY-1420 Set Host header for new request in RedirectListener
 + JETTY-1421 Implement RedirectListener.onException,onConnectionFailed
 + JETTY-1423 force connection to be closed returned
 + JETTY-1430 local JNDI contexts don't carry environment
 + JETTY-1434 Add a jsp that exercises jstl
 + JETTY-1439 space in directory installation path causes classloader problem

jetty-7.5.3.v20111011 - 11 October 2011
 + 348978 migrate jetty-http-spi
 + 358649 StdErrLog system properties for package/class logging LEVEL

jetty-7.5.2.v20111006 - 06 October 2011
 + 336443 check nonce count is increasing
 + 342161 ScannerTest fails intermittently on Mac OS X
 + 346419 testing HttpClient FDs
 + 353267 Request._parameters initialization bug
 + 353509 jetty-client unit tests are running too long
 + 353627 Basic Auth checks that Basic method has been send
 + 356144 Allow SelectorManager thread priority to be set
 + 356274 Start SSL socket factory in call to open()
 + 357178 websockets draft 14 support
 + 357188 Send content buffer directly
 + 357209 JSP tag listeners not called
 + 357216 Logging via Log4J does not expand braces in format strings
 + 357240 more half close refinements
 + 357338 remove debug
 + 357672 resolve issue with serializing pojos with mongodb session manager
   thanks to john simone for the discovery and fix
 + 357959 Include javadoc in distribution
 + 358027 NullPointerException in ResourceHandler with jetty-stylesheet.css
 + 358035 idle time only active if > 0
 + 358147 Add catch for UnknownHostException to fix leaky file descriptor in
   client
 + 358164 Dispatch from servlet to handler
 + 358263 add method for osgi users to register a driver as Class.forName does
   not work for them
 + 358649 StdErrLog system properties for package/class logging LEVEL
 + 358674 Still allows sslv3 for now
 + 358687 Updated jsp does not scan for system tlds Fixed pattern
 + 358784 JSP broken on Java 1.5
 + 358925 bit more javadoc on usage
 + 358959 File descriptor leak with UnresolvedAddressException
 + 359309 adjust previous test for servletPath to include pathInfo
 + 359673 updated websocket version handling
 + 359675 Principal != String, fix for issue in property file login manager
 + 360051 SocketConnectionTest.testServerClosedConnection is excluded
 + 360066 jsps referenced in web.xml <jsp-file> elements do not compile
 + JETTY-1130 Access Sessions from HashSessionIdManager
 + JETTY-1277 Fixed sendRedirect encoding of relative locations
 + JETTY-1322 idle sweeper checks for closed endp
 + JETTY-1377 extra logging for busy selector
 + JETTY-1378 new sys property for the latest jsp-impl to force the use of the
   JDTCompiler when running in OSGi.
 + JETTY-1414 applied to PropertyUserStore
 + JETTY-1415 Start/Stop Server and Client only once in test, code format
 + JETTY-1420 Set Host header for new request in RedirectListener
 + JETTY-1421 Implement RedirectListener.onException,onConnectionFailed
 + JETTY-1423 force connection to be closed returned
 + JETTY-1430 local JNDI contexts don't carry environment
 + JETTY-1434 Add a jsp that exercises jstl
 + JETTY-1439 space in directory installation path causes classloader problem

jetty-8.0.1.v20110908 - 08 September 2011
 + 350634 Added Resource.newResource(File)
 + 356190 fix monodb tests  for changed test api
 + 356428 removed timed waits from test
 + 356693 reduce visibility to webapp of websocket implementations
 + 356695 jetty server jars are provided for websockets
 + 356726 Instead of the sessionDestroyed called sessionCreated after
   invalidate session
 + 356751 Add null protection to ServletContextHandler.doStop
 + 356823 correctly decode close codes.  Send not utf-8 close code
 + 357058 Acceptor thread blocking

jetty-7.5.1.v20110908 - 08 September 2011
 + 350634 Added Resource.newResource(File)
 + 356190 fix monodb tests  for changed test api
 + 356428 removed timed waits from test
 + 356693 reduce visibility to webapp of websocket implementations
 + 356695 jetty server jars are provided for websockets
 + 356726 Instead of the sessionDestroyed called sessionCreated after
   invalidate session
 + 356751 Add null protection to ServletContextHandler.doStop
 + 356823 correctly decode close codes.  Send not utf-8 close code
 + 357058 Acceptor thread blocking

jetty-8.0.0.v20110901 - 01 September 2011
 + 352565 cookie httponly flag ignored
 + 353073 better warnings
 + 353285 ServletSecurity annotation ignored
 + 356421 Upgraded websocket to draft 13 support

jetty-7.5.0.v20110901 - 01 September 2011
 + 353073 better warnings
 + 356421 Upgraded websocket to draft 13 support

jetty-7.5.0.RC2 - 30 August 2011
 + 293739 Hide stacks in named log testing. Various other minor log cleanups in
   output.
 + 352188 TestClient correctly processes --host option in jetty-websocket
 + 352222 Moved JmxMonitor functionality from Codehaus
 + 353014 TimeoutExchangeTest run time reduced
 + 353073 deprecated non factory method for websocket clients
 + 353192 Better warning for classes of wrong type
 + 353623 Added new methods to HttpExchange
 + 353624 HttpURI accepts java.net.URI object in constructor
 + 354080 ServletContextHandler allows to replace any subordinate handler when
   restarted
 + 355478 set public to HashedSession, looks like honest mistake and not by
   design to be this way
 + 355854 remove automatic conversion in favor of issuing a warning for
   jetty-web.xml that can't be processed
 + 356128 Moved integration tests from jetty-monitor to test-integration module
 + 356137 Upgrade to jsp implementation version 2.1.3-b10
 + 356144 added SelectorManager.setSelectorPriorityDelta(int)
 + JETTY-1410 handle 1xx in similar fashion to 401s and 302s

jetty-7.5.0.RC1 - 19 August 2011
 + 276670 SLF4J loggers show correct location information
 + 335001 Eliminate expected exceptions from log when running in JBoss
 + 355103 Make allowCredentials default to true in CrossOriginFilter
 + 355162 Allow creating an empty resource collection
 + JETTY-1410 HTTP client handles CONTINUE 100 response correctly
 + JETTY-1414 HashLoginService doesn't refresh realm if specified config
   filename is not an absolute platform specific value

jetty-8.0.0.RC0 - 16 August 2011
 + 352565 cookie httponly flag ignored
 + 353285 ServletSecurity annotation ignored
 + Enable annotations by default
 + Merge from jetty-7.4.3

jetty-8.0.0.M3 - 27 May 2011
 + 324505 Implement API login
 + 335500 request.getParts() throws a NullPointerException
 + 343472 isUserInRole does not prevent subsequent login call
 + 346180 jsp-2.2 support
 + Updated to jetty-7.4.2.v20110526

jetty-7.5.0.RC0 - 15 August 2011
 + 298502 Handle 200 Connect responses with no content-length
 + 347484 / - > ${/} in some paths in grant codebases
 + 349005 add javadoc detailing the convenience hack of removing leading /'s
 + 351516 Refactored sessions to better support nosql session managers
 + 351576 Do not use deprecated method File.toURL()
 + 352046 Need try/catch around features set in XmlParser
 + 352133 Generally resolve java 1.5isms
 + 352176 xml parsing on startElement should be more flexible on using qName or
   localName
 + 352421 HttpURI paths beginning with '.'
 + 352684 Implemented spinning thread analyzer
 + 352786 GzipFilter fails to pass parameters to GzipResponseWrapper
 + 352999 ExpireTest running too long
 + 353073 WebSocketClient
 + 353095 maven-jetty-plugin: PermGen leak due to javax.el.BeanELResolver
 + 353165 addJars can follow symbolic link jar files
 + 353210 Bundle-Version in o.e.j.o.boot.logback fix
 + 353465 JAASLoginService ignores callbackHandlerClass
 + 353563 HttpDestinationQueueTest too slow
 + 353862 Improve performance of QuotedStringTokenizer.quote()
 + 354014 Content-Length is passed to wrapped response in GZipFilter
 + 354204 Charset encodings property file not used
 + 354397 RewriteRegexRule handles special characters in regex group
 + 354466 Typo in example config of jetty-plus.xml

jetty-7.4.5.v20110725 - 25 July 2011
 + 347484 / - > ${/} in some paths in grant codebases
 + 352133 resolve some 1.5isms
 + 352421 HttpURI paths beginning with '.'
 + 352786 GzipFilter fails to pass parameters to GzipResponseWrapper

jetty-7.4.4.v20110707 - 07 July 2011
 + 308851 Converted all jetty-client module tests to JUnit 4
 + 345268 JDBCSessionManager does not work with maxInactiveInterval = -1
 + 350397 SelectChannelConnector does not shutdown gracefully
 + 350634 Reverted FileResource constructor changes
 + 351039 Forward dispatch should retain locale
 + 351199 HttpServletResponse.encodeURL() wrongly encodes an url without path
   when cookies are disabled
 + JETTY-1153 Default charset/encoding of HTTP POST requests
 + JETTY-1380 Jetty Rewrite example does not work in Hightide

jetty-7.4.3.v20110701 - 01 July 2011
 + 295832 ProxyServlet more extensible and configurable
 + 302566 GZIP handler for embedded Jetty servers
 + 308851 Converted HttpExchangeTest and related tests to JUnit 4
 + 324704 JDBC Session Manager reloading session
 + 332200 Eliminate expected exceptions from log while using
   org.eclipse.jetty.jmx bundle
 + 347468 o.e.j.deploy.binding.GlobalWebappConfigBindingTest fails on Windows
   platform
 + 347617 Dynamically install/update/remove OSGi bundles discovered in the
   contexts folder
 + 347717 start.jar destroys dependent child of --exec
 + 347889 OSGi should follow directive visibility:=reexport for
   META-INF/web-fragments and resources
 + 347898 Close channel on JVM exceptions
 + 348652 jetty.sh starts two unix processes
 + 348935 Close A tag in directory listing
 + 349344 Passing empty query string to UrlEncoded#decodeTo(String, MultiMap
   String) does not yield an empty map
 + 349738 set buffer sizes for http client in proxy servlet
 + 349870 proxy servlet protect continuation against fast failing exchanges
 + 349896 SCEP supports zero idleTimeout
 + 349897 draft -09 websockets
 + 349997 MBeanContainer uses weak references
 + 350533 Add "Origin" to the list of allowed headers in CrossOriginFilter
 + 350634 Cleanup FileResource construction
 + 350642 Don't close SCEP during NIOBuffer manipulation
 + JETTY-1342 Recreate selector in change task
 + JETTY-1385 NPE in jetty client's
   HTttpExchange.setRequestContentSource(InputStream)
 + JETTY-1390 RewriteHandler handles encoded URIs

jetty-7.4.2.v20110526
 + 334443 Improve the ability to specify extra class paths using the Jetty
   Maven Plugin
 + 336220 tmp directory is not set if you reload a webapp with
   jetty-maven-plugin
 + 338364 Fixed expires header for set cookies
 + 345615 Enable SSL Session caching
 + 345729 binding for managing server and system classes globally
 + 345763 Source file is updated during the build
 + 345873 Update jetty-ssl.xml to new style
 + 345900 Handle IPv6 with default port
 + 346014 Fixed full HttpGenerator
 + 346124 ServletContext resources paths not resolved correctly when using UNC
   shares
 + 346179 o.e.j.util.ScannerTest fails on MacOS X platform
 + 346181 o.e.j.server.StressTest stalls on MacOS X platform
 + 346614 HttpConnection.handle() spins in case of SSL truncation attacks
 + 346764 OrderedGroupBinding deployment binding
 + 346998 AbstractLifeCycle.isRunning() returns false if state changes from
   STARTING to STARTED during call
 + 347137 Allow SSL renegotiations by default in HttpClient
 + 374174 Consistent mbean names
 + JETTY-1146 Encode jsessionid in sendRedirect
 + JETTY-1342 Recreate selector if wakeup throws JVM bug

jetty-7.4.1.v20110513
 + 288563 remove unsupported and deprecated --secure option
 + 332907 Add context property to ObjectName of JMX MBeans
 + 336056 Ability to override the computation of the ContextHandler to deploy
   the DefaultServlet on the HttpService
 + 340040 Support for a total timeout
 + 343083 Set nested dispatch type and connection
 + 343172 Check package implementor for version
 + 343277 add support for a context white list
 + 343352 make sure that jetty.osgi.boot is activated when a WAB is registered
 + 343482 refactored overlay deployer layout to use WAR layout
 + 343567 HttpClient does not limit the destination's exchange queue
 + 343680 Handle OSGi bundle jars not ending in ".war"
 + 343707 'REQUEST' is printed on console for each incoming HTTP request
 + 343923 flush timeouts applied to outer loop
 + 343936 Session idle calls unbind and remove listeners
 + 344059 Websockets draft-07
 + 344067 Add support for OSGi fragment bundles to add static resources to
   web-bundles
 + 344513 Attempting to set ConfigurationClasses in jetty-web.xml causes NPE
 + 344529 Ability to customize the error handling of the OSGi HttpService
 + 345047 Readded deprecated ScanningAppDeployer#setMonitoredDir
 + 345290 Weak references from SessionIdManager. HashSessionManager cleanup
 + 345543 Always close endpoint on SSLException
 + 345656 Disambiguate SslContextFactory#validateCerts property
 + 345679 Allow setting an initialized KeyStore as keystore/truststore of
   SslContextFactory
 + 345704 jetty-nested works with forwarded SSL in cloudfoundry
 + JETTY-954 WebAppContext eats any start exceptions instead of stopping the
   server load
 + JETTY-1314 Handle bad URI encodings
 + JETTY-1324 Tested not using CESU-8 instead of UTF-8
 + JETTY-1326 Invoker names not hashCode based
 + JETTY-1343 IllegalArgumentException for bad % encodings
 + JETTY-1347 Updated ServletHander javadoc

jetty-7.4.0.v20110414
 + 342504 Scanner Listener
 + 342700 refine websocket API for anticipated changes
 + JETTY-1362 Set root cause of UnavailableException
 + Various test harness cleanups to avoid random failures

jetty-7.4.0.RC0
 + 324110 Added test harnesses for merging of QueryStrings
 + 337685 Update websocket API in preparation for draft -07
 + 338627 HashSessionManager.getIdleSavePeriod returns milliseconds instead of
   seconds
 + 338807 Ignore content length in 1xx, 204, 304 responses
 + 338819 Externally control Deployment Manager application lifecycle
 + 339084 Fixed NPE with servlet 3.0 async listener
 + 339150 Validate client certificate when it is used for authentication
 + 339187 In the OSGi manifest of the jetty-all-server aggregate, mark
   javax.annotation as optional
 + 339543 Add configuration options for Certificate Revocation checking
 + 340265 Improve handling of io shutdown in SSL
 + 340621 Added SizedThreadPool interface
 + 340636 HashSessionManager lazy loads all sessions
 + 340838 Update ConnectHandler to perform half closes properly
 + 340878 Integrations should be able to load their own keystores
 + 340920 Dynamically assign RMI registry port for integration testing
 + 340949 Scanner delays file notifications until files are stable
 + 341006 Move inner enums out into separate file
 + 341105 Stack trace is printed for an ignored exception
 + 341145 WebAppContext MBean attribute serverClasses returns empty value
 + 341171 Locking in HttpDestination blocks all requests to the same address
 + 341206 Stop order is wrong in HandlerWrapper
 + 341255 org.eclipse.http usage in AJP/SessionId linkage
 + 341386 Remote close not detected by HttpClient
 + 341394 Remove 'Unavailable' JMX attributes of WebAppContext MBean
 + 341439 Blocking HttpClient does not use soTimeout for timeouts
 + 341561 Exception when adding o.e.j.s.DoSFilter as managed attribute
 + 341692 Fixed deadlock if stopped while starting
 + 341694 Disable AJP buffer resizing
 + 341726 JSONPojoConverter handles characters
 + 341736 Split jetty-nested out of war module
 + 341850 Protect QTP dump from bad stacks
 + 341992 Overlayed context deployer
 + JETTY-1245 Pooled Buffers implementation
 + JETTY-1354 Added jetty-nested
 + Added extra session removal test
 + Ensure generated fragment names are unique

jetty-8.0.0.M2 - 16 November 2010
 + 320073 Reconsile configuration mechanism
 + 321068 JSF2 fails to initialize
 + 324493 Registration init parameter handling null check, setInitParameters
   additive
 + 324505 Request.login method must throw ServletException if it cant login
 + 324872 allow disabling listener restriction from using *Registration
   interfaces
 + 327416 Change meaning of @HandlesTypes in line with latest interpretation by
   JSR315
 + 327489 Change meaning of @MultipartConfig to match servlet spec 3.0
   maintenance release 3.0a
 + 328008 Handle update to Servlet Spec 3 Section 8.2.3.h.ii
 + 330188 Reject web-fragment.xml with same <name> as another already loaded
   one
 + 330208 Support new wording on servlet-mapping and filter-mapping merging
   from servlet3.0a
 + 330292 request.getParts() returns only one part when the name is the same
 + Update to jetty-7.2.1.v20101111

jetty-7.3.1.v20110307 - 07 March 2011
 + 316382 Support a more strict SSL option with certificates
 + 333481 Handle UCS-4 codepoints in decode and encode
 + 335329 Moved blocking timeout handling to outside try catch
 + 336668 policy supports cert validation
 + 336691 Possible wrong length returned by ChannelEndPoint.flush() in case of
   RandomAccessFileBuffer
 + 336781 If xml parser is not validating, turn off external dtd resolution
 + 336793 Tee data filled and flushed from endpoint
 + 337258 Scanner start and end cycle notification
 + 337268 Allow specifying alias of a certificate to be used by SSL connector
 + 337270 Shared Timer for session management
 + 337271 Flush SSL endpoint when dispatch thread held forever
 + 337678 Readded optional async connection mode for HttpClient
 + 337685 Work in progress on draft 6 websockets
 + 337746 Fixed Session deIdle recursion
 + 337784 Improve HashSessionManager for session migrations
 + 337878 Extra tests of security constraints
 + 337896 HttpExchange.timeout does not override HttpClient.timeout
 + 337898 set client HttpConnection max idle time from exchange timeout
 + 338035 Default acceptors 0.25*CPUs and improved selector/acceptor thread
   names.
 + 338068 Leaking ConstraintMappings on redeploy
 + 338092 ProxyServlet leaks memory
 + 338607 Removed managed attributes when context is stopped
 + 338819 Externally control Deployment Manager application lifecycle
 + JETTY-1304 Allow quoted boundaries in Multipart filter
 + JETTY-1317 More elegent handling of bad URIs in requests
 + JETTY-1331 Allow alternate XML configuration processors (eg spring)
 + JETTY-1333 HttpClient _timeout and _soTimeout is messed up
 + JETTY-1335 HttpClient's SelectConnector clean-up
 + JETTY-1337 Workname cannot contain '.'
 + JETTY-1338 Trust default SecureRandom seed

jetty-7.3.0.v20110203 - 03 February 2011
 + 296978 standardizing various Testing Util Classes to jetty-test-helper
 + 319178 test failure fix in jetty-util on windows
 + 320457 add SPNEGO support
 + 324505 Implement API login
 + 328872 Multi Jetty xml files not loading if directory is referenced in
   jetty.conf
 + 329746 client option to set just truststore and use strict ssl context
 + 331803 Update XML configuration files to use proper arguments for startup
   command in examples
 + 332179 Fixed formatting of negative dates
 + 332432 Scanner.java now always scanning the canonical form of File
 + 332517 Improved DefaultServlet debug
 + 332703 Cleanup context scope JNDI at stop
 + 332796 Annotations inheritance does not work with jetty7
 + 332799 100% CPU on redeploy session invalidation
 + 332937 Added Destroyable Dumpable interfaces and reworked dependent
   lifecycles, specially of JNDI
 + 333247 fix api compat issue in ConstraintSecurityHandler
 + 333415 wired up HttpInput.available and added test harnesses
 + 333481 Handle UTF-32 codepoints in decode and encode
 + 333608 tlds defined in web.xml are not picked up
 + 333679 Refactored jetty-jmx. Moved mbeans to modules
 + 333717 HttpExchange able to return local address used
 + 333771 System properties are not available inside XML configuration file by
   using the 'property' tag
 + 333875 Monitor public constructor
 + 333892 Improved JVM bug detection
 + 334062 It should be possible to embed in the jetty.home.bundle the ssl
   keystore files
 + 334229 javax-security needs to import the package javax.security.cert in its
   OSGi manifest
 + 334311 fix buffer reuse issue in CachedExchange
 + 335329 Stop SSL spin during handshake and renogotiate
 + 335361 Fixed 'jetty.sh check' to show current PID when JETTY_PID env
   variable is set
 + 335641 Cleaned up dispatch handling to avoid key.interestOps==0 when
   undispatched
 + 335681 Improve ChannelEndPoint.close() to avoid spinning
 + 335836 Race when updating SelectChannelEndPoint._dispatched
 + JETTY-1259 NullPointerException in JDBCSessionIdManager when invalidating
   session (further update)

jetty-7.2.2.v20101205 - 05 December 2010
 + 328789 Clean up tmp files from test harnesses
 + 330188 Reject web-fragment.xml with same <name> as another already loaded
   one
 + 330208 Support new wording on servlet-mapping and filter-mapping merging
   from servlet3.0a
 + 330210 Improve performance of writing large bytes arrays
 + 330229 Jetty tries to parse META-INF/*.tld when jsp-api is not on classpath
   causing DTD entity resoluton to fail
 + 330265 start.jar --stop kills --exec subprocess
 + 330417 Atomic PUT in PutFilter
 + 330419 Reloading webapp duplicates StandardDescriptorProcessor
 + 330686 OSGi: Make org.eclipse.jetty.jsp-2.1 a fragment of
   org.apache.jasper.glassfish
 + 330732 Removed System.err debugging
 + 330764 Command line properties passed to start.jar --exec
 + 331230 Fixed low thread warnings when acceptors>threadpool
 + 331461 Fixed idle timeout for unflushed HTTP/1.0
 + 331567 IPAccessHandlerTest failed on MacOS fix
 + 331703 Fixed failing OSGI test TestJettyOSGiBootWithJsp.java on MacOSX
 + JETTY-1297 Improved matching of vhosts so that a vhost match has priority
 + JETTY-1307 Check that JarFileResource directories end with /
 + JETTY-1308 327109 (re)fixed AJP handling of empty packets

jetty-7.2.1.v20101111 - 11 November 2010
 + 324679 Fixed dedection of write before static content
 + 328008 Handle update to Servlet Spec 3 Section 8.2.3.h.ii
 + 328199 Ensure blocking connectors always close socket
 + 328205 Improved SelectManager stopping
 + 328306 Serialization of FormAuthentication
 + 328332 Response.getContentType works with setHeader
 + 328523 Fixed overloaded setters in AppProvider
 + 328778 Improved javadoc for secure session cookies
 + 328782 allow per connection max idle time to be set
 + 328885 web overrides do not override
 + 328988 Idle saving of session values
 + 329180 Spin check for Selector to stop
 + 329410 Enforce XmlConfiguration properties as Map<String,String>
 + 329602 only clear ServletContext attributes on doStop
 + 329642 Concurrent modification exception in Deployment Manager
 + 329643 Improved deployment of resource collections
 + JETTY-748 Prevent race close of socket by old acceptor threads
 + JETTY-1291 Extract query parameters even if POST content consumed
 + JETTY-1295 Contexts mixed up when hot-deploying on virtual hosts
 + JETTY-1297 Make ServletContext.getContext(String) virtual host aware

jetty-6.1.26 - 10 November 2010
 + JETTY-748 Prevent race close of socket by old acceptor threads
 + JETTY-1239 HTAccessHandler [allow from 127.0.0.1] does not work
 + JETTY-1291 Extract query parameters even if POST content consumed
 + JETTY-1293 Avoid usage of String.split
 + JETTY-1296 Always clear changes list in selectManager

jetty-6.1.26.RC0 - 20 October 2010
 + 325468 Clean work webapp dir before unpack
 + 327109 Fixed AJP handling of empty packets
 + 327562 Implement all X-Forwarded headers in ProxyServlet
 + JETTY-547 Improved usage of shutdownOutput before close
 + JETTY-912 add per exchange timeout
 + JETTY-1051 offer jetty.skip flag for maven plugin
 + JETTY-1096 exclude maven and plexus classes from jetty plugin
 + JETTY-1248 Infinite loop creating temp MultiPart files
 + JETTY-1264 Idle timer deadlock
 + JETTY-1271 Handle unavailable request
 + JETTY-1278 J2se6 SPI filter handling fix
 + JETTY-1283 Allow JSONPojoConvertorFactory to set fromJSON
 + JETTY-1287 rewrite handler thread safe issue resolved
 + JETTY-1288 info when atypical classloader set to WebAppContext
 + JETTY-1289 MRU cache for filter chains
 + JETTY-1292 close input streams after keystore.load()

jetty-7.2.0.v20101020 - 20 October 2010
 + 289540 added javadoc into distribution
 + 297154 add source distribution artifact
 + 323985 Xmlconfiguration pulls start.jar config properties
 + 324369 Improved handling of multiple versions of
   draft-ietf-hybi-thewebsocketprotocol
 + 326734 Configure Digest maxNonceAge with Security handler init param
 + 327109 Fixed AJP handling of empty packets
 + 327183 Allow better configurability of HttpClient for TLS/SSL
 + 327469 removed needless java6 dependencies
 + 327562 Implement all X-Forwarded headers in ProxyServlet
 + 327601 Multipart Filter handles quoted tokens
 + 327725 Nested ResourceCaches
 + 328199 Ensure blocking connectors always close socket
 + 328205 Improved SelectManager stopping
 + 328273 Added serializable to default user identity
 + JETTY-1288 Info statement when atypical classloader set on WebAppContext
 + JETTY-1289 LRU cache for filter chains

jetty-7.2.0.RC0 - 01 October 2010
 + 314087 Simplified SelectorManager
 + 319334 Concurrent, sharable ResourceCache
 + 319370 WebAppClassLoader.Context
 + 319444 Two nulls are appended to log statements from ContextHanler$Context
 + 320073 Reconsile configuration mechanism
 + 320112 Websocket in aggregate jars
 + 320264 Removed duplicate mime.property entries
 + 320457 Added rfc2045 support to B64Code
 + 321232 BasicAuthenticator ignores bad Authorization header
 + 321307 HashSessionManager calls passivation listeners
 + 321730 SelectChannelEndPoint prints to System.err
 + 321735 HttpClient onException called for buffer overflow
 + 322448 Added jetty-dir.css for directory listings
 + 322575 NPE in HotSwapHandler if old handler null
 + 322683 RewriteHandler thread safety
 + 323196 org.mortbay properties to org.eclipse
 + 323435 MovedContextHandler permanent redirection
 + 323464 IPv6 localhost with no Host header
 + 324110 Merge async dispatch parameters
 + 324158 Durable download or Orbit jars
 + 324260 Jetty-6 continuations handle complete calls
 + 324359 illegal actions on AsyncContext should not change its state
 + 324360 validate input on getResource since loop logic obscures subclass
   input validation.
 + 324369 Implement draft-ietf-hybi-thewebsocketprotocol-01
 + 324377 Allow dispatch of ServletRequest and ServletResponse
 + 324379 Change content type after getWriter
 + 324501 Fire RequestListener.requestDestroyed in last-to-first order
 + 324601 Check session expiry on access
 + 324679 Allow filter to write before static content
 + 324811 NPE in Server.dump
 + 324812 restore WebAppContext constructor used by geronimo integration
 + 325072 include to DefaultServlet of missing file throws
   FileNotFoundException
 + 325105 websocket ondisconnect fixed
 + 325128 websocket send during onConnect
 + 325468 Clean work webapp dir before unpack
 + 326612 Handle X-Forwarded-Proto header
 + JETTY-912 added per exchange timeout api
 + JETTY-1063 Plugin problems with spaces in classpath resource references
 + JETTY-1245 Do not use direct buffers with NIO SSL
 + JETTY-1249 Apply max idle time to all connectors
 + JETTY-1250 Parallel start of HandlerCollection
 + JETTY-1256 annotation and jta jars from Orbit
 + JETTY-1259 NullPointerException in JDBCSessionIdManager when invalidating
   session
 + JETTY-1261 errant listener usage in StandardDescriptorProcessor
 + JETTY-1263 JDBCSessionIdManager table creation fails on Oracle
 + JETTY-1265 Reason field option in client response
 + JETTY-1266 Destroy sessions before filters/servlets
 + JETTY-1268 Form Auth saves POST data
 + JETTY-1269 Improve log multithreadedness
 + JETTY-1270 Websocket closed endp protection
 + JETTY-1271 handled unavailable exception
 + JETTY-1279 Make jetty-plus.xml enable plus features for all webapps by
   default
 + JETTY-1281 Create new session after authentication
 + JETTY-1283 JSONPojoConvertorFactory can turn off fromJSON
 + Added ignore to Logger interface
 + Fix jetty-plus.xml for new configuration names
 + Improved debug dump

jetty-7.1.6.v20100715
 + 319519 Warn about duplicate configuration files
 + 319655 Reset HEAD status
 + JETTY-1247 synchronize recylcing of SSL NIO buffers
 + JETTY-1248 fix parsing of bad multiparts
 + JETTY-1249 Apply max idle time to all connectors
 + JETTY-1251 Replace then close selector for JVM bugs

jetty-8.0.0.M1 - 12 July 2010
 + 306350 Ensure jars excluded by ordering are not scanned for annotations
 + JETTY-1224 Change jetty-8 merge rules for fragment descriptors and
   annotations
 + Ensure <absolute-ordering> in web.xml overrides relative <ordering> in
   fragments
 + Ensure empty <absolute-ordering> implies exclusion of all fragments
 + Ensure servlet-api jar class inheritance hierarchy is scanned

jetty-7.1.5.v20100705
 + 288194 Add blacklist/whitelist to ProxyServlet and ProxyHandler
 + 296570 EOFException for HttpExchange when HttpClient.stop called
 + 311550 The WebAppProvider should allow setTempDirectory
 + 316449 Websocket disconnect fix
 + 316584 Exception on startup if temp path has spaces and extractWAR=false
 + 316597 Removed null check and fixed name in Resource#hrefEncodeURI
 + 316909 CNFE: org.xml.sax.SAXException on org.eclipse.jetty.osgi.boot start
   with jsp fragment
 + 316970 jetty.sh fails to find JETTY_HOME in standard directories
 + 316973 jetty.sh claims java installation is invalid
 + 316976 removed quotes of JAVA_OPTIONS in jetty.sh
 + 317007 Unable to run Jetty OSGi when
   -Dosgi.compatibility.bootdelegation=false
 + 317019 Date HTTP header not sent for HTTP/1.0 requests
 + 317231 Ability to configure jetty with a fragment bundle that contains
   etc/jetty.xml
 + 317759 Allow roles and constraints to be added after init
 + 317906 OPTIONS correctly handles TRACE
 + 318308 Correct quoting of unicode control characters
 + 318470 unboxing NPE protection in HttpConnection
 + 318551 Optional uncheck Printwriter
 + 319060 Support web-bundles that are not expanded (bundle is zipped)
 + JETTY-1237 Save local/remote address to be available after close
 + Update ecj to 3.6 Helios release drop

jetty-6.1.25 - 26 July 2010
 + 320264 Removed duplicate mime.property entries
 + JETTY-1212 Long content lengths
 + JETTY-1214 Avoid ISE when scavenging invalid session
 + JETTY-1223 DefaultServlet: NPE when setting relativeResourceBase and
   resourceBase is not set
 + JETTY-1226 javax.activation needs to be listed in the system classes
 + JETTY-1237 Remember local/remote details of endpoint
 + JETTY-1251 protected against closed selector
 + COMETD-112 if two threads create the same channel, then create events may
   occur after subscribe events
 + Jetty-6 is now in maintenance mode.

jetty-7.1.4.v20100610
 + 292326 Stop continuations if server is stopped
 + 292814 Make QoSFilter and DoSFilter JMX manageable
 + 293222 Improve request log to handle/show asynchronous latency
 + 294212 Can not customize session cookie path
 + 295715 AbstractSessionManager decoupled from Context
 + 298551 SslSocketConnector does not need keystore stream
 + 301608 Deregister shutdown hooks
 + 302350 org.eclipse.jetty.server.NCSARequestLog is missing JavaDoc
 + 303661 jetty.sh failes if JETTY_HOME is not writeable
 + 304100 Better document JMX setup in jetty-jmx.xml
 + 305300 AsyncContext.start dispatches runnable
 + 314299 Create test harness for JDBCLoginService
 + 314581 Implement the Sec-Websocket handshake
 + 315190 CrossOriginFilter avoid headers not understood by WebSocket
 + 315687 included init script fails to test for JETTY_HOME as empty
 + 315715 Improved Cookie version handling. Server.setMaxCookieVersion
 + 315744 Fixed STOP.PORT and STOP.KEY in start.jar
 + 315748 Removed --fromDaemon from start.jar (replaced with --daemon)
 + 315925 Improved context xml configuration handling
 + 315995 Incorrect package name in system classes list
 + 316119 Fixed idleTimeout for SocketEndPoint
 + 316254 Implement @DeclareRoles
 + 316334 Breaking change on org.eclipse.jetty.client.HttpExchange
 + 316399 Debug output in MultiPartFilter
 + 316413 Restarting webapp for packed war fails
 + 316557 OSGi HttpService failure due to undeployed context handlers
 + JETTY-547 Delay close after shutdown until request read
 + JETTY-1231 Support context request log handler

jetty-7.1.3.v20100526
 + 296567 HttpClient RedirectListener handles new HttpDestination
 + 297598 JDBCLoginService uses hardcoded credential class
 + 305898 Websocket handles query string in URI
 + 307457 Exchanges are left unhandled when connection is lost
 + 313205 Unable to run test-jdbc-sessions tests
 + 314009 jetty.xml configuration file on command line
 + 314177 JSTL support is broken
 + 314459 support maven3 for builds

jetty-7.1.2.v20100523
 + 308866 Update test suite to JUnit4 - Module jetty-util
 + 312948 Recycle SSL crypto buffers
 + 313196 randomly allocate ports for session test
 + 313278 Implement octet ranges in IPAccessHandler
 + 313336 secure websockets
 + 314009 updated README.txt
 + Update links to jetty website and wiki on test webapp

jetty-7.1.1.v20100517
 + 302344 Make the list of available contexts if root context is not configured
   optional
 + 304803 Remove TypeUtil Integer and Long caches
 + 306226 HttpClient should allow changing the keystore and truststore type
 + 308850 Update test suite to JUnit4 - Module jetty-annotations
 + 308853 Update test suite to JUnit4 - Module jetty-deploy
 + 308854 Update test suite to JUnit4 - Module jetty-http
 + 308855 Update test suite to JUnit4 - Module jetty-io
 + 308856 Update test suite to JUnit4 - Module jetty-jmx
 + 308857 Update test suite to JUnit4 - Module jetty-jndi
 + 308858 Update test suite to JUnit4 - Module jetty-plus
 + 308859 Update test suite to JUnit4 - Module jetty-policy
 + 308860 Update test suite to JUnit4 - Module jetty-rewrite
 + 308862 Update test suite to JUnit4 - Module jetty-server
 + 308863 Update test suite to JUnit4 - Module jetty-servlet
 + 308867 Update test suite to JUnit4 - Module jetty-webapp
 + 310918 Fixed write blocking for client HttpConnection
 + 312526 Protect shutdown thread initialization during shutdown

jetty-7.1.0 - 05 May 2010
 + 306353 fixed cross context dispatch to root context
 + 311154 Added deprecated StringBuffer API for backwards compatibility
 + 311554 Protect shutdown thread from Server#doStop
 + 312243 Optimized timeout handling

jetty-7.1.0.RC1 - 05 May 2010
 + 286889 Allow System and Server classes to be set on Server instance and when
   applied to all webapps
 + 291448 SessionManager has isCheckingRemoteSessionIdEncoding
 + 296650 JETTY-1198 reset idle timeout on request body chunks
 + 297104 HTTP CONNECT does not work correct with SSL destinations
 + 306782 Close connection when expected 100 continues is not sent
 + 308848 Update test suite to JUnit4 - Module jetty-ajp
 + 308861 Update test suite to JUnit4 - Module jetty-security
 + 308864 Update test suite to JUnit4 - Module jetty-servlets
 + 308865 Update test suite to JUnit4 - Module jetty-start
 + 308868 Update test suite to JUnit4 - Module jetty-websocket
 + 308869 Update test suite to JUnit4 - Module jetty-xml
 + 309153 Hide extracted WEB-INF/lib when running a non-extracted war
 + 309369 Added WebSocketLoadTest
 + 309686 Fixed response buffers usage
 + 310094 Improved start.jar options handling and configs
 + 310382 NPE protection when WAR is not a file
 + 310562 SslSocketConnector fails to start if excludeCipherSuites is set
 + 310634 Get the localport when opening a server socket
 + 310703 Update test suite to JUnit4 - Module tests/test-integration
 + 310918 Synchronize content exchange
 + 311154 Use Appendable in preference to StringBuilder/StringBuffer in APIs
 + 311362 Optional org.eclipse.jetty.util.log.stderr.SOURCE
 + JETTY-1030 Improve jetty.sh script
 + JETTY-1142 Replace Set-Cookies with same name

jetty-7.1.0.RC0 - 27 April 2010
 + 294563 Websocket client connection
 + 297104 Improve handling of CONNECT method
 + 306349 ProxyServlet does not work unless deployed at /
 + 307294 Add AbstractLifeCycle.AbstractLifeCycleListener implementation
 + 307847 Fixed combining mime type parameters
 + 307898 Handle large/async websocket messages
 + 308009 ObjectMBean incorrectly casts getTargetException() to Exception
 + 308420 convert jetty-plus.xml to use DeploymentManager
 + 308925 Protect the test webapp from remote access
 + 309466 Removed synchronization from StdErrLog
 + 309765 Added JSP module
 + 310051 _configurationClasses now defaults to null in WebAppContext
 + 310094 Improved start.jar usage and config files
 + 310431 Default ErrorHandler as server Bean
 + 310467 Allow SocketConnector to create generic Connection objects
 + 310603 Make Logger interface consistent
 + 310605 Make a clean room implementation of the JSP logger bridge
 + JETTY-903 Stop both caches
 + JETTY-1200 SSL NIO Endpoint wraps non NIO buffers
 + JETTY-1202 Use platform default algorithm for SecureRandom
 + JETTY-1212 handle long content lengths
 + JETTY-1214 avoid ISE when scavenging invalid session
 + Add AnnotationConfiguration to jetty-plus.xml
 + Add NPE protection to ContainerInitializerConfiguration
 + Fix jetty-plus.xml reference to addLifeCycle
 + Merged 7.0.2.v20100331
 + Temporarily remove jetty-osgi module to clarify jsp version compatibility

jetty-7.0.2.v20100331 - 31 March 2010
 + 297552 Don't call Continuation timeouts from acceptor tick
 + 298236 Additional unit tests for jetty-client
 + 306782 httpbis interpretation of 100 continues. Body never skipped
 + 306783 NPE in StdErrLog when Throwable is null
 + 306840 Suppress content-length in requests with no content
 + 306880 Support for UPGRADE in HttpClient
 + 306884 Suspend with timeout <=0 never expires
 + 307589 updated servlet 3.0 continuations for final API
 + Allow Configuration array to be set on Server instance for all web apps
 + Ensure webapps with no WEB-INF don't scan WEB-INF/lib
 + Take excess logging statements out of startup

jetty-6.1.24 - 21 April 2010
 + 308925 Protect the test webapp from remote access
 + JETTY-903 Stop both caches
 + JETTY-1198 reset idle timeout on request body chunks
 + JETTY-1200 SSL NIO Endpoint wraps non NIO buffers
 + JETTY-1211 SetUID loadlibrary name and debug
 + COMETD-100 ClientImpl logs "null" as clientId
 + COMETD-107 Reloading the application with reload extension does not fire
   /meta/connect handlers until long poll timeout expires
 + COMETD-99 ClientImpl logs exceptions in listeners with "debug" level
 + Upgraded to cometd 1.1.1 client

jetty-6.1.23 - 02 April 2010
 + 292800 ContextDeployer - recursive setting is undone by FilenameFilter
 + 296569 removeLifeCycleListener() has no effect
 + 300178 HttpClients opens too many connections that are immediately closed
 + 304658 Inconsistent Expires date format in Set-Cookie headers with maxAge=0
 + 304698 org.eclipse.jetty.http.HttpFields$DateGenerator.formatCookieDate()
   uses wrong (?) date format
 + 306331 Session manager is kept after call to doScope
 + 306840 suppress content-length in requests without content
 + JETTY-875 Allow setting of advice field in response to Handshake
 + JETTY-983 Range handling cleanup
 + JETTY-1133 Handle multiple URL ; parameters
 + JETTY-1134 BayeuxClient: Connect msg should be sent as array
 + JETTY-1149 transient should be volatile in AbstractLifeCycle
 + JETTY-1153 System property for UrlEncoded charset
 + JETTY-1155 HttpConnection.close notifies HttpExchange
 + JETTY-1156 SSL blocking close with JVM Bug busy key fix
 + JETTY-1157 Don't hold array passed in write(byte[])
 + JETTY-1158 NPE in StdErrLog when Throwable is null
 + JETTY-1161 An Extension that measures round-trip delay for cometd messages
 + JETTY-1162 Add support for async/sync message delivery to BayeuxClient
 + JETTY-1163 AJP13 forces 8859-1 encoding
 + JETTY-1168 Don't hold sessionIdManager lock when invalidating sessions
 + JETTY-1170 NPE on client when server-side extension returns null
 + JETTY-1174 Close rather than finish Gzipstreams to avoid JVM leak
 + JETTY-1175 NPE in TimesyncExtension
 + JETTY-1176 NPE in StatisticsExtension if client is null
 + JETTY-1177 Allow error handler to set cacheControl
 + JETTY-1178 Make continuation servlet to log the incoming JSON in case of
   parsing errors
 + JETTY-1180 Extension methods are wrongly called
 + JETTY-1182 COMETD-76 do not lock client while sending messages
 + JETTY-1183 AcknowledgedMessagesClientExtension does not handle correctly
   message resend when client long polls again
 + JETTY-1186 Better document JMX setup in jetty-jmx.xml
 + JETTY-1188 Null old jobs in QueuedThreadPool
 + JETTY-1191 Limit size of ChannelId cache
 + JETTY-1192 Fixed Digested POST and HttpExchange onRetry
 + JETTY-1193 Exception details are lost in AbstractCometdServlet.getMessages
 + JETTY-1195 Coalesce buffers in ChannelEndPoint.flush()
 + JETTY-1196 Enable TCP_NODELAY by default in client connectors
 + JETTY-1197 SetUID module test fails when using Java 1.6 to build
 + JETTY-1199 FindBugs cleanups
 + JETTY-1202 Use platfrom default algorithm for SecureRandom
 + JETTY-1205 Memory leak in browser-to-client mapping
 + JETTY-1207 NPE protection in FormAuthenticator
 + COMETD-28 Improved concurrency usage in Bayeux and channel handling
 + COMETD-46 reset ContentExchange content on resend
 + COMETD-58 Extension.rcv() return null causes NPE in
   AbstractBayeux.PublishHandler.publish
 + COMETD-59 AcknowledgeExtension does not handle null channel in Message
 + COMETD-62 Delay add listeners until after client construction
 + JSON parses NaN as null
 + Remove references to old content in HttpClient client tests for www.sun.com
 + Updated JSP to 2.1.v20091210

jetty-7.0.2.RC0
 + 290765 Reset input for HttpExchange retry
 + 292799 WebAppDeployer - start a started context?
 + 292800 ContextDeployer - recursive setting is undone by FilenameFilter
 + 294799 when configuring a webapp, don't look for WEB-INF/jetty6-web.xml
 + 296569 removeLifeCycleListener() has no effect
 + 296765 JMX Connector Server and ShutdownThread
 + 297421 Hide server/system classes from WebAppClassLoader.getResources
 + 297783 Handle HEAD reponses in HttpClient
 + 298144 Unit test for jetty-client connecting to a server that uses Basic
   Auth
 + 298145 Reorganized test harness to separate the HTTP PUT and HTTP GET test
   URLs
 + 298234 Unit test for jetty-client handling different HTTP error codes
 + 298667 DeploymentManager uses ContextProvider and WebAppProvider
 + 299455 Enum support in JSONPojoConvertor
 + 300178 HttpClients opens too many connections that are immediately closed
 + 300733 Jars from lib/ext are not visible for my web application
 + 300933 AbstractConnector uses concurrent objects for stats
 + 301089 Improve statistics available in StatisticsHandler and
   AbstractConnector
 + 302018 Improve statistics available in AbstractSessionHandler
 + 302198 Rename HttpClient authorization classes to Authentication
 + 302244 invalid configuration boolean conversion in FormAuthenticator
 + 302246 redirect loop using form authenticator
 + 302556 CrossOriginFilter does not work correctly when
   Access-Control-Request-Headers header is not present
 + 302669 WebInfConfiguration.unpack() unpacks WEB-INF/* from a
   ResourceCollection, breaking JSP reloading with ResourceCollections
 + 303526 Added include cyphers
 + 304307 Handle ;jsessionid in FROM Auth
 + 304532 Skip some tests on IBM JVMs until resolved
 + 304658 Inconsistent Expires date format in Set-Cookie headers with maxAge=0
 + 304698 org.eclipse.jetty.http.HttpFields$DateGenerator.formatCookieDate()
   uses wrong (?) date format
 + 304781 Reset HttpExchange timeout on slow request content
 + 304801 SSL connections FULL fix
 + 305997 Coalesce buffers in ChannelEndPoint.flush()
 + 306028 Enable TCP_NODELAY by default in client connectors
 + 306330 Flush filter chain cache after Invoker servlet
 + 306331 Session manager is kept after call to doScope
 + JETTY-776 Make new session-tests module to concentrate all reusable session
   clustering test code
 + JETTY-910 Allow request listeners to access session
 + JETTY-983 Range handling cleanup
 + JETTY-1133 Handle multiple URL ; parameters
 + JETTY-1151 JETTY-1098 allow UTF-8 with 0 carry bits
 + JETTY-1153 System property for UrlEncoded charset
 + JETTY-1155 HttpConnection.close notifies HttpExchange
 + JETTY-1156 SSL blocking close with JVM Bug busy key fix
 + JETTY-1157 Don't hold array passed in write(byte[])
 + JETTY-1163 AJP13 forces 8859-1 encoding
 + JETTY-1174 Close rather than finish Gzipstreams to avoid JVM leak
 + JETTY-1177 Allow error handler to set cacheControl
 + JETTY-1179 Persistant session tables created on MySQL use wrong datatype
 + JETTY-1184 shrink thread pool even with frequent small jobs
 + JETTY-1192 Fixed Digested POST
 + JETTY-1199 FindBugs cleanups
 + Added IPAccessHandler
 + COMETD-46 reset ContentExchange response content on resend
 + JSON parses NaN as null
 + Updated Servlet3Continuation to final 3.0.20100224

jetty-8.0.0.M0 - 28 February 2010
 + Merged 7.0.1.v20091116
 + Updated servlet 3.0 spec 20100224
 + Updated to cometd 1.0.1

jetty-7.0.1.v20091125 - 25 November 2009
 + 274251 DefaultServlet supports exact match mode
 + 288401 HttpExchange.cancel() Method Unimplemented
 + 289027 deobfuscate HttpClient SSL passwords
 + 289265 Test harness for async input
 + 289959 Improved ContextDeployer configuration
 + 289960 start.jar assumes command line args are configs
 + 291019 Fix default DEBUG option; "-D.DEBUG=true" now works
 + 291340 Race condition in onException() notifications
 + 291543 make bin/*.sh scripts executable in distribution
 + 291589 Update jetty-rewrite demo
 + 292546 Proactively enforce HttpClient idle timeout
 + 292642 Fix errors in embedded Jetty examples
 + 292825 Continuations ISE rather than ignore bad transitions
 + 293222 Improved StatisticsHandler for async
 + 293506 Unable to use jconsole with Jetty when running with security manager
 + 293557 Add "jad" mime mapping
 + 294154 Patched jetty-osgi
 + 294224 HttpClient timeout setting has no effect when connecting to host
 + 294345 Support for HTTP/301 + HTTP/302 response codes
 + 294563 Initial websocket implementation
 + 295421 Cannot reset() a newly created HttpExchange: IllegalStateException 0
   => 0
 + 295562 CrossOriginFilter does not work with default values in Chrome and
   Safari
 + JETTY-937 More JVM bug work arounds. Insert pause if all else fails
 + JETTY-983 Send content-length with multipart ranges
 + JETTY-1114 unsynchronised WebAppClassloader.getResource(String)
 + JETTY-1121 Merge Multipart query parameters
 + JETTY-1122 Handle multi-byte utf that causes buffer overflow
 + JETTY-1125 TransparentProxy incorrectly configured for test webapp
 + JETTY-1129 Filter control characters out of StdErrLog
 + JETTY-1135 Handle connection closed before accepted during JVM bug work
   around
 + JETTY-1144 fixed multi-byte character overflow
 + JETTY-1148 Reset partially read request reader
 + COMETD-34 Support Baeyux MBean
 + CQ-3581 jetty OSGi contribution
 + CVE-2009-3555 Prevent SSL renegotiate for SSL vulnerability
 + Fixed client abort asocciation
 + Fixed XSS issue in CookieDump demo servlet.
 + Improved start.jar usage text for properties
 + Moved centralized logging and verifier back to sandbox
 + Promoted Jetty Centralized Logging from Sandbox
 + Promoted Jetty WebApp Verifier from Sandbox
 + Refactored continuation test harnessess

jetty-7.0.0.v20091005 - 05 October 2009
 + 291340 Race condition in onException() notifications

jetty-6.1.21 - 22 September 2009
 + 282543 HttpClient SSL buffer size fix
 + 288055 fix jetty-client for failed listener state machine
 + 288153 reset exchange when resending
 + 288182 PUT request fails during retry
 + JETTY-719 Document state machine of jetty http client
 + JETTY-933 State == HEADER in client
 + JETTY-936 Improved servlet matching and optimized
 + JETTY-1038 ChannelId.isParentOf returns the wrong result
 + JETTY-1061 Catch exceptions from cometd listeners
 + JETTY-1072 maven plugin handles context path not as documented
 + JETTY-1080 modified previous fix for windows
 + JETTY-1084 HEAD command not setting content-type in response under certain
   circumstances
 + JETTY-1090 resolve inifinte loop condition for webdav listener
 + JETTY-1092 MultiPartFilter can be pushed into infinite loop
 + JETTY-1093 Request.toString throws exception when size exceeds 4k
 + JETTY-1098 Default form encoding is UTF8
 + JETTY-1099 Improve cookie handling in BayeuxClient
 + JETTY-1100 extend setuid feature to allow setting max open file descriptors
 + JETTY-1102 Wrong usage of deliver() in private chat messages
 + JETTY-1108 SSL EOF detection
 + JETTY-1109 Improper handling of cookies in Terracotta tests
 + JETTY-1112 Response fails if header exceeds buffer size
 + JETTY-1113 IllegalStateException when adding servlet filters
   programmatically
 + JETTY-1114 Unsynchronize webapp classloader getResource
 + Fix DefaultServletTest for windows
 + Include tmp directory sweeper in build
 + Streamline jetty-jboss build, update sar to QueuedThreadPool
 + Update Jetty implementation of com.sun.net.httpserver.*

jetty-7.0.0.RC6 - 21 September 2009
 + 280723 Add non blocking statistics handler
 + 282543 HttpClient SSL buffer size fix
 + 283357 org.eclipse.jetty.server.HttpConnectionTest exceptions
 + 288055 jetty-client fails to resolve failed resolution attempts correctly
 + 288153 jetty-client resend doesn't reset exchange
 + 288182 PUT request fails during retry
 + 288466 LocalConnector is not thread safe
 + 288514 AbstractConnector does not handle InterruptedExceptions on shutdown
 + 288772 Failure to connect does not set status to EXCEPTED
 + 289146 formalize reload policy functionality
 + 289156 jetty-client: no longer throw runtime exception for bad authn details
 + 289221 HttpExchange does not timeout when using blocking connector
 + 289285 org.eclipse.jetty.continuation 7.0.0.RC5 imports the
   org.mortbay.util.ajax package
 + 289686 HttpExchange.setStatus() has too coarse synchronization
 + 289958 StatisticsServlet incorrectly adds StatisticsHandler
 + 289960 start.jar assumes command line args are configs
 + 290081 Eager consume LF after CR
 + 290761 HttpExchange isDone handles intercepted events
 + JETTY-719 Document state machine of jetty http client
 + JETTY-780 CNFE during startup of webapp with spring-context >= 2.5.1
 + JETTY-936 274251 Improved servlet matching and optimized'
 + JETTY-1080 modify previous fix to work on windows
 + JETTY-1084 HEAD command not setting content-type in response under certain
   circumstances
 + JETTY-1086 Use UncheckedPrintWriter & cleaned up HttpStatus.Code usage
 + JETTY-1090 resolve potential infinite loop with webdav listener
 + JETTY-1092 MultiPartFilter can be pushed into infinite loop
 + JETTY-1093 Request.toString throws exception when size exceeds 4k
 + JETTY-1098 Default form encoding is UTF8
 + JETTY-1101 Updated servlet3 continuation constructor
 + JETTY-1105 Custom error pages aren't working
 + JETTY-1108 SSL EOF detection
 + JETTY-1112 Response fails if header exceeds buffer size
 + JETTY-1113 IllegalStateException when adding servlet filters
   programmatically
 + Copy VERSION.txt to distro
 + Fixed XSS issue in CookieDump demo servlet.
 + Remove printlns from jetty-plus
 + Tweak DefaultServletTest under windows

jetty-6.1.20 - 27 August 2009
 + 283513 Check endp.isOpen when blocking read
 + 283818 fixed merge of forward parameters
 + 285006 Fixed NPE in AbstractConnector during shutdown
 + 286535 ContentExchange status code
 + 286911 Clean out cache when recycling HTTP fields
 + JETTY-838 Don't log and throw
 + JETTY-874 Better error on full header
 + JETTY-960 Support ldaps
 + JETTY-1046 maven-jetty-jspc-plugin keepSources takes affect only in
   packageRoot
 + JETTY-1057 XSS error page
 + JETTY-1065 Add RedirectRegexRule to provide match/replace/group redirect
   support
 + JETTY-1066 Send 400 error for request URI parse exceptions
 + JETTY-1068 Avoid busy flush of async SSL
 + JETTY-1069 Adjust Bayeux Java client backoff algorithm
 + JETTY-1070 Java Bayeux Client not sending /meta/disconnect on stop
 + JETTY-1074 JMX thread manipulation
 + JETTY-1077 HashSSORealm shares Principals between UserRealms
 + JETTY-1078 Automatic JSON Pojo Conversion
 + JETTY-1079 ResourceCollection.toString() can throw IllegalStateException
 + JETTY-1080 Ignore files that would be extracted outside the destination
   directory when unpacking WARs
 + JETTY-1081 Handle null content type in GzipFilter
 + JETTY-1084 Disable GzipFilter for HEAD requests
 + JETTY-1085 Allow url sessionID if cookie invalid
 + JETTY-1086 Added UncheckedPrintWriter to avoid ignored EOFs
 + JETTY-1087 Chunked SSL non blocking input
 + JETTY-1098 Upgrade jsp to SJSAS-9_1_1-B60F-07_Jan_2009
 + Added DebugHandler
 + Added getSubscriptions to cometd client
 + Clarified cometd interval timeout and allow per client intervals
 + COMETD-7 max latency config for lazy messages
 + Made unSubscribeAll public on cometd client
 + Removed clearing of queue in unSubscribeAll for cometd client
 + Update Main.main method to call setWar
 + Update test-jndi and test-annotation examples for atomikos 3.5.5

jetty-7.0.0.RC5 - 27 August 2009
 + 286911 Clean out cache when recycling HTTP fields
 + 287496 Use start.ini always and added --exec
 + 287632 FilterContinuations for blocking jetty6
 + JETTY-838 Don't log and throw
 + JETTY-874 Better header full warnings
 + JETTY-960 Support for ldaps
 + JETTY-1081 Handle null content type in GzipFilter
 + JETTY-1084 Disable GzipFilter for HEAD requests
 + JETTY-1085 Allow url sessionID if cookie invalid
 + JETTY-1086 Added UncheckedPrintWriter to avoid ignored EOFs
 + JETTY-1087 Chunked SSL non blocking input

jetty-6.1.19 - 01 July 2009
 + JETTY-799 shell script for jetty on cygwin
 + JETTY-863 Non blocking stats handler
 + JETTY-937 Further Improvements for sun JVM selector bugs
 + JETTY-970 BayeuxLoadGenerator latency handling
 + JETTY-1011 Grizzly uses queued thread pool
 + JETTY-1028 jetty:run plugin should check for the web.xml from the overlays
   if not found in src/main/webapp/WEB-INF/
 + JETTY-1029 Handle quoted cookie paths
 + JETTY-1031 Handle large pipeline
 + JETTY-1033 jetty-plus compiled with jdk1.5
 + JETTY-1034 Cookie parsing
 + JETTY-1037 reimplemented channel doRemove
 + JETTY-1040 jetty.client.HttpConnection does not handle non IOExceptions
 + JETTY-1042 Avoid cookie reuse on shared connection
 + JETTY-1044 add commons-daemon support as contrib/start-daemon module
 + JETTY-1045 Handle the case where request.PathInfo() should be "/*"
 + JETTY-1046 maven-jetty-jspc-plugin keepSources takes affect only in
   packageRoot
 + JETTY-1047 Cometd client can grow cookie headers
 + JETTY-1048 Default servlet can handle partially filtered large static
   content
 + JETTY-1049 Improved transparent proxy usability
 + JETTY-1054 Avoid double deploys
 + JETTY-1055 Cookie quoting
 + JETTY-1057 Error page stack trace XSS
 + JETTY-1058 Handle trailing / with aliases on
 + JETTY-1062 Don't filter cometd message without data

jetty-7.0.0.RC4 - 18 August 2009
 + 279820 Fixed HotSwapHandler
 + 285891 SessionAuthentication is serializable
 + 286185 Implement ability for JSON implementation to automatically register
   convertors
 + 286535 ContentExchange status code
 + JETTY-1057 XSS error page
 + JETTY-1079 ResourceCollection.toString
 + JETTY-1080 Ignore files that would be extracted outside the destination
   directory when unpacking WARs
 + Added discoverable start options

jetty-7.0.0.RC3 - 07 August 2009
 + 277403 remove system properties
 + 282447 concurrent destinations in HttpClient
 + 283172 fix Windows build, broken on directory creation with the
   DefaultServlet
 + 283375 additional error-checking on SSL connector passwords to prevent NPE
 + 283513 Check endp.isOpen when blocking read
 + 285697 extract parameters if dispatch has query
 + JETTY-1074 JMX thread manipulation
 + Improved deferred authentication handling

jetty-7.0.0.RC2 - 29 June 2009
 + 283375 improved extensibility of SSL connectors
 + 283818 fixed merge of forward parameters
 + 283844 Webapp / TLD errors are not clear
 + 284475 update jetty.sh for new OPTIONS syntax
 + 284510 Enhance jetty-start for diagnosis and unit testing
 + 284981 Implement a cross-origin filter
 + 285006 fix AbstractConnector NPE during shutdown
 + Added DebugHandler
 + Added JavaUtilLog for Jetty logging to java.util.logging framework
 + backport jetty-8 annotation parsing to jetty-7
 + Disassociate method on IdentityService
 + Improved handling of overlays and resourceCollections

jetty-7.0.0.RC1 - 15 June 2009
 + 283344 Startup on windows is broken
 + JETTY-1066 283357 400 response for bad URIs
 + JETTY-1068 Avoid busy flush of async SSL

jetty-7.0.0.RC0 - 08 June 2009
 + 271535 Adding integration tests, and enabling RFC2616 tests
 + 280843 Buffer pool uses isHeader
 + 281287 Handle date headers before 1 Jan 1970
 + 282807 Better handling of 100 continues if response committed
 + JETTY-967 create standalone build for PKCS12Import at codehaus
 + JETTY-1056 update jetty-ant module for Jetty 7 at codehaus trunk
 + JETTY-1058 Handle trailing / with aliases

jetty-7.0.0.M4 - 01 June 2009
 + 281059 NPE in QTP with debug on
 + JETTY-799 shell script for jetty on cygwin
 + JETTY-1031 Handle large pipeline
 + JETTY-1034 Cookie parsing
 + JETTY-1042 Prevent cookie leak between shared connection
 + JETTY-1048 Fix for large partially filtered static content
 + JETTY-1049 Improved transparent proxy usability
 + JETTY-1054 Avoid double deploys
 + JETTY-1055 Cookie quoting
 + JETTY-1057 Error page stack trace XSS

jetty-7.0.0.M3 - 20 June 2009
 + 274251 Allow dispatch to welcome files that are servlets (configurable)
 + 276545 Quoted cookie paths
 + 277403 Cleanup system property usage
 + 277798 Denial of Service Filter
 + 279725 Support 100 and 102 expectations
 + 280707 client.HttpConnection does not catch and handle non-IOExceptions
 + 281470 Handle the case where request.PathInfo() should be "/*"
 + Added ContinuationThrowable
 + added WebAppContext.setConfigurationDiscovered for servlet 3.0 features
 + fixed race with expired async listeners
 + Numerous cleanups from static code analysis
 + Portable continuations for jetty6 and servlet3
 + Refactored AbstractBuffers to HttpBuffers for performance
 + refactored configuration mechanism
 + Refactored continuations to only support response wrapping

jetty-7.0.0.M2 - 18 May 2009
 + 273767 Update to use geronimo annotations spec 1.1.1
 + 275396 Added ScopedHandler to set servlet scope before security handler
 + JETTY-937 Work around Sun JVM bugs
 + JETTY-941 Linux chkconfig hint
 + JETTY-959 CGI servlet doesn't kill the CGI in case the client disconnects
 + JETTY-980 Fixed ResourceHandler ? handling, and bad URI creation in listings
 + JETTY-996 Make start-stop-daemon optional
 + JETTY-1003 java.lang.IllegalArgumentException: timeout can't be negative
 + JETTY-1004 CERT VU#402580 Canonical path handling includes ? in path segment
 + JETTY-1013 MySql Error with JDBCUserRealm
 + JETTY-1014 Enable start-stop-daemon by default on jetty.sh
   (START_STOP_DAEMON=1)
 + JETTY-1015 Reduce BayeuxClient and HttpClient lock contention
 + JETTY-1020 ZipException in org.mortbay.jetty.webapp.TagLibConfiguration
   prevents all contexts from being loaded

jetty-6.1.18 - 16 May 2009
 + JETTY-937 Improved work around sun JVM selector bugs
 + JETTY-1004 CERT VU#402580 Canonical path handling includes ? in path segment
 + JETTY-1008 ContinuationBayeux destroy is called
 + JETTY-1013 MySql Error with JDBCUserRealm
 + JETTY-1014 Enable start-stop-daemon by default on jetty.sh
   (START_STOP_DAEMON=1)
 + JETTY-1015 Reduce BayeuxClient and HttpClient lock contention
 + JETTY-1017 HttpDestination has too coarse locking
 + JETTY-1018 Denial of Service Filter
 + JETTY-1020 ZipException in org.mortbay.jetty.webapp.TagLibConfiguration
   prevents all contexts from being loaded
 + JETTY-1022 Removed several 1.5isms

jetty-5.1.15 - 18 May 2009
 + JETTY-418 synchronized load class
 + JETTY-1004 CERT VU402580 Canonical path handling includes ? in path segment
 + Fixes for CERT438616-CERT237888-CERT21284

jetty-6.1.17 - 30 April 2009
 + JETTY-936 Make optional dispatching to welcome files as servlets
 + JETTY-937 Work around sun JVM selector bugs
 + JETTY-941 Linux chkconfig hint
 + JETTY-957 Reduce hardcoded versions
 + JETTY-980 Security / Directory Listing XSS present
 + JETTY-982 Make test-jaas-webapp run with jetty:run
 + JETTY-983 Default Servlet sets accept-ranges for cached/gzipped content
 + JETTY-985 Allow listeners to implement both interfaces
 + JETTY-988 X-Forwarded-Host has precedence over X-Forwarded-Server
 + JETTY-989 GzipFilter handles addHeader
 + JETTY-990 Async HttpClient connect
 + JETTY-992 URIUtil.encodePath encodes markup characters
 + JETTY-996 Make start-stop-daemon optional
 + JETTY-997 Remove jpackage-utils dependency on rpm install
 + JETTY-1000 Avoided needless 1.5 dependency
 + JETTY-1002 cometd-api to 1.0.beta8
 + JETTY-1003 java.lang.IllegalArgumentException: timeout can't be negative
 + JETTY-1004 CERT VU#402580 Canonical path handling includes ? in path segment
 + JETTY-1006 Resume meta connect on all XD messages

jetty-7.0.0.M1 - 22 April 2009
 + 271258 FORM Authentication dispatch handling avoids caching
 + 271536 Add support to IO for quietly closing Readers / Writers
 + 273011 JETTY-980 JETTY-992 Security / Directory Listing XSS present
 + 273101 Fix DefaultServletTest XSS test case
 + 273153 Test for Nested references in DispatchServlet
 + JETTY-695 Handler dump
 + JETTY-983 DefaultServlet generates accept-ranges for cached/gzip content
 + Initial support for LoginService.logout
 + Removed HTTPConnection specifics from connection dispatching
 + Reworked authentication for deferred authentication
 + Reworked JMX for new layout

jetty-6.1.16 - 01 April 2009
 + JETTY-702 Create "jetty-tasks.xml" for the Ant plugin
 + JETTY-899 Standardize location for configuration files which go into etc
 + JETTY-936 Allow dispatch to welcome files that are servlets
 + JETTY-944 Lazy messages don't prevent long polls waiting
 + JETTY-946 Redeploys with maven jetty plugin of webapps with overlays don't
   work
 + JETTY-947 Exception stops terracotta session scavenger
 + JETTY-948 ConcurrentModificationException in TerracottaSessionManager
   scavenger
 + JETTY-949 Move cometd source to cometd.org project
 + JETTY-953 SSL keystore file input stream is not being closed directly
 + JETTY-956 SslSelectChannelConnector - password should be the default value
   of keyPassword if not specified
 + JETTY-959 CGI servlet doesn't kill the CGI in case the client disconnects
 + JETTY-964 Typo in Jetty 6.1.15 Manifest - Bundle-RequiredExcutionEnvironment
 + JETTY-972 Move cometd code back from cometd.org project (temporarily)
 + JETTY-973 Deliver same message to a collection of cometd Clients

jetty-7.0.0.M0 - 27 March 2009
 + JETTY-496 Support inetd/xinetd through use of System.inheritedChannel()
 + JETTY-540 Merged 3.0 Public Review changes
 + JETTY-567 Delay in initial TLS Handshake With FireFox 3 beta5 and
   SslSelectChannelConnector
 + JETTY-600 Automated tests of WADI integration + upgrade to WADI 2.0
 + JETTY-691 System.getProperty() calls ... wrap them in doPrivileged
 + JETTY-713 Expose additional AbstractConnector methods via MBean
 + JETTY-731 Completed DeliverListener for cometd
 + JETTY-748 RandomAccessFileBuffer for hadoop optimization
 + JETTY-749 Improved ArrayQueue
 + JETTY-765 ensure stop mojo works for all execution phases
 + JETTY-774 Improved caching of mime types with charsets
 + JETTY-775 AbstractSessionTest remove timing related test
 + JETTY-778 handle granular windows timer in lifecycle test
 + JETTY-779 Fixed line feed in request log
 + JETTY-781 Add "mvn jetty:deploy-war" for deploying a pre-assembled war
 + JETTY-782 Implement interval advice for BayeuxClient
 + JETTY-783 Update jetty self-signed certificate
 + JETTY-784 TerracottaSessionManager leaks sessions scavenged in other nodes
 + JETTY-786 Allow DataSourceUserRealm to create tables
 + JETTY-787 Handle MSIE7 mixed encoding
 + JETTY-788 Fix jotm for scoped jndi naming
 + JETTY-790 WaitingContinuations can change mutex if not pending
 + JETTY-792 TerracottaSessionManager does not unlock new session with
   requested id
 + JETTY-793 Fixed DataCache millisecond rounding
 + JETTY-794 WADI integration tests fail intermittently
 + JETTY-795 NullPointerException in SocketConnector.java
 + JETTY-801 Bring back 2 arg EnvEntry constructor
 + JETTY-802 Modify the default error pages to make association with Jetty
   clearer
 + JETTY-804 HttpClient timeout does not always work
 + JETTY-805 Fix jetty-jaas.xml for new UserRealm package
 + JETTY-806 Timeout related Deadlocks in HTTP Client
 + JETTY-807 HttpTester to handle charsets
 + JETTY-808 cometd client demo run.sh
 + JETTY-809 Need a way to customize WEB-INF/lib file extensions that are added
   to the classpath
 + JETTY-811 Allow configuration of system properties for the maven plugin
   using a file
 + JETTY-813 Simplify NCSARequestLog.java
 + JETTY-814 Add org.eclipse.jetty.client.Address.toString()
 + JETTY-816 Implement reconnect on java bayeux client
 + JETTY-817 Aborted SSL connections may cause jetty to hang with full cpu
 + JETTY-818 Support javax.servlet.request.ssl_session_id
 + JETTY-821 Allow lazy loading of persistent sessions
 + JETTY-822 Commit when autocommit=true causes error with mysql
 + JETTY-823 Extend start.config profiles
 + JETTY-824 Access to inbound byte statistics
 + JETTY-825 URL decoding of spaces (+) fails for encoding not utf8
 + JETTY-830 Add ability to reserve connections on http client
 + JETTY-831 Add ability to stop java bayeux client
 + JETTY-832 More UrlDecoded handling in relation to JETTY-825
 + JETTY-834 Configure DTD does not allow <Map> children
 + JETTY-837 Response headers set via filter are ignored for static resources
 + JETTY-840 add default mime types to *.htc and *.pps
 + JETTY-841 Duplicate messages when sending private message to yourself with
   cometd chat demo
 + JETTY-842 NPE in jetty client when no path component
 + JETTY-843 META-INF/MANIFEST.MF is not present in unpacked webapp
 + JETTY-844 Replace reflection with direct invocation in Slf4jLog
 + JETTY-848 Temporary folder not fully cleanup after stop (via Sweeper)
 + JETTY-854 JNDI scope does not work with applications in a .war
 + JETTY-859 MultiPartFilter ignores the query string parameters
 + JETTY-861 switched buffer pools to ThreadLocal implementation
 + JETTY-862 EncodedHttpURI ignores given encoding in constructor
 + JETTY-866 jetty-client test case fix
 + JETTY-869 NCSARequestLog locale config
 + JETTY-870 NullPointerException in Response when performing redirect to wrong
   relative URL
 + JETTY-871 jetty-client expires() NPE race condition fixed
 + JETTY-876 Added new BlockingArrayQueue and new QueuedThreadPool
 + JETTY-890 merge jaspi branch to trunk
 + JETTY-894 Add android .apk to mime types
 + JETTY-897 Remove swing dependency in GzipFilter
 + JETTY-898 Allow jetty debs to start with custom java args provided by users
 + JETTY-899 Standardize location and build process for configuration files
   which go into etc
 + JETTY-909 Update useragents cache
 + JETTY-917 Change for JETTY-811 breaks systemProperties config parameter in
   maven-jetty-plugin
 + JETTY-922 Fixed NPE on getRemoteHost when socket closed
 + JETTY-923 Client supports attributes
 + JETTY-926 default location for generatedClasses of jspc plugin is incorrect
 + JETTY-938 Deadlock in the TerracottaSessionManager
 + JETTY-939 NPE in AbstractConfiguration.callPreDestroyCallbacks
 + JETTY-946 Redeploys with maven jetty plugin of webapps with overlays don't
   work
 + JETTY-950 Fix double-printing of request URI in request log
 + JETTY-953 SSL keystore file input stream is not being closed directly
 + JETTY-956 SslSelectChannelConnector - password should be the default value
   of keyPassword if not specified
 + moved to org.eclipse packages
 + simplified HandlerContainer API

jetty-6.1.15 - 04 March 2009
 + JETTY-923 BayeuxClient uses message pools to reduce memory footprint
 + JETTY-924 Improved BayeuxClient disconnect handling
 + JETTY-925 Lazy bayeux messages
 + JETTY-926 default location for generatedClasses of jspc plugin is incorrect
 + JETTY-931 Fix issue with jetty-rewrite.xml
 + JETTY-934 fixed stop/start of Bayeux Client
 + JETTY-938 Deadlock in the TerracottaSessionManager
 + JETTY-939 NPE in AbstractConfiguration.callPreDestroyCallbacks

jetty-6.1.15 - 02 March 2009
 + JETTY-923 BayeuxClient uses message pools to reduce memory footprint
 + JETTY-924 Improved BayeuxClient disconnect handling
 + JETTY-925 Lazy bayeux messages
 + JETTY-926 default location for generatedClasses of jspc plugin is incorrect

jetty-6.1.15.rc4 - 19 February 2009
 + JETTY-496 Support inetd/xinetd through use of System.inheritedChannel()
 + JETTY-713 Expose additional AbstractConnector methods via MBean
 + JETTY-749 Improved ack extension
 + JETTY-802 Modify the default error pages to make association with Jetty
   clearer
 + JETTY-811 Allow configuration of system properties for the maven plugin
   using a file
 + JETTY-815 Add comet support to jQuery javascript library
 + JETTY-840 add default mime types to *.htc and *.pps
 + JETTY-848 Temporary folder not fully cleanup after stop (via Sweeper)
 + JETTY-869 NCSARequestLog locale config
 + JETTY-870 NullPointerException in Response when performing redirect to wrong
   relative URL
 + JETTY-872 Handshake handler calls wrong extension callback
 + JETTY-878 Removed printStackTrace from WaitingContinuation
 + JETTY-879 Support extra properties in jQuery comet implementation
 + JETTY-882 ChannelBayeuxListener called too many times
 + JETTY-884 Use hashcode for threadpool ID
 + JETTY-887 Split configuration and handshaking in jquery comet
 + JETTY-888 Fix abort in case of multiple outstanding connections
 + JETTY-894 Add android .apk to mime types
 + JETTY-898 Allow jetty debs to start with custom java args provided by users
 + JETTY-909 Update useragents cache

jetty-6.1.15.rc3 - 28 January 2009
 + JETTY-691 System.getProperty() calls ... wrap them in doPrivileged
 + JETTY-844 Replace reflection with direct invocation in Slf4jLog
 + JETTY-861 switched buffer pools to ThreadLocal implementation
 + JETTY-866 jetty-client test case fix

jetty-6.1.15.rc2 - 23 January 2009
 + JETTY-567 Delay in initial TLS Handshake With FireFox 3 beta5 and
   SslSelectChannelConnector
 + adjustment to jetty-client assembly packaging

jetty-6.1.15.pre0 - 20 January 2009
 + JETTY-600 Automated tests of WADI integration + upgrade to WADI 2.0
 + JETTY-749 Reliable message delivery
 + JETTY-781 Add "mvn jetty:deploy-war" for deploying a pre-assembled war
 + JETTY-794 WADI integration tests fail intermittently
 + JETTY-795 NullPointerException in SocketConnector.java
 + JETTY-798 Jboss session manager incompatible with LifeCycle.Listener
 + JETTY-801 Bring back 2 arg EnvEntry constructor
 + JETTY-802 Modify the default error pages to make association with Jetty very
   clear
 + JETTY-804 HttpClient timeout does not always work
 + JETTY-806 Timeout related Deadlocks in HTTP Client
 + JETTY-807 HttpTester to handle charsets
 + JETTY-808 cometd client demo run.sh
 + JETTY-809 Need a way to customize WEB-INF/lib file extensions that are added
   to the classpath
 + JETTY-814 Add org.eclipse.jetty.client.Address.toString()
 + JETTY-816 Implement reconnect on java bayeux client
 + JETTY-817 Aborted SSL connections may cause jetty to hang with full cpu
 + JETTY-819 Jetty Plus no more jre 1.4
 + JETTY-821 Allow lazy loading of persistent sessions
 + JETTY-824 Access to inbound byte statistics
 + JETTY-825 URL decoding of spaces (+) fails for encoding not utf8
 + JETTY-827 Externalize servlet api
 + JETTY-830 Add ability to reserve connections on http client
 + JETTY-831 Add ability to stop java bayeux client
 + JETTY-832 More UrlDecoded handling in relation to JETTY-825
 + JETTY-833 Update debian and rpm packages for new jsp-2.1-glassfish jars and
   servlet-api jar
 + JETTY-834 Configure DTD does not allow <Map> children
 + JETTY-837 Response headers set via filter are ignored for static resources
 + JETTY-841 Duplicate messages when sending private message to yourself with
   cometd chat demo
 + JETTY-842 NPE in jetty client when no path component
 + JETTY-843 META-INF/MANIFEST.MF is not present in unpacked webapp
 + JETTY-852 Ensure handshake and connect retried on failure for jquery-cometd
 + JETTY-854 JNDI scope does not work with applications in a .war
 + JETTY-855 jetty-client uber assembly support
 + JETTY-858 ContentExchange provides bytes
 + JETTY-859 MultiPartFilter ignores the query string parameters
 + JETTY-862 EncodedHttpURI ignores given encoding in constructor

jetty-6.1.14 - 14 November 2008
 + JETTY-630 jetty6-plus rpm is missing the jetty6-plus jar
 + JETTY-748 Reduced flushing of large content
 + JETTY-765 ensure stop mojo works for all execution phases
 + JETTY-777 include util5 on the jetty debs
 + JETTY-778 handle granular windows timer in lifecycle test
 + JETTY-779 Fixed line feed in request log
 + JETTY-782 Implement interval advice for BayeuxClient
 + JETTY-783 Update jetty self-signed certificate
 + JETTY-784 TerracottaSessionManager leaks sessions scavenged in other nodes
 + JETTY-787 Handle MSIE7 mixed encoding
 + JETTY-788 Fix jotm for new scoped jndi
 + JETTY-790 WaitingContinuations can change mutex if not pending
 + JETTY-791 Ensure jdk1.4 compatibility for jetty-6
 + JETTY-792 TerracottaSessionManager does not unlock new session with
   requested id
 + JETTY-793 Fixed DataCache millisecond rounding

jetty-6.1.12 - 04 November 2008
 + JETTY-731 Completed DeliverListener for cometd
 + JETTY-772 Increased default threadpool size to 250
 + JETTY-774 Cached text/json content type
 + JETTY-775 fix port of openspaces to jetty-6

jetty-7.0.0.pre5 - 30 October 2008
 + JETTY-766 Fix npe
 + JETTY-767 Fixed SSL Client no progress handshake bug
 + JETTY-768 Remove EnvEntry overloaded constructors
 + JETTY-769 jquery example error
 + JETTY-771 Ensure NamingEntryUtil is jdk1.4 compliant
 + JETTY-772 Increased default threadpool size to 250

jetty-6.1.12.rc5 - 30 October 2008
 + JETTY-703 maxStopTimeMs added to QueuedThreadPool
 + JETTY-762 improved QueuedThreadPool idle death handling
 + JETTY-763 Fixed AJP13 constructor
 + JETTY-766 Ensure SystemProperties set early on jetty-maven-plugin
 + JETTY-767 Fixed SSL Client no progress handshake bug
 + JETTY-768 Remove EnvEntry overloaded constructors
 + JETTY-771 Ensure NamingEntryUtil jdk1.4 compliant

jetty-7.0.0.pre4 - 28 October 2008
 + JETTY-241 Support for web application overlays in rapid application
   development (jetty:run)
 + JETTY-319 improved passing of exception when webapp unavailable
 + JETTY-331 SecureRandom hangs on systems with low entropy (connectors slow to
   start)
 + JETTY-591 No server classes for jetty-web.xml
 + JETTY-604 AbstractSession.setSessionURL
 + JETTY-670 $JETTY_HOME/bin/jetty.sh not worked in Solaris, because of
   /usr/bin/which has no error-code
 + JETTY-676 ResourceHandler doesn't support HTTP HEAD requests
 + JETTY-677 GWT serialization issue
 + JETTY-680 Can't configure the ResourceCollection with maven
 + JETTY-681 JETTY-692 MultiPartFilter is slow for file uploads
 + JETTY-682 Added listeners and queue methods to cometd
 + JETTY-686 LifeCycle.Listener
 + JETTY-687 Issue with servlet-mapping in dynamic servlet invoker
 + JETTY-688 Cookie causes NumberFormatException
 + JETTY-689 processing of non-servlet related annotations
 + JETTY-690 Updated XBean dependencies to XBean version 3.4.3 and Spring
   2.0.5.
 + JETTY-696 jetty.sh restart not working
 + JETTY-698 org.eclipse.resource.JarResource.extract does not close
   JarInputStream jin
 + JETTY-699 Optimized cometd sending of 1 message to many many clients
 + JETTY-700 unit test for unread request data
 + JETTY-703 maxStopTimeMs added to QueuedThreadPool
 + JETTY-708 allow 3 scopes for jndi resources: jvm, server or webapp
 + JETTY-709 Jetty plugin's WebAppConfig configured properties gets overridden
   by AbstractJettyRunMojo even when already set
 + JETTY-710 Worked around poor implementation of File.toURL()
 + JETTY-711 DataSourceUserRealm implementation
 + JETTY-712 HttpClient does not handle request complete after response
   complete
 + JETTY-715 AJP Key size as Integer
 + JETTY-716 Fixed NPE on empty cometd message
 + JETTY-718 during ssl unwrap, return true if some bytes were read, even if
   underflow
 + JETTY-720 fix HttpExchange.waitForStatus
 + JETTY-721 Support wildcard in VirtualHosts configuration
 + JETTY-723 jetty.sh does not check if TMP already is set
 + JETTY-724 better handle EBCDIC default JVM encoding
 + JETTY-728 Improve Terracotta integration and performances
 + JETTY-730 Set SAX parse features to defaults
 + JETTY-731 DeliverListener for cometd
 + JETTY-732 Case Sensitive Basic Authentication Response Header
   Implementations
 + JETTY-733 Expose ssl connectors with xbean
 + JETTY-735 Wrong default jndi name on DataSourceUserRealm
 + JETTY-736 Client Specific cometd advice
 + JETTY-737 refactored jetty.jar into jetty, xml, security, ssl, webapp and
   deploy jars
 + JETTY-738 If jetty.sh finds a pid file is does not check to see if a process
   with that pid is still running
 + JETTY-739 Race in QueuedThreadPool
 + JETTY-741 HttpClient connects slowly due to reverse address lookup by
   InetAddress.getHostName()
 + JETTY-742 Private messages in cometd chat demo
 + JETTY-747 Handle HttpClient exceptions better
 + JETTY-755 Optimized HttpParser and buffers for few busy connections
 + JETTY-757 Unhide JAAS classes
 + JETTY-758 Update JSP to glassfish tag SJSAS-9_1_1-B51-18_Sept_2008
 + JETTY-759 Fixed JSON small negative real numbers
 + JETTY-760 Handle wildcard VirtualHost and normalize hostname in
   ContextHandlerCollection
 + JETTY-762 improved QueuedThreadPool idle death handling
 + JETTY-763 Fixed AJP13 constructor
 + JETTY-766 Ensure SystemProperties set early on jetty-maven-plugin

jetty-6.1.12.rc4 - 21 October 2008
 + JETTY-319 improved passing of exception when webapp unavailable
 + JETTY-729 Backport Terracotta integration to Jetty6.1 branch
 + JETTY-744 Backport of JETTY-741: HttpClient connects slowly due to reverse
   address lookup by InetAddress.getHostName()
 + JETTY-747 Handle exceptions better in HttpClient
 + JETTY-755 Optimized HttpParser and buffers for few busy connections
 + JETTY-758 Update JSP 2.1 to glassfish tag SJSAS-9_1_1-B51-18_Sept_2008
 + JETTY-759 Fixed JSON small negative real numbers
 + JETTY-760 Handle wildcard VirtualHost and normalize hostname in
   ContextHandlerCollection

jetty-6.1.12.rc3 - 10 October 2008
 + JETTY-241 Support for web application overlays in rapid application
   development (jetty:run)
 + JETTY-686 LifeCycle.Listener
 + JETTY-715 AJP key size
 + JETTY-716 NPE for empty cometd message
 + JETTY-718 during ssl unwrap, return true if some bytes were read, even if
   underflow
 + JETTY-720 fix HttpExchange.waitForStatus
 + JETTY-721 Support wildcard in VirtualHosts configuration
 + JETTY-722 jndi related threadlocal not cleared after deploying webapp
 + JETTY-723 jetty.sh does not check if TMP already is set
 + JETTY-725 port JETTY-708 (jndi scoping) to jetty-6
 + JETTY-730 set SAX parser features to defaults
 + JETTY-731 DeliverListener for cometd
 + JETTY-732 Case Sensitive Basic Authentication Response Header
   Implementations
 + JETTY-736 Client Specific cometd advice
 + JETTY-738 If jetty.sh finds a pid file is does not check to see if a process
   with that pid is still running
 + JETTY-739 Race in QueuedThreadPool
 + JETTY-742 Private messages in cometd chat demo

jetty-6.1.12rc2 - 12 September 2008
 + JETTY-282 Support manually-triggered reloading
 + JETTY-331 SecureRandom hangs on systems with low entropy (connectors slow to
   startup)
 + JETTY-591 No server classes for jetty-web.xml
 + JETTY-670 $JETTY_HOME/bin/jetty.sh not worked in Solaris, because of
   /usr/bin/which has no error-code
 + JETTY-671 Configure DTD does not allow <Property> children
 + JETTY-672 Utf8StringBuffer doesn't properly handle null characters (char
   with byte value 0)
 + JETTY-676 ResourceHandler doesn't support HTTP HEAD requests
 + JETTY-677 GWT serialization issue
 + JETTY-680 Can't configure the ResourceCollection with maven
 + JETTY-681 JETTY-692 MultiPartFilter is slow for file uploads
 + JETTY-682 Added listeners and queue methods to cometd
 + JETTY-683 ResourceCollection works for jsp files but does not work for
   static resources under DefaultServlet
 + JETTY-687 Issue with servlet-mapping in dynamic servlet invoker
 + JETTY-688 Cookie causes NumberFormatException
 + JETTY-696 ./jetty.sh restart not working
 + JETTY-698 org.eclipse.resource.JarResource.extract does not close
   JarInputStream jin
 + JETTY-699 Optimize cometd sending of 1 message to many many clients
 + JETTY-709 Jetty plugin's WebAppConfig configured properties gets overridden
   by AbstractJettyRunMojo even when already set
 + JETTY-710 Worked around poor implementation of File.toURL()
 + JETTY-712 HttpClient does not handle request complete after response
   complete

jetty-7.0.0pre3 - 06 August 2008
 + JETTY-30 Externalize servlet-api to own project
 + JETTY-182 Support setting explicit system classpath for jasper
   Jsr199JavaCompiler
 + JETTY-319 Get unavailable exception and added startWithUnavailable option
 + JETTY-381 JETTY-622 Multiple Web Application Source Directory
 + JETTY-442 Accessors for mimeType on ResourceHandler
 + JETTY-502 forward of an include should hide include attributes
 + JETTY-562 RewriteHandler support for virtual hosts
 + JETTY-563 JETTY-482 OpenRemoteServiceServlet for GWT1.5M2+
 + JETTY-564 Consider optionally importing org.apache.jasper.servlet
 + JETTY-571 SelectChannelConnector throws Exception on close on Windows
 + JETTY-608 Suspend/Resume/Complete request listeners
 + JETTY-621 Improved LazyList javadoc
 + JETTY-626 Null protect reading the dtd resource from classloader
 + JETTY-628 Rewrite rule for rewriting scheme
 + JETTY-629 Don't hold timeout lock during expiry call
 + JETTY-632 OSGi tags for Jetty client
 + JETTY-633 Default form encoding 8859_1 rather than utf-8
 + JETTY-635 Correctly merge request parameters when doing forward
 + JETTY-636 Separate lifeycle of jsp build
 + JETTY-637 empty date headers throw IllegalArgumentException
 + JETTY-641 JDBC Realm purge cache problem
 + JETTY-642 NPE in LdapLoginModule
 + JETTY-644 LdapLoginModule uses proper filters when searching
 + JETTY-645 Do not provide jetty-util to the webapps
 + JETTY-646 Should set Cache-Control header when sending errors to avoid
   caching
 + JETTY-647 suspended POSTs with binary data do too many resumes
 + JETTY-650 Parse "*" URI for HTTP OPTIONS request
 + JETTY-651 Release resources during destroy
 + JETTY-653 Upgrade jta api specs to more recent version
 + JETTY-654 Allow Cometd Bayeux object to be JMX manageable
 + JETTY-655 Support parsing application/x-www-form-urlencoded parameters via
   http PUT
 + JETTY-656 HttpClient defaults to async mode
 + JETTY-659 ContentExchange and missing headers in HttpClient
 + JETTY-663 AbstractDatabaseLoginModule handle not found UserInfo and userName
 + JETTY-665 Support merging class directories
 + JETTY-666 scanTargetPatterns override the values already being set by
   scanTarget
 + JETTY-667 HttpClient handles chunked content
 + JETTY-669 Http methods other than GET and POST should not have error page
   content
 + JETTY-671 Configure DTD does not allow <Property> children
 + JETTY-672 Utf8StringBuffer doesn't properly handle null characters (char
   with byte value 0)
 + JETTY-675 ServletContext.getRealPath("") returns null instead of returning
   the root dir of the webapp
 + Upgrade jsp 2.1 to SJSAS-9_1_02-B04-11_Apr_2008

jetty-6.1.12rc1 - 01 August 2008
 + JETTY-319 Get unavailable exception and added startWithUnavailable option
 + JETTY-381 JETTY-622 Multiple Web Application Source Directory
 + JETTY-442 Accessors for mimeType on ResourceHandler
 + JETTY-502 forward of an include should hide include attributes
 + JETTY-562 RewriteHandler support for virtual hosts
 + JETTY-563 GWT OpenRemoteServiceServlet GWT1.5M2+
 + JETTY-564 Consider optionally importing org.apache.jasper.servlet
 + JETTY-571 SelectChannelConnector throws Exception on close on Windows
 + JETTY-596 Proxy authorization support in HttpClient
 + JETTY-599 handle buffers consistently handle invalid index for poke
 + JETTY-603 Handle IPv6 in HttpURI
 + JETTY-605 Added optional threadpool to BayeuxService
 + JETTY-606 better writeTo impl for BIO
 + JETTY-607 Add GigaSpaces session clustering
 + JETTY-610 jetty.class.path not being interpreted
 + JETTY-613 website module now generates site-component for jetty-site
 + JETTY-614 scanner allocated hashmap on every scan
 + JETTY-623 ServletContext.getServerInfo() non compliant
 + JETTY-626 Null protect reading the dtd resource from classloader
 + JETTY-628 Rewrite rule for rewriting scheme
 + JETTY-629 Don't hold timeout lock during expiry call
 + JETTY-632 OSGi tags for Jetty client
 + JETTY-633 Default form encoding 8859_1 rather than utf-8
 + JETTY-635 Correctly merge request parameters when doing forward
 + JETTY-637 empty date headers throw IllegalArgumentException
 + JETTY-641 JDBC Realm purge cache problem
 + JETTY-642 NPE in LdapLoginModule
 + JETTY-644 LdapLoginModule uses proper filters when searching
 + JETTY-646 Should set Cache-Control header when sending errors to avoid
   caching
 + JETTY-647 suspended POSTs with binary data do too many resumes
 + JETTY-650 Parse "*" URI for HTTP OPTIONS request
 + JETTY-651 Release resources during destroy
 + JETTY-654 Allow Cometd Bayeux object to be JMX manageable
 + JETTY-655 Support parsing application/x-www-form-urlencoded parameters via
   http PUT
 + JETTY-656 HttpClient defaults to async mode
 + JETTY-657 Backport jetty-7 sslengine
 + JETTY-658 backport latest HttpClient from jetty-7 to jetty-6
 + JETTY-659 ContentExchange and missing headers in HttpClient
 + JETTY-660 Backported QoSFilter
 + JETTY-663 AbstractDatabaseLoginModule handle not found UserInfo and userName
 + JETTY-665 Support merging class directories
 + JETTY-666 scanTargetPatterns override the values already being set by
   scanTarget
 + JETTY-667 HttpClient handles chunked content
 + JETTY-669 Http methods other than GET and POST should not have error page
   content
 + Upgrade jsp 2.1 to SJSAS-9_1_02-B04-11_Apr_2008

jetty-7.0.0pre2 - 30 June 2008
 + JETTY-336 413 error for header buffer full
 + JETTY-425 race in stopping SelectManager
 + JETTY-568 Avoid freeing DirectBuffers. New locking NIO ResourceCache
 + JETTY-569 Stats for suspending requests
 + JETTY-572 Unique cometd client ID
 + JETTY-576 servlet dtds and xsds not being loaded locally
 + JETTY-578 OSGI Bundle-RequiredExcutionEnvironment set to J2SE-1.5
 + JETTY-579 OSGI resolved management and servlet.resources import error
 + JETTY-580 Fixed SSL shutdown
 + JETTY-581 ContextPath constructor
 + JETTY-582 final ISO_8859_1
 + JETTY-584 handle null contextPath
 + JETTY-587 persist sessions to database
 + JETTY-588 handle Retry in ServletException
 + JETTY-589 Added Statistics Servlet
 + JETTY-590 Digest auth domain for root context
 + JETTY-592 expired timeout callback without synchronization
 + JETTY-595 SessionHandler only deals with base request session
 + JETTY-596 proxy support in HttpClient
 + JETTY-598 Added more reliable cometd message flush option
 + JETTY-599 handle buffers consistently handle invalid index for poke
 + JETTY-603 Handle IPv6 in HttpURI
 + JETTY-605 Added optional threadpool to BayeuxService
 + JETTY-606 better writeTo impl for BIO
 + JETTY-607 Add GigaSpaces session clustering
 + JETTY-609 jetty-client improvements for http conversations
 + JETTY-610 jetty.class.path not being interpreted
 + JETTY-611 make general purpose jar scanning mechanism
 + JETTY-612 scan for web.xml fragments
 + JETTY-613 various distribution related changes
 + JETTY-614 scanner allocates hashmap on every iteration
 + JETTY-615 Replaced CDDL servlet.jar with Apache-2.0 licensed version
 + JETTY-623 ServletContext.getServerInfo() non compliant

jetty-6.1.11 - 06 June 2008
 + JETTY-336 413 error for full header buffer
 + JETTY-425 race in stopping SelectManager
 + JETTY-580 Fixed SSL shutdown
 + JETTY-581 ContextPath constructor
 + JETTY-582 final ISO_8859_1
 + JETTY-584 handle null contextPath
 + JETTY-588 handle Retry in ServletException
 + JETTY-590 Digest auth domain for root context
 + JETTY-592 expired timeout callback without synchronization
 + JETTY-595 SessionHandler only deals with base request session
 + JETTY-596 Proxy support in HttpClient
 + JETTY-598 Added more reliable cometd message flush option

jetty-6.1.10 - 20 May 2008
 + JETTY-440 allow file name patterns for jsp compilation for jspc plugin
 + JETTY-529 CNFE when deserializing Array from session resolved
 + JETTY-537 JSON handles Locales
 + JETTY-547 Shutdown SocketEndpoint output before close
 + JETTY-550 Reading 0 bytes corrupts ServletInputStream
 + JETTY-551 Upgraded to Wadi 2.0-M10
 + JETTY-556 Encode all URI fragments
 + JETTY-557 Allow ServletContext.setAttribute before start
 + JETTY-558 optional handling of X-Forwarded-For/Host/Server
 + JETTY-566 allow for non-blocking behavior in jetty maven plugin
 + JETTY-572 unique cometd client ID
 + JETTY-579 osgi fixes with management and servlet resources
 + Use QueuedThreadPool as default

jetty-7.0.0pre1 - 03 May 2008
 + JETTY-440 allow file name patterns for jsp compilation for jspc plugin
 + JETTY-529 CNFE when deserializing Array from session resolved
 + JETTY-558 optional handling of X-Forwarded-For/Host/Server
 + JETTY-559 ignore unsupported shutdownOutput
 + JETTY-566 allow for non-blocking behavior in jetty maven plugin
 + address osgi bundling issue relating to build resources
 + Allow annotations example to be built regularly, copy to contexts-available
 + Improved suspend examples
 + Make annotations example consistent with servlet 3.0
 + Refactor JNDI impl to simplify

jetty-7.0.0pre0 - 21 April 2008
 + JETTY-282 Support manually-triggered reloading by maven plugin
 + JETTY-341 100-Continues sent only after getInputStream called
 + JETTY-386 backout fix and replaced with
   ContextHandler.setCompactPath(boolean)
 + JETTY-399 update OpenRemoteServiceServlet to gwt 1.4
 + JETTY-467 allow URL rewriting to be disabled
 + JETTY-468 unique holder names for addServletWithMapping
 + JETTY-471 LDAP JAAS Realm
 + JETTY-474 Fixed case sensitivity issue with HttpFields
 + JETTY-475 AJP connector in RPMs
 + JETTY-486 Improved jetty.sh script
 + JETTY-487 Handle empty chunked request
 + JETTY-494 Client side session replication
 + JETTY-519 HttpClient does not recycle closed connection
 + JETTY-522 Add build profile for macos for setuid
 + JETTY-523 Default servlet uses ServletContext.getResource
 + JETTY-524 Don't synchronize session event listener calls
 + JETTY-525 Fixed decoding for long strings
 + JETTY-526 Fixed MMBean fields on JMX MBeans
 + JETTY-528 Factor our cookie parsing to CookieCutter
 + JETTY-530 Improved JMX MBeanContainer lifecycle
 + JETTY-531 Optional expires on MovedContextHandler
 + JETTY-532 MBean properties for QueuedThreadPool
 + JETTY-535 Fixed Bayeux server side client memory leak
 + JETTY-537 JSON handles Locales
 + JETTY-538 test harness fix for windows
 + JETTY-540 Servlet-3.0 & java5 support (work in progress)
 + JETTY-543 Atomic batch get and put of files
 + JETTY-545 Rewrite handler
 + JETTY-546 Webapp runner. All in one jar to run a webapps
 + JETTY-547 Shutdown SocketEndpoint output before close
 + JETTY-550 Reading 0 bytes corrupts ServletInputStream
 + JETTY-551 Wadi 2.0-M10
 + JETTY-553 Fixed customize override
 + JETTY-556 Encode all URI fragments
 + JETTY-557 Allow ServletContext.setAttribute before start
 + JETTY-560 Allow decoupling of jndi names in web.xml
 + Added option to dispatch to suspended requests.
 + BayeuxClient use a single connection for polling
 + Delay 100 continues until getInputStream
 + Ensure Jotm tx mgr can be found in jetty-env.xml
 + HttpClient supports pipelined request
 + Jetty-6.1.8 Changes
 + Make javax.servlet.jsp optional osgi import for jetty module
 + QueuedThreadPool default
 + Refactor of Continuation towards servlet 3.0 proposal
 + Renamed modules management and naming to jmx and jndi.
 + RetryRequest exception now extends ThreadDeath

jetty-6.1.9 - 26 March 2008
 + JETTY-399 update OpenRemoteServiceServlet to gwt 1.4
 + JETTY-471 LDAP JAAS Realm
 + JETTY-475 AJP connector in RPMs
 + JETTY-482 update to JETTY-399
 + JETTY-519 HttpClient does not recycle closed connection
 + JETTY-522 Add build profile for macos for setuid
 + JETTY-525 Fixed decoding for long strings
 + JETTY-526 Fixed MMBean fields on JMX MBeans
 + JETTY-532 MBean properties for QueuedThreadPool
 + JETTY-535 Fixed Bayeux server side client memory leak
 + JETTY-538 test harness fix for windows
 + JETTY-541 Cometd per client timeouts
 + Ensure Jotm tx mgr can be found in jetty-env.xml
 + Make javax.servlet.jsp optional osgi import for jetty module

jetty-6.1.8 - 28 February 2008
 + JETTY-350 log ssl errors on SslSocketConnector
 + JETTY-417 JETTY_LOGS environment variable not queried by jetty.sh
 + JETTY-433 ContextDeployer constructor fails unnecessarily when using a
   security manager if jetty.home not set
 + JETTY-434 ContextDeployer scanning of sub-directories should be optional
 + JETTY-481 Handle empty Bayeux response
 + JETTY-489 Improve doco on the jetty.port property for plugin
 + JETTY-490 Fixed JSONEnumConvertor
 + JETTY-491 opendocument mime types
 + JETTY-492 Null pointer in HashSSORealm
 + JETTY-493 JSON handles BigDecimals
 + JETTY-498 Improved cookie parsing
 + JETTY-507 Fixed encoding from JETTY-388 and test case
 + JETTY-508 Extensible cometd handlers
 + JETTY-509 Fixed JSONP transport for changing callback names
 + JETTY-511 jetty.sh mishandled JETTY_HOME when launched from a relative path
 + JETTY-512 add slf4j as optional to manifest
 + JETTY-513 Terracotta session replication does not work when the initial page
   on each server does not set any attributes
 + JETTY-515 Timer is missing scavenging Task in HashSessionManager
 + Add "mvn jetty:stop"
 + Added BayeuxService
 + Added JSON.Convertor and non static JSON instances
 + Added QueuedThreadPool
 + add removeHandler(Handler) method to HandlerContainer interface
 + AJP handles bad mod_jk methods
 + Allow code ranges on ErrorPageErrorHandler
 + allow sessions to be periodically persisted to disk
 + Cookie support in BayeuxClient
 + Fixed JSON negative numbers
 + further Optimizations and improvements of Cometd
 + grizzly fixed for posts
 + Improved Bayeux API
 + Improved Cometd timeout handling
 + JSON unquotes /
 + Long cache for JSON
 + Optimizations and improvements of Cometd, more pooled objects
 + Optimized QuotedStringTokenizer.quote()
 + Remove duplicate commons-logging jars and include sslengine in jboss sar

jetty-6.1.7 - 22 December 2007
 + JETTY-386 CERT-553235 backout fix and replaced with
   ContextHandler.setCompactPath(boolean)
 + JETTY-467 allow URL rewriting to be disabled
 + JETTY-468 unique holder names for addServletWithMapping
 + JETTY-474 Fixed case sensitivity issue with HttpFields
 + JETTY-486 Improved jetty.sh script
 + JETTY-487 Handle empty chunked request
 + Add "mvn jetty:stop"
 + Added BayeuxService
 + Added JSON.Convertor and non static JSON instances
 + allow sessions to be periodically persisted to disk
 + Cookie support in BayeuxClient
 + grizzly fixed for posts
 + jetty-6.1 branch created from 6.1.6 and r593 of jetty-contrib trunk
 + Optimizations and improvements of Cometd, more pooled objects
 + Update java5 patch

jetty-6.1.6 - 18 November 2007
 + JETTY-455 Optional cometd id
 + JETTY-459 Unable to deploy from Eclipse into the root context
 + JETTY-461 fixed cometd unknown channel
 + JETTY-464 typo in ErrorHandler
 + JETTY-465 System.exit() in constructor exception for MultiPartOutputStream
 + rudimentary debian packaging
 + updated grizzly connector to 1.6.1

jetty-6.1.6rc1 - 05 November 2007
 + JETTY-388 Handle utf-16 and other multibyte non-utf-8 form content
 + JETTY-409 String params that denote files changed to File
 + JETTY-438 handle trailing . in vhosts
 + JETTY-439 Fixed 100 continues clash with Connection:close
 + JETTY-443 windows bug causes Acceptor thread to die
 + JETTY-445 removed test code
 + JETTY-448 added setReuseAddress on AbstractConnector
 + JETTY-450 Bad request for response sent to server
 + JETTY-451 Concurrent modification of session during invalidate
 + JETTY-452 CERT VU#237888 Dump Servlet - prevent cross site scripting
 + JETTY-453 updated Wadi to 2.0-M7
 + JETTY-454 handle exceptions with themselves as root cause
 + JETTY-456 allow null keystore for osX
 + JETTY-457 AJP certificate chains
 + Added configuration file for capturing stderr and stdout
 + CERT VU#38616 handle single quotes in cookie names.
 + Give bayeux timer name
 + Give Terracotta session scavenger a name
 + Housekeeping on poms
 + Improved JSON parsing from Readers
 + Jetty Eclipse Plugin 1.0.1: force copy of context file on redeploy
 + Moved some impl classes from jsp-api-2.1 to jsp-2.1
 + Updated for dojo 1.0(rc) cometd
 + Upgrade jsp 2.1 to SJSAS-9_1-B58G-FCS-08_Sept_2007

jetty-6.1.6rc0 - 03 October 2007
 + JETTY-259 SystemRoot set for windows CGI
 + JETTY-311 avoid json keywords
 + JETTY-376 allow anything but CRLF in reason string
 + JETTY-398 Allow same WADI Dispatcher to be used across multiple web-app
   contexts
 + JETTY-400 consume CGI stderr
 + JETTY-402 keep HashUserRealm in sync with file
 + JETTY-403 Allow long content length for range requests
 + JETTY-404 WebAppDeployer sometimes deploys duplicate webapp
 + JETTY-405 Default date formate for reqest log
 + JETTY-407 AJP handles unknown content length
 + JETTY-413 Make rolloveroutputstream timer daemon
 + JETTY-422 Allow <Property> values to be null in config files
 + JETTY-423 Ensure javax.servlet.forward parameters are latched on first
   forward
 + JETTY-425 Handle duplicate stop calls better
 + JETTY-430 improved cometd logging
 + JETTY-431 HttpClient soTimeout
 + Add ability to persist sessions with HashSessionManager
 + Added ConcatServlet to combine javascript and css
 + Added jetty.lib system property to start.config
 + Added JPackage RPM support
 + Added JSON.Convertable
 + Adding setUsername,setGroupname to setuid and mavenizing native build
 + Add jetty.host system property
 + AJP13 Fix on chunked post
 + Allow properties files on the XmlConfiguration command line.
 + Allow scan interval to be set after Scanner started
 + Avoid FULL exception in window between blockForOutput and remote close
 + Cached user agents strings in the /org/mortbay/jetty/useragents resource
 + CVE-2007-5615 Added protection for response splitting with bad headers.
 + Ensure session is completed only when leaving context.
 + Fix cached header optimization for extra characters
 + Fix Host header for async client
 + Fix patch for java5 to include cometd module
 + Fix typo in async client onResponsetHeader method name
 + Give deployment file Scanner threads a unique name
 + Make default time format for RequestLog match NCSA default
 + Make mx4j used only if runtime uses jdk<1.5
 + Moved Grizzly to contrib
 + Prevent infinite loop on stopping with temp dir
 + Removal of unneeded dependencies from management, maven-plugin, naming &
   plus poms
 + SetUID option to support setgid
 + Tweak OSGi manifests to remove unneeded imports
 + Updated README, test index.html file and jetty-plus.xml file
 + Update jasper2.1 to tag SJSAS-9_1-B58C-FCS-22_Aug_2007
 + Update terracotta to 2.4.1 and exclude ssl classes
 + Use terracotta repo for build; make jetty a terracotta module
 + UTF-8 for bayeux client

jetty-6.1.5 - 19 July 2007
 + JETTY-392 updated LikeJettyXml example
 + Fixed GzipFilter for dispatchers
 + Fixed reset of reason
 + Upgrade to Jasper 2.1 tag SJSAS-9_1-B50G-BETA3-27_June_2007

jetty-6.1.5rc0 - 15 July 0200
 + JETTY-253 Improved graceful shutdown
 + JETTY-373 Stop all dependent lifecycles
 + JETTY-374 HttpTesters handles large requests/responses
 + JETTY-375 IllegalStateException when committed
 + JETTY-376 allow spaces in reason string
 + JETTY-377 allow sessions to be wrapped with
   AbstractSesssionManager.SessionIf
 + JETTY-378 handle JVMs with non ISO/UTF default encodings
 + JETTY-380 handle pipelines of more than 4 requests
 + JETTY-385 EncodeURL for new sessions from dispatch
 + JETTY-386 Allow // in file resources
 + Added GzipFilter and UserAgentFilter
 + Dispatch SslEngine expiry (non atomic)
 + Improved Request log configuration options
 + make jetty plus example webapps use ContextDeployer
 + make OSGi manifests for jetty jars
 + Make SLF4JLog impl public, add mbean descriptors
 + Protect SslSelectChannelConnector from exceptions during close
 + remove call to open connectors in jetty.xml
 + SetUID option to only open connectors before setUID.
 + SPR-3682 - dont hide forward attr in include.
 + update links on website
 + update terracotta configs for tc 2.4 stable1
 + update terracotta session clustering to terracotta 2.4
 + Upgrade to Jasper 2.1 tag SJSAS-9_1-B50G-BETA3-27_June_2007

jetty-6.1.4 - 15 June 2007
 + JETTY-370 ensure idleTimeout<=0 means connections never expire
 + JETTY-371 Fixed chunked HEAD response
 + JETTY-372 make test for cookie caching more rigorous
 + fixed early open() call in NIO connectors

jetty-6.1.4rc1 - 10 June 2007
 + JETTY-310 better exception when no filter file for cometd servlet
 + JETTY-323 handle htaccess without a user realm
 + JETTY-346 add wildcard support to extra scan targets for maven plugin
 + JETTY-355 extensible SslSelectChannelConnector
 + JETTY-357 cleaned up ssl buffering
 + JETTY-360 allow connectors, userRealms to be added from a <jettyConfig> for
   maven plugin
 + JETTY-361 prevent url encoding of dir listings for non-link text
 + JETTY-362 More object locks
 + JETTY-365 make needClientAuth work on SslSelectChannelConnector
 + JETTY-366 JETTY-368 Improved bayeux disconnect
 + async client improvements
 + fixed handling of large streamed files
 + Fixed synchronization conflict SslSelectChannel and SelectChannel
 + moved documentation for jetty and jspc maven plugins to wiki
 + Optional static content cache
 + Work around IBM JVM socket close issue

jetty-6.1.4rc0 - 01 June 2007
 + JETTY-257 fixed comet cross domain
 + JETTY-309 fix applied to sslEngine
 + JETTY-317 rollback inclusion of cometd jar for maven plugin
 + JETTY-318 Prevent meta channels being created
 + JETTY-330 Allow dependencies with scope provided for jspc plugin
 + JETTY-335 SslEngine overflow fix
 + JETTY-337 deprecated get/setCipherSuites and added
   get/setExcludeCipherSuites
 + JETTY-338 protect isMoreInBuffer from destroy
 + JETTY-339 MultiPartFiler deletes temp files on IOException
 + JETTY-340 FormAuthentication works with null response
 + JETTY-344 gready fill in ByteArrayBuffer.readFrom
 + JETTY-345 fixed lost content with blocked NIO
 + JETTY-347 Fixed type util init
 + JETTY-352 Object locks
 + Add (commented out) jspc precompile to test-webapp
 + Add ability to run cometd webapps to maven plugin
 + Add slf4j-api for upgraded version
 + Allow XmlConfiguration properties to be configured
 + Change scope of fields for Session
 + Delay ssl handshake until after dispatch in sslSocketConnector
 + fixed JSP close handling
 + fixed waiting continuation reset
 + improved date header handling
 + Optional send Date header. Server.setSendDateHeader(boolean)
 + Reorganized import of contrib modules
 + Set so_timeout during ssl handshake as an option on SslSocketConnector
 + Unified JMX configuration
 + Updated junit to 3.8.2
 + Updated slf4j version to 1.3.1
 + update etc/jetty-ssl.xml with new handshake timeout setting

jetty-6.1.3 - 04 May 2007
 + JETTY-309 don't clear writable status until dispatch
 + JETTY-315 suppressed warning
 + JETTY-322 AJP13 cping and keep alive
 + Handle CRLF for content in header optimization

jetty-6.1.2 - 01 May 2007
 + JETTY-322 fix ajp cpong response and close handling
 + JETTY-324 fix ant plugin
 + JETTY-328 updated jboss
 + Added static member definition in WadiSessionManager
 + Fixed session invalidation error in WadiSessionManager
 + Improved unavailabile handling
 + sendError resets output state
 + Updated Wadi to version 2.0-M3

jetty-6.1.2rc5 - 24 April 2007
 + JETTY-305 delayed connection destroy
 + JETTY-309 handle close in multivalue connection fields
 + JETTY-314 fix for possible NPE in Request.isRequestedSessionIdValid
 + Allow jsp-file to be / or /*
 + removed some compile warnings
 + set default keystore for SslSocketConnector

jetty-6.1.2rc4 - 19 April 2007
 + JETTY-294 Fixed authentication reset
 + JETTY-299 handle win32 paths for object naming
 + JETTY-300 removed synchronized on dispatch
 + JETTY-302 correctly parse quoted content encodings
 + JETTY-303 fixed dual reset of generator
 + JETTY-304 Fixed authentication reset

jetty-6.1.2rc3 - 16 April 2007
 + JETTY-283 Parse 206 and 304 responses in client
 + JETTY-285 enable jndi for mvn jetty:run-war and jetty:run-exploded
 + JETTY-289 fixed javax.net.ssl.SSLException on binary file upload
 + JETTY-292 Fixed error page handler error pages
 + JETTY-293 fixed NPE on fast init
 + JETTY-294 Response.reset() resets headers as well as content
 + JETTY-295 Optional support of authenticated welcome files
 + JETTY-296 Close direct content inputstreams
 + JETTY-297 Recreate tmp dir on stop/start
 + JETTY-298 Names in JMX ObjectNames for context, servlets and filters
 + AJP redirects https requests correctly
 + Fixed writes of unencoded char arrays.
 + Improved performance and exclusions for TLD scanning
 + Improvements to allow simple setting of Cache-Control headers
 + MBean properties assume writeable unless marked RO
 + refactor of SessionManager and SessionIdManager for clustering

jetty-6.1.2rc2 - 27 March 2007
 + JETTY-125 maven plugin: ensure test dependencies on classpath for
   <useTestClasspath>
 + JETTY-246 path encode cookies rather than quote
 + JETTY-254 prevent close of jar entry by bad JVMs
 + JETTY-256 fixed isResumed and work around JVM bug
 + JETTY-258 duplicate log message in ServletHandler
 + JETTY-260 Close connector before stop
 + JETTY-262 Allow acceptor thread priority to be adjusted
 + JETTY-263 Added implementation for authorizationType Packets
 + JETTY-265 Only quote cookie values if needed
 + JETTY-266 Fix deadlock with shutdown
 + JETTY-271 ResourceHandler uses resource for MimeType mapping
 + JETTY-272 Activate and Passivate events for sessions
 + JETTY-274 Improve flushing at end of request for blocking
 + JETTY-276 Partial fix for reset/close race
 + JETTY-277 Improved ContextHandlerCollection
 + JETTY-278 Session invalidation delay until no requests
 + JETTY-280 Fixed deadlock with two flushing threads
 + JETTY-284 Fixed stop connector race
 + JETTY-286 isIntegral and isConfidential methods overridden in
   SslSelectChannelConnector
 + Added RestFilter for PUT and DELETE from Aleksi Kallio
 + AJP13 CPING request and CPONG response implemented
 + AJP13 remoteUser, contextPath, servletPath requests implemented
 + AJP13 Shutdown Request from peer implemented
 + Change some JNDI logging to debug level instead of info
 + Enable the SharedStoreContextualiser for the WadiSessionManager(Database
   store for clustering)
 + Make annotations work for maven plugin
 + Optimized multi threaded init on startup servlets
 + Refactor Scanner to increase code reuse with maven/ant plugins
 + Removed unneeded specialized TagLibConfiguration class from maven plugin
 + Update jasper to glassfish tag SJSAS-9_1-B39-RC-14_Mar_2007

jetty-6.1.2rc1 - 08 March 2007
 + JETTY-157 make CGI handle binary data
 + JETTY-175 JDBCUserRealm use getInt instead of getObject
 + JETTY-188 Use timer for session scavaging
 + JETTY-235 default realm name
 + JETTY-242 fix race condition with scavenging sessions when stopping
 + JETTY-243 FULL
 + JETTY-244 Fixed UTF-8 buffer overflow
 + JETTY-245 Client API improvements
 + JETTY-246 spaces in cookies
 + JETTY-248 setContentLength after content written
 + JETTY-250 protect attribute enumerations from modification
 + JETTY-252 Fixed stats handling of close connection
 + JETTY-254 prevent close of jar file by bad JVMs
 + add ajp connector jar to jetty-jboss sar
 + Added option to allow null pathInfo within context
 + Added support for lowResourcesIdleTime to SelectChannelConnector
 + BoundedThreadPool queues rather than blocks excess jobs.
 + call preDestroy() after servlet/filter destroy()
 + Ensure jetty/jboss uses servlet-spec classloading order
 + Fix constructor for Constraint to detect wildcard role
 + fix Dump servlet to handle primitive array types
 + handle comma separated values for the Connection: header
 + Improved Context setters for wadi support
 + Improved handling of early close in AJP
 + Support null pathInfo option for webservices deployed to jetty/jboss
 + TagLibConfiguration uses resource input stream
 + Workaround to call SecurityAssocation.clear() for jboss webservices calls to
   ejbs

jetty-6.1.2rc0 - 15 February 2007
 + JETTY-223 Fix disassociate of UserPrincipal on dispatches
 + JETTY-226 Fixed SSLEngine close issue
 + JETTY-232 Fixed use of override web.xml
 + JETTY-236 Buffer leak
 + JETTY-237 AJPParser Buffer Data Handling
 + JETTY-238 prevent form truncation
 + Coma separated cookies
 + Cometd timeout clients
 + Patches from sybase for ClientCertAuthenticator

jetty-6.1.2pre1 - 05 February 2007
 + JETTY-224 run build up to process-test before invoking jetty:run
 + Added error handling for incorrect keystore/truststore password in
   SslSelectChannelConnector
 + added win32service to standard build
 + allow ResourceHandler to use resource base from an enclosing ContextHandler
 + fixed bug with virtual host handling in ContextHandlerCollection
 + refactored cometd to be continuation independent

jetty-6.1.2pre0 - 01 February 2007
 + JETTY-213 request.isUserInRole(String) fixed
 + JETTY-215 exclude more transitive dependencies from tomcat jars for jsp-2.0
 + JETTY-216 handle AJP packet fragmentation
 + JETTY-218 handle AJP ssl key size and integer
 + JETTY-219 fixed trailing encoded chars in cookies
 + JETTY-220 fixed AJP content
 + JETTY-222 fix problem parsing faces-config.xml
 + Added cometd jsonp transport from aabeling
 + Added terracotta cluster support for cometd
 + add support for Annotations in servlet, filter and listener sources
 + enable SslSelectChannelConnector to modify the SslEngine's client
   authentication settings
 + Fixed 1.4 method in jetty plus
 + Fixed generation of errors during jsp compilation for jsp-2.1
 + handle virtual hosts in ContextHandlerCollection
 + improved writer buffering
 + moved JSON parser to util to support reuse

jetty-6.1.1 - 15 January 2007

jetty-6.1.1rc1 - 12 January 2007
 + JETTY-210 Build jsp-api-2.0 for java 1.4
 + Use timers for Rollover logs and scanner

jetty-6.1.1rc0 - 10 January 2007
 + JETTY-209 Added ServletTester.createSocketConnector
 + JETTY-210 Build servlet-api-2.5 for java 1.4
 + JETTY-211 fixed jboss build
 + CGI servlet fails without exception
 + ensure response headers on AjaxFilter messsages turn off caching
 + extras/win32service download only if no JavaServiceWrapper exist
 + Fixed unpacking WAR
 + MultiPartFilter deleteFiles option
 + simplified chat demo
 + start webapps on deployment with jboss, use isDistributed() method from
   WebAppContext

jetty-6.1.0 - 09 January 2007
 + Fixed unpacking WAR

jetty-6.1.0 - 05 January 2007
 + JETTY-206 fixed AJP getServerPort and getRemotePort
 + Added extras/win32service
 + Added WebAppContext.setCopyWebDir to avoid JVM jar caching issues.
 + GERONIMO-2677 refactor of session id handling for clustering
 + Improved config of java5 threadpool
 + Protect context deployer from Errors
 + ServletTester sets content length

jetty-6.1.0rc3 - 02 January 2007
 + JETTY-195 fixed ajp ssl_cert handling
 + JETTY-197 fixed getRemoteHost
 + JETTY-203 initialize ServletHandler if no Context instance
 + JETTY-204 setuid fix
 + extras/servlet-tester
 + implement resource injection and lifecycle callbacks declared in web.xml
 + setLocale does not use default content type
 + Use standard releases of servlet and jsp APIs.

jetty-6.1.0rc2 - 20 December 2006
 + JETTY-167 cometd refactor
 + JETTY-194 doubles slashes are significant in URIs
 + JETTY-201 make run-as work for both web container and ejb container in jboss
 + AJP13Parser, throw IllegalStateException on unimplemented AJP13 Requests
 + ContextHandlerCollection is noop with no handlers
 + ensure classpath passed to jspc contains file paths not urls
 + ensure com.sun.el.Messages.properties included in jsp-2.1 jar
 + ensure servlets initialized if only using ServletHandler
 + Jetty-197 AJP13 getRemoteHost()
 + Refactored AbstractSessionManager for ehcache
 + remove code to remove SecurityHandler if no constraints present

jetty-6.1.0rc1 - 14 December 2006
 + JETTY-193 MailSessionReference without authentication
 + JETTY-199 newClassPathResource
 + added cache session manager(pre-alpha)
 + ensure unique name for ServletHolder instances
 + simplified idle timeout handling

jetty-6.1.0rc0 - 08 December 2006
 + JETTY-123 fix improved
 + JETTY-181 Allow injection of a java:comp Context
 + JETTY-182 Optionally set JSP classpath initparameter
 + JETTY-184 cometd connect non blocking
 + JETTY-185 tmp filename generation
 + JETTY-189 ProxyConnection
 + 403 for BASIC authorization failure
 + Added extras/gwt
 + Added org.mortbay.thread.concurrent.ThreadPool
 + Added spring ejb3 demo example
 + DefaultHandler links virtual hosts.
 + Dispatcher does not protect javax.servlet attributes
 + Fixed cachesize on invalidate
 + Fixed idle timeout
 + flush if content-length written
 + forward query attribute fix
 + Handle request content encodings
 + null for unknown named dispatches
 + Optimization of writers
 + ServletHandler allows non REQUEST exceptions to propogate
 + Servlet role ref
 + session attribute listener
 + Support for RFC2518 102-processing response
 + TCK fixes from Sybase:
 + update jasper to glassfish SJSAS-9_1-B27-EA-07_Dec_2006

jetty-6.1.0pre3 - 22 November 2006
 + JETTY-154 Cookies are double quotes only
 + JETTY-180 XBean support for context deploy
 + CVE-2006-6969 Upgraded session ID generation to use SecureRandom
 + Expose isResumed on Continuations
 + fixed NIO endpoint flush. Avoid duplicate sends
 + Refactored AJP generator
 + Support TLS_DHE_RSA_WITH_AES_256_CBC_SHA
 + updated glassfish jasper to tag SJSAS-9_1-B25-EA-08_Nov_2006

jetty-6.0.2 - 22 November 2006
 + JETTY-118 ignore extra content after close
 + JETTY-119 cleanedup Security optimizatoin
 + JETTY-123 handle windows UNC paths
 + JETTY-126 handle content > Integer.MAX_VALUE
 + JETTY-129 ServletContextListeners called after servlets are initialized
 + JETTY-151 Idle timeout only applies to blocking operations
 + JETTY-154 Cookies are double quotes only
 + JETTY-171 Fixed filter mapping
 + JETTY-172 use getName() instead of toString
 + JETTY-173 restore servletpath after dispatch
 + (re)make JAAS classes available to webapp classloader
 + add <Property> replacement in jetty xml config files
 + Added concept of bufferred endpoint
 + Added conversion Object -> ObjectName for the result of method calls made on
   MBeans
 + Added DataFilter configuration to cometd
 + added examples/test-jaas-webapp
 + Added extraClassPath to WebAppContext
 + Added hierarchical destroy of mbeans
 + Added ID constructor to AbstractSessionManager.Session
 + added isStopped() in LifeCycle and AbstractLifeCycle
 + Added override descriptor for deployment of RO webapps
 + Allow session cookie to be refreshed
 + alternate optimizations of writer (use -Dbuffer.writers=true)
 + Apply queryEncoding to getQueryString
 + CGI example in test webapp
 + change examples/test-jndi-webapp so it can be regularly built
 + Default soLinger is -1 (disabled)
 + ensure "" returned for ServletContext.getContextPath() for root context
 + ensure sessions nulled out on request recycle; ensure session null after
   invalidate
 + ensure setContextPath() works when invoked from jetty-web.xml
 + fixed NIO endpoint flush. Avoid duplicate sends
 + Fixed NPE in bio.SocketEndPoint.getRemoteAddr()
 + Fixed resource cache flushing
 + Fixed tld parsing for maven plugin
 + HttpGenerator can generate requests
 + Improved *-mbean.properties files and specialized some MBean
 + Major refactor of SelectChannel EndPoint for client selector
 + make .tag files work in packed wars
 + Moved all modules updates from 6.1pre2 to 6.0
 + Plugin shutdown context before stopping it.
 + Refactored session lifecycle and additional tests
 + release resource lookup in Default servlet
 + Reverted UnixCrypt to use coersions (that effected results)
 + Session IDs can change worker ID
 + Simplified ResourceCache and Default servlet
 + SocketConnector closes all connections in doStop
 + Support TLS_DHE_RSA_WITH_AES_256_CBC_SHA
 + updated glassfish jasper to tag SJSAS-9_1-B25-EA-08_Nov_2006
 + Upgraded session ID generation to use SecureRandom

jetty-5.1.14 - 09 August 2007
 + JETTY-155 force close with content length
 + JETTY-369 failed state in Container
 + patched with correct version

jetty-5.1.13
 + Sourceforge 1648335: problem setting version for AJP13

jetty-5.1.12 - 22 November 2006
 + JETTY-154 Cookies ignore single quotes
 + Added support for TLS_DHE_RSA_WITH_AES_256_CBC_SHA
 + AJP protected against bad requests from mod_jk
 + Quote single quotes in cookies
 + Upgraded session ID generation to use SecureRandom

jetty-4.2.27 - 22 November 2006
 + AJP protected against bad requests from mod_jk
 + Upgraded session ID generation to use SecureRandom

jetty-6.1.0pre2 - 20 November 2006
 + Added extraClassPath to WebAppContext
 + Clean up jboss module licensing
 + Fixed resource cache flushing

jetty-6.1.0pre1 - 19 November 2006
 + JETTY-151 Idle timeout only applies to blocking operations
 + JETTY-171 Fixed filter mapping
 + JETTY-172 use getName() instead of toString
 + JETTY-173 restore servletpath after dispatch
 + Added extras/jboss
 + Added hierarchical destroy of mbeans
 + Added override descriptor for deployment of RO webapps
 + alternate optimizations of writer (use -Dbuffer.writers=true)
 + Fixed NPE in bio.SocketEndPoint.getRemoteAddr()
 + Major refactor of SelectChannel EndPoint for client selector
 + release resource lookup in Default servlet
 + Reverted UnixCrypt to use coersions (that effected results)
 + Simplified ResourceCache and Default servlet
 + Use ContextDeployer as main deployer in jetty.xml

jetty-6.1.0pre0 - 21 October 2006
 + JETTY-112 ContextHandler checks if started
 + JETTY-113 support optional query char encoding on requests
 + JETTY-114 removed utf8 characters from code
 + JETTY-115 Fixed addHeader
 + JETTY-118 ignore extra content after close
 + JETTY-119 cleanedup Security optimizatoin
 + JETTY-121 init not called on externally constructed servlets
 + JETTY-123 handle windows UNC paths
 + JETTY-124 always initialize filter caches
 + JETTY-126 handle content > Integer.MAX_VALUE
 + JETTY-129 ServletContextListeners called after servlets are initialized
 + (re)make JAAS classes available to webapp classloader
 + add <Property> replacement in jetty xml config files
 + add a maven-jetty-jspc-plugin to do jspc precompilation
 + added cometd chat demo
 + Added concept of bufferred endpoint
 + Added conversion Object -> ObjectName for the result of method calls made on
   MBeans
 + Added DataFilter configuration to cometd
 + added examples/test-jaas-webapp
 + Added extras/setuid to support start as root
 + Added ID constructor to AbstractSessionManager.Session
 + added isStopped() in LifeCycle and AbstractLifeCycle
 + add hot deployment capability
 + AJP Connector
 + Allow session cookie to be refreshed
 + Apply queryEncoding to getQueryString
 + CGI example in test webapp
 + change examples/test-jndi-webapp so it can be regularly built
 + Default soLinger is -1 (disabled)
 + ensure "" returned for ServletContext.getContextPath() for root context
 + ensure sessions nulled out on request recycle; ensure session null after
   invalidate
 + ensure setContextPath() works when invoked from jetty-web.xml
 + Factored ErrorPageErrorHandler out of WebAppContext
 + fixed ClassCastException in JAASUserRealm.setRoleClassNames(String[])
 + fixed isUserInRole checking for JAASUserRealm
 + Fixed tld parsing for maven plugin
 + HttpGenerator can generate requests
 + Improved *-mbean.properties files and specialized some MBean
 + Improved charset handling in URLs
 + JETYY-120 SelectChannelConnector closes all connections on stop
 + make .tag files work in packed wars
 + minor optimization of bytes to UTF8 strings
 + Plugin shutdown context before stopping it.
 + Ported HtAccessHandler
 + Refactored ErrorHandler to avoid statics
 + Refactored session lifecycle and additional tests
 + Session IDs can change worker ID
 + SocketConnector closes all connections in doStop
 + Start of a client API
 + Transforming classloader does not transform resources.

jetty-5.1.11 - 08 October 2006
 + Default servlet only uses setContentLength on wrapped responses
 + Fixed AJP chunk header (1507377)
 + Fixed AJP handling of certificate length (1494939)
 + fixed ByteBufferOutputStream capacity calculation
 + Fixed order of destruction event calls
 + Fix to HttpOutputStream from M.Traverso

jetty-4.2.26 - 08 October 2006
 + Backport of AJP fixes

jetty-6.0.1 - 24 September 2006
 + JETTY-112 ContextHandler checks if started
 + JETTY-113 support optional query char encoding on requests
 + JETTY-114 removed utf8 characters from code
 + JETTY-115 Fixed addHeader
 + JETTY-121 init not called on externally constructed servlets
 + JETTY-124 always initialize filter caches
 + Factored ErrorPageErrorHandler out of WebAppContext
 + fixed ClassCastException in JAASUserRealm.setRoleClassNames(String[])
 + fixed isUserInRole checking for JAASUserRealm
 + Improved charset handling in URLs
 + JETYY-120 SelectChannelConnector closes all connections on stop
 + minor optimization of bytes to UTF8 strings
 + Refactored ErrorHandler to avoid statics

jetty-6.0.0 - 10 September 2006
 + Conveniance builder methods for listeners and filters
 + Plugin shutdown context before stopping it.
 + SocketConnector closes all connections in doStop
 + Transforming classloader does not transform resources.

jetty-6.0.0rc4 - 05 September 2006
 + JETTY-107 Poor cast in SessionDump demo
 + bind jetty-env.xml entries to java:comp/env
 + Set charset on error pages

jetty-6.0.0rc3 - 01 September 2006
 + JETTY-68 Complete request after sendRedirect
 + JETTY-104 (raised glassfish ISSUE-1044) hide JSP forced path attribute
 + Avoid double error handling of Bad requests
 + don't warn for content length on head requests
 + JETTY-103
 + Less verbose handling of BadResources from bad URLs
 + Move MailSessionReference to org.mortbay.naming.factories
 + pulled 6.0.0 branch
 + Transferred the sslengine patch from the patches directory to extras

jetty-6.0.0rc2 - 25 August 2006
 + added org.apache.commons.logging package to system classes that can't be
   overridden by a webapp classloader
 + Destroy HttpConnection to improve buffer pooling
 + Direct buffer useage is optional
 + Fixed NPE when no resource cache
 + Moved more utility packagtes to the util jar
 + mvn -Djetty.port=x jetty:run uses port number given for the default
   connector
 + Refactored WebXmlConfiguration to allow custom web.xml resource
 + Timestamp in StdErrLog
 + use mvn -Dslf4j=false jetty:run to disable use of slf4j logging with
   jdk1.4/jsp2.0

jetty-6.0.0rc1 - 16 August 2006
 + JETTY-85 JETTY-86 (TrustManager and SecureRandom are now configurable;
   better handling of null/default values)
 + add <requestLog> config param to jetty plugin
 + added modules/spring with XmlBeanFactory configuration
 + Added simple ResourceHandler and FileServer example
 + added start of cometd implementation (JSON only)
 + added start of grizzly connector
 + Added TransformingWebAppClassLoader for spring 2.0 byte code modification
   support
 + Allow direct filling of buffers for uncached static content.
 + Change path mapping so that a path spec of /foo/* does not match /foo.bar :
   JETTY-88
 + -DSTOP.PORT must be specified.
 + fixed bug that caused Response.setStatus to ignore the provided message
 + Fixed FD leak for bad TCP acks. JETTY-63
 + JETTY-87
 + JETTY-90
 + JETTY-91
 + moved optional modules to extras
 + parse jsp-property-group in web.xml for additional JSP servlet mappings
 + protected setContentType from being set during include
 + refactored resource cache
 + removed org.mortbay. from context system classes configuration
 + removed support for lowResources from SelectChannelConnector
 + Support for binding References and Referenceables and javax.mail.Sessions in
   JNDI

jetty-6.0.0rc0 - 07 July 2006
 + add ability to have a lib/ext dir from which to recursively add all jars and
   zips to the classpath
 + Added 8 random letters&digits to Jetty-generated tmp work dir name to ensure
   uniqueness
 + added html module from jetty 5 - but deprecated until maintainer found
 + Added maximum limit to filter chain cache.
 + added setters and getters on SessionManager API for session related config:
   cookie name, url parameter name, domain, max age and path.
 + added StatisticsHandler and statistics on Connector.
 + Added WebAppContextClassLoader.newInstance to better support exensible
   loaders.
 + allow <key> or <name> in <systemProperty> for plugin
 + changed ServletContext.getResourcePaths()  to not return paths containing
   double slashes
 + change name of generated tmp directory to be
   "Jetty_"+host+"_"+port+"_"+contextpath+"_"+virtualhost
 + change prefix from "jetty6" to just "jetty" for plugin: eg is now mvn
   jetty:run
 + Cleaned up idle expiry.
 + ContextHandlerCollection addContext and setContextClass
 + Discard excess bytes in header buffer if connection is closing
 + Do not wrap EofException with EofException
 + ensure explicitly set tmp directory called "work" is not deleted on exit
 + Ensure mvn clean cleans the build
 + ensure war is only unpacked if war is newer than "work" directory
 + fixed classesDirectory param for maven plugin to be configurable
 + fixed HttpGenerator convertion of non UTF-8: JETTY-82
 + immutable getParameterMap()
 + patch to allow Jetty to use JSP2.1 from Glassfish instead of Jasper from
   Tomcat
 + refactor HttpChannelEndPoint in preparation for SslEngine
 + reverse order for destroy event listeners
 + simplified jetty.xml with new constructor injections
 + Simplified Servlet Context API
 + Simplify runtime resolution of JSP library for plugin
 + Ssl algorithm taken from system property
 + support <load-on-startup> for SingleThreadModel
 + support graceful shutdown
 + Threadpool does not need to be a LifeCycle
 + Updated javax code from
   http://svn.apache.org/repos/asf/tomcat/tc6.0.x/trunk/java/javax@417727

jetty-6.0.0beta17 - 01 June 2006
 + Added clover reports and enough tests to get >50% coverage
 + Added config to disable file memory mapped buffers for windows
 + Added Request.isHandled()
 + BoundedThreadPool.doStop waits for threads to complete
 + Connector lowResourceMaxIdleTime  implemented.
 + ContextHandler.setConnectors replace setHosts
 + Default servlet checks for aliases resources
 + don't reset headers during forward
 + Fixed IE SSL issue.
 + Flush will flush all bytes rather than just some.
 + Implemented runAs on servlets
 + Protected WEB-INF and META-INF
 + Recovered repository from Codehaus crash
 + Refactored Synchronization of SelectChannelConnector

jetty-6.0.0beta16 - 12 May 2006
 + remove a couple of System.err.printlns
 + replace backwards compativle API in UrlEncoded

jetty-6.0.0beta15 - 11 May 2006
 + Added <scanTargets> parameter to allow other locations to scan for plugin
 + Added automatic scan of all WEB-INF/jetty-*.xml files for plugin
 + Added embedded examples
 + Added Server attribute org.mortbay.jetty.Request.maxFormContentSize
 + Added taglib resources to 2.1 jsp api jar
 + Added ThrottlingFilter and fixed race in Continuations
 + Added --version to start.jar
 + ContextHandler.setContextPath can be called after start.
 + don't accept partial authority in request line.
 + enforce 204 and 304 have no content
 + Fixed handling of params after forward
 + Improved HttpException
 + improved MBeanContainer object removal
 + improved MBean names
 + improved support for java5 jconsole
 + Major refactor to simplify Server and handler hierarchy
 + Moved more resources to resources
 + readded BoundedThreadPool shrinking (and then fixed resulting deadlock)
 + removed SelectBlockingChannelConnector (unmaintained)
 + Renamed NotFoundHandler to DefaultHandler
 + Reset of timer task clears expiry
 + Session scavenger threads from threadpool
 + setSendServerVersion method added to Server to control sending of Server:
   http header
 + Simplified DefaultServlet static content buffering
 + Thread names include URI if debug set

jetty-6.0.0beta14 - 09 April 2006
 + added configurability for webdefault.xml in maven plugin
 + Added Jasper 2.1 as jesper (jasper without JCL)
 + added jetty-util.jar module
 + Added JSP 2.1 APIs from apache
 + added ProxyServlet
 + added reset to Continuation
 + added support for stopping jetty using "java -jar start.jar --stop"
 + adding InvokerServlet
 + Change tmp dir of plugin to work to be in line with jetty convention
 + fixed forward bug (treated as include)
 + fixed HttpField iterator
 + fixed priority of port from url over host header
 + ignore dirs and files that don't exist in plugin scanner
 + implemented request.isUserInRole
 + improved contentType handling and test harness
 + Modify plugin to select JSP impl at runtime
 + moved test webapps to examples directory
 + securityHandler removed if not used.
 + Started readding logging to jesper using jdk logging
 + stop JDBCUserRealm coercing all credentials to String
 + Use start.config to select which JSP impl at runtime based on jdk version

jetty-6.0.0beta12 - 16 March 2006
 + Added JSP2.0 demos to test webapp
 + Added provider support to SslListener
 + Fixed error handling in error page
 + Fixed JettyPlus for root contexts
 + Fixed maven plugin JNDI for redeploys
 + Fixed tld discovery for plugin (search dependencies)
 + Log ERROR for runtimeExceptions
 + Upgraded jasper to 5.5.15

jetty-6.0.0beta11 - 14 March 2006
 + Added HttpURI and improved UTF-8 parsing.
 + added JAAS
 + added missing Configurations for maven plugin
 + added patch to use joda-time
 + added webapp-specific JNDI entries
 + fixed ; decoding in URIs
 + fixed FORM authentication
 + moved dtd and xsd to standard javax location
 + refactored configuration files and start()
 + refactored session ID management
 + refactored writers and improved UTF-8 generation.

jetty-6.0.0beta10 - 25 February 2006
 + added getLocalPort() to connector
 + Added support for java:comp/env
 + Added support for pluggable transaction manager
 + Additional accessors for request logging
 + Fixed content-type for range requests
 + Fixed default servlet handling of includes
 + Fix for myfaces and include with close
 + Fix for sf1435795 30sec delay from c taylor
 + Fix http://jira.codehaus.org/browse/JETTY-6. hi byte reader
 + Fix sf1431936 don't chunk the chunk
 + Forward masks include attributes and vice versa
 + Updates javax to MR2 release

jetty-6.0.0beta9 - 09 February 2006
 + Added CGI servlet.
 + Added request log.
 + Added TLD tag listener handling.
 + Continuation cleanup
 + Fixed dispatch of wrapped requests.
 + Fixed double flush of short content.
 + fixed setLocale bug sf1426940
 + Fixed unraw decoding of query string
 + Force a tempdir to be set.
 + Force jasper scratch dir.
 + PathMap for direct context mapping.
 + Refactored chat demo and upgraded prototype.js

jetty-6.0.0beta8 - 24 January 2006
 + conveniance addHandler removeHandler methods
 + fixed bug in overloaded write method on HttpConnection (reported against
   Tapestry4.0)
 + fixed dispatch of new session problem. sf:1407090
 + Handle pipeline requests without hangs
 + hid org.apache.commons.logging and org.slf4j packages from webapp
 + improve buffer return mechanism.
 + improved caching of content types
 + maven-jetty6-plugin: ensure compile is done before invoking jetty
 + maven-jetty6-plugin: support all types of artifact dependencies
 + maven-jetty6-plugin stopped transitive inclusion of log4j and
   commons-logging from commons-el for jasper
 + patch to remove spurious ; in HttpFields
 + reinstated rfc2616 test harness
 + Removed queue from thread pool.

jetty-6.0.0Beta7
 + Faster header name lookup
 + Fixed infinite loop with chunk handling
 + maven-jetty6-plugin added tmpDirectory property
 + maven-jetty6-plugin stopped throwing an error if there is no target/classes
   directory
 + null dispatch attributes not in names
 + reduced info verbosity
 + removed singleton Container

jetty-6.0.0Beta6
 + Fixed issue with blocking reads
 + Fixed issue with unknown headers
 + optimizations

jetty-6.0.0Beta5
 + Added management module for mbeans
 + Fixed writer char[] creations
 + Moved to SVN

jetty-6.0.0Beta4
 + CVE-2006-2758 Fixed JSP visibility security issue.
 + Improved jetty-web.xml access to org.mortbay classes.
 + Jasper 5.5.12
 + System property support in plugin

jetty-6.0.0Beta3
 + Fixed classloader issue with server classes
 + Fixed error in block read
 + Named dispatch.

jetty-6.0.0Beta2
 + Improved buffer return
 + Improved reuse of HttpField values and cookies.
 + loosely coupled with JSP servlet
 + loosely coupled with SLF4J
 + merged util jar back into jetty jar
 + Simpler continuation API

jetty-6.0.0Beta1
 + Error pages
 + Implemented all listeners
 + maven2 plugin
 + Multiple select sets
 + refactored start/stop
 + Servlet 2.5 API
 + shutdown hook
 + SSL connector
 + Virtual hosts

jetty-6.0.0Beta0
 + Dispatcher parameters
 + Fixed blocking read
 + Maven 2 build
 + UTF-8 encoding for URLs

jetty-6.0.0APLPA3
 + Added demo for Continuations
 + Jasper and associated libraries.

jetty-6.0.0ALPHA2
 + Continuations - way cool way to suspend a request and retry later.
 + Dispatchers
 + Security

jetty-6.0.0ALPHA1
 + Filters
 + web.xml handling

jetty-6.0.0ALPHA0
 + file may be sent as sent is a single operation.
 + Improved "dependancy injection" and "inversion of control" design of
   components
 + Improved "interceptor" design of handlers
 + Missing Request Dispatchers
 + Missing Security
 + Missing war support
 + Missing web.xml based configuration
 + Optional use of NIO Buffering so that efficient direct buffers and memory
   mapped files can be used.
 + Optional use of NIO gather writes, so that for example a HTTP header and a
   memory mapped
 + Optional use of NIO non-blocking scheduling so that threads are not
   allocated per connection.
 + Smart split buffer design allows large buffers to only be allocated to
   active connections. The resulting memory savings allow very large buffers to
   be used, which increases the chance of efficient asynchronous flushing and
   of avoiding chunking.
 + Totally rearchitected and rebuilt, so 10 years of cruft could be removed!

jetty-5.1.11RC0 - 05 April 2006
 + Added provider support to SslListener
 + Fixed AJP handling of ;jsessionid.
 + force close with shutdownOutput for win32
 + improved contentType param handling
 + logging improvements for servlet and runtime exceptions
 + NPE protection if desirable client certificates
 + stop JDBCUserRealm forcing all credentials to be String

jetty-5.1.10 - 05 January 2006
 + Fixed path aliasing with // on windows.
 + Fix for AJP13 with encoded path
 + Fix for AJP13 with multiple headers
 + Put POST content default back to iso_8859_1. GET is UTF-8 still
 + Remove null dispatch attributes from getAttributeNames

jetty-4.2.25 - 04 January 2006
 + Fixed aliasing of // for win32

jetty-5.1.9 - 07 December 2005
 + Fixed wantClientAuth(false) overriding netClientAuth(true)

jetty-6.0.0betaX
 + See http://jetty.mortbay.org/jetty6 for 6.0 releases

jetty-5.1.8 - 07 December 2005
 + Fixed space in URL issued created in 5.1.6

jetty-5.1.7 - 07 December 2005

jetty-5.1.7rc0 - 06 December 2005
 + better support for URI character encodings
 + char encoding for MultiPartRequest
 + fixed merging of POST params in dispatch query string.
 + improved server stats
 + JSP file servlet mappings copy JspServlet init params.
 + Prefix servlet context logs with org.mortbay.jetty.context
 + protect from NPE in dispatcher getValues
 + Updated to 2.6.2 xerces
 + use commons logging jar instead of api jar.

jetty-5.1.6 - 18 November 2005
 + CVE-2006-2758 Fixed JSP visibility security issue.
 + Improved jetty-web.xml access to org.mortbay classes.

jetty-5.1.5 - 10 November 2005
 + Improved mapping of JSP files.
 + Improved shutdown hook
 + Improved URL Decoding

jetty-5.1.5rc2 - 07 October 2005
 + ProxyHandler can handle chained proxies
 + public ServerMBean constructor
 + ReFixed merge of Dispatcher params
 + Response.setLocale will set locale even if getWriter called.
 + Reverted dispatcher params to RI rather than spec behaviour.
 + unsynchronized ContextLoader
 + UTF-8 encoding for URLs

jetty-5.1.5rc1 - 23 August 2005
 + Encoded full path in ResourceHandler directory listing
 + Fixed 100-continues with chunking and early commit
 + Fixed illegal state with chunks and 100 continue - Tony Seebregts
 + Fixed merge of Dispatcher parameters
 + Fixed PKCS12Import input string method
 + handle extra params after charset in header
 + Release commons logging factories when stopping context.
 + upgraded to commons logging 1.0.4

jetty-5.1.5rc0 - 16 August 2005
 + Applied ciphersuite patch from tonyj
 + Authenticators use servlet sendError
 + CGI sets SCRIPT_FILENAME
 + Expect continues only sent if input is read.
 + Facade over commons LogFactory so that discovery may be avoided.
 + Fixed component remove memory leak for stop/start cycles
 + HttpTunnel timeout
 + NPE protection for double stop in ThreadedServer

jetty-5.1.4 - 05 June 2005
 + Change JAAS impl to be more flexible on finding roles
 + Fixed FTP close issue.
 + ModelMBean handles null signatures
 + NPE protection in ThreadedServer
 + set classloader during webapp doStop
 + setup MX4J with JDK1.5 in start.config

jetty-5.1.4rc0 - 19 April 2005
 + Allow ServletHandler in normal HttpContext again.
 + HttpServer delegates component handling to Container.
 + More protection from null classloaders.
 + ServletHttpContext correctly calls super.doStop.
 + Stop start.jar putting current directory on classpath.
 + Turn off web.xml validation for JBoss.

jetty-5.1.3 - 07 April 2005
 + Some minor code janitorial services

jetty-4.2.24 - 07 April 2005

jetty-5.1.3rc4 - 31 March 2005
 + Allow XmlConfiguration to start with no object.
 + make java:comp/env immutable for webapps as per J2EE spec
 + Moved servlet request wrapping to enterContextScope for geronimo security
 + refixed / mapping for filters
 + rework InitialContextFactory to use static 'default' namespace
 + updated to mx4j 3.0.1

jetty-5.1.3rc3 - 20 March 2005
 + fixed "No getter or setter found" mbean errors
 + removed accidental enablement of DEBUG for JettyPlus jndi in
   log4j.properties

jetty-5.1.3rc2 - 16 March 2005
 + Fixed context to _context refactory error
 + Updated JSR154Filter for ERROR dispatch

jetty-5.1.3rc1 - 13 March 2005
 + Fixed principal naming in FormAuthenticator
 + Fixed typo in context-param handling.
 + JettyPlus updated to JOTM 2.0.5, XAPool 1.4.2
 + update to demo site look and feel.

jetty-4.2.24rc1
 + Fixed principal naming in FormAuthenticator

jetty-5.1.3rc0 - 08 March 2005
 + Added logCookie and logLatency support to NCSARequestLog
 + Added new JAAS callback to allow extra login form fields in authentication
 + Added simple xpath support to XmlParser
 + Added SslListener for 1.4 JSSE API.
 + Added TagLibConfiguration to search for listeners in TLDs.
 + Allow system and server classes to be configured for context loader.
 + Fixed HTAccess crypt salt handling.
 + Fixed JSR154 error dispatch with explicit pass of type.
 + Fixed moderate load preventing ThreadPool shrinking.
 + Fixed rollover filename format bug
 + Flush filter chain caches on servlet/filter change
 + IOException if EOF read during chunk.

jetty-4.2.24rc0 - 08 March 2005
 + Added logCookie and logLatency support to NCSARequestLog
 + Back ported Jetty 5 ThreadedServer and ThreadPool

jetty-5.1.2 - 18 January 2005
 + Added id and ref support to XmlConfiguration
 + Apply patch #1103953
 + Cleaned up AbstractSessionManager synchronization.
 + Fixed potential concurrent login problem with JAAS

jetty-4.2.23 - 16 January 2005
 + Cleaned up AbstractSessionManager synchronization.
 + Fixed potential concurrent login problem with JAAS

jetty-5.1.2pre0 - 22 December 2004
 + Added global invalidation to AbstractSessionManager
 + Fixed case of Cookie parameters
 + Fixed suffix filters
 + Modified useRequestedID handling to only use IDs from other contexts
 + Support Secure and HttpOnly in session cookies
 + UnavailableException handling from handle

jetty-4.2.23RC0 - 17 December 2004
 + Added LogStream to capture stderr and stdout to logging
 + Build unsealed jars
 + LineInput handles readers with small internal buffer
 + Support Secure and HttpOnly in session cookies

jetty-5.1.1 - 01 December 2004

jetty-5.1.1RC1
 + Allow double // within URIs
 + Applied patch for MD5 hashed credentials for MD5
 + Fixed ordering of filters with multiple interleaved mappings.
 + Made more WebApplicationHandle configuration methods public.
 + Some minor findbugs code cleanups

jetty-5.1.1RC0 - 17 November 2004
 + added new contributed shell start/stop script
 + excluded ErrorPageHandler from standard build in extra/jdk1.2 build
 + fix commons logging imports to IbmJsseListener
 + fix for adding recognized EventListeners

jetty-5.1.0 - 14 November 2004

jetty-5.1.RC1 - 24 October 2004
 + Allow JSSE listener to be just confidential or just integral.
 + Allow multiple accepting threads
 + Build unsealed jars
 + default / mapping does not apply to Filters
 + Fixed NPE for null contenttype
 + improved clean targets
 + many minor cleanups suggested from figbug utility
 + Partially flush writers on every write so content length can be detected.
 + when committed setHeader is a noop rather than IllegalStateException

jetty-5.1.RC0 - 11 October 2004
 + Added filter chain cache
 + Added JSR77 servlet statistic support
 + Added LifeCycle events and generic container.
 + Added LogStream to capture stderr and stdout to logging
 + Fixed HTAccessHandler
 + Fixed many minor issues from J2EE 1.4 TCK testing See sf.net bugs 1031520 -
   1032205
 + JBoss 4.0.0 support
 + LineInput handles readers with small internal buffer
 + Refactored, simplified and optimized HttpOutputStream
 + Refactored webapp context configurations
 + Upgraded to ant-1.6 for jasper

jetty-5.0.0 - 10 September 2004

jetty-5.0.RC4 - 05 September 2004
 + Fixed configuration of URL alias checking
 + JettyJBoss: Use realm-name from web.xml if present, otherwise use
   security-domain from jboss-web.xml

jetty-5.0.RC3 - 28 August 2004
 + Added parameters for acceptQueueSize and lowResources level.
 + Always say close for HTTP/1.0 non keep alive.
 + Changed default URI encoding to UTF-8
 + DIGEST auth handles qop, stale and maxNonceAge.
 + fixed deployment of ejb-link elements in web.xml with jboss
 + fixed jaas logout for jetty-jboss
 + Fixes to work with java 1.5
 + JettyPlus addition of pluggable DataSources
 + JettyPlus upgrade to XAPool 1.3.3. and HSQLDB 1.7.2
 + Less verbose warning for non validating xml parser.
 + Update to jasper 5.0.27

jetty-4.2.22
 + Added parameters for acceptQueueSize and lowResources level.
 + fixed deployment of ejb-link elements in web.xml for jboss
 + fixed jaas logout for jetty-jboss integration

jetty-5.0.RC2 - 02 July 2004
 + add JMX support for JettyPlus
 + add listing of java:comp/env for webapp with JMX
 + Default servlet may use only pathInfo for resource
 + Error dispatchers are always GET requests.
 + Fixed DIGEST challenge delimiters
 + Fixed JAAS logout
 + Fixed no-role security constraint combination.
 + Fixed session leak in j2ee
 + Fix to use runas roles during servlet init and destroy
 + HTAccess calls UnixCrypt correctly
 + HttpContext sendError for authentication errors
 + integrated jetty-jboss with jboss-3.2.4
 + make choice of override of JNDI ENC entries: config.xml or web.xml
 + OPTIONS works for all URLs on default servlet

jetty-4.2.21 - 02 July 2004
 + add JMX support for JettyPlus
 + add listing of java:comp/env for webapp with JMX
 + Fixed JAAS logout
 + integrated jetty-jboss with jboss-3.2.4
 + make choice of override of JNDI ENC entries: config.xml or web.xml

jetty-5.0.RC1 - 24 May 2004
 + added extra/etc/start-plus.config to set up main.class for jettyplus
 + Changed to apache 2.0 license
 + Fixed HTTP tunnel timeout setting.
 + FORM auth redirects to context on a re-auth
 + Handle multiple virutal hosts from JBoss 3.2.4RC2
 + Improved handling of exception from servlet init.
 + maxFormContentLength may be unlimited with <0 value

jetty-4.2.20 - 22 May 2004
 + Fixed HTTP tunnel timeout setting.
 + FORM auth redirects to context on a re-auth
 + Improved handling of exception from servlet init.
 + maxFormContentLength may be unlimited with <0 value

jetty-5.0.0RC0 - 07 April 2004
 + Changed dist naming convention to lowercase
 + Default servlet respectes servlet path
 + Factored out XML based config from WebApplicationContext
 + Fixed Default servlet for non empty servlet paths
 + Fixed DOS problem
 + Fixed j2se 1.3 problem with HttpFields
 + Fixed setCharacterEncoding for parameters.
 + Forced close of connections over stop/start
 + Improved RequestLog performance
 + ProxiedFor field support added to NCSARequestLog
 + ServletContext attributes wrap HttpContext attributes.
 + Updated jasper to 5.0.19
 + Updated JettyPlus to JOTM 1.4.3 (carol-1.5.2, xapool-1.3.1)
 + Updated mx4j to V2
 + Worked around bad jboss URL handler in XMLParser

jetty-4.2.20RC0 - 07 April 2004
 + Changed dist naming convention to lowercase
 + Fixed Default servlet for non empty servlet paths
 + Forced close of connections over stop/start
 + HttpFields protected headers
 + ProxiedFor field support added to NCSARequestLog
 + Worked around bad jboss URL handler in XMLParser

jetty-4.2.19 - 19 March 2004
 + Fixed DOS attack problem

jetty-5.0.beta2 - 12 February 2004
 + Added experimental NIO listeners again.
 + Added log4j context repository to jettyplus
 + Added skeleton JMX MBean for jetty plus
 + FileResource better handles non sun JVM
 + Fixed busy loop in threadpool run
 + fixed filter dispatch configuration.
 + Fixed HEAD with empty chunk bug.
 + Fixed jetty.home/work handling
 + fixed lazy authentication with FORMs
 + Fixed SessionManager init
 + Fixed setDate thread safety
 + Improved low thread handling
 + Monitor closes socket before exit
 + NPE guard for no-listener junit deployment
 + Reorganized ServletHolder init
 + RequestDispatcher uses request encoding for query params
 + Updated to Japser 5.0.16

jetty-4.2.18 - 01 March 2004
 + Added log4j context repository to jettyplus
 + Default servlet respectes servlet path
 + Fixed j2se 1.3 problem with HttpFields
 + Improved log performance
 + NPE guard for no-listener junit deployment
 + Suppress some more IOExceptions

jetty-4.2.17 - 01 February 2004
 + Fixed busy loop in threadpool run
 + Reorganized ServletHolder init

jetty-4.2.16 - 30 January 2004
 + FileResource better handles non sun JVM
 + Fixed HttpTunnel for JDK 1.2
 + Fixed setDate multi-cpu race
 + Improved low thread handling
 + Monitor closes socket before exit
 + RequestDispatcher uses request encoding for query params
 + Update jasper to 4.1.29

jetty-5.0.beta1 - 24 December 2003
 + Added patch for JBoss realm single sign on
 + Env variables for CGI
 + Fixed UnixCrypt handling in HTAccessHandler
 + Removed support for old JBoss clustering
 + Reorganized FAQ
 + SecurityConstraints not reset by stop() on custom context

jetty-4.2.15 - 24 December 2003
 + Added patch for JBoss realm single sign on
 + Environment variables for CGI
 + Fixed UnixCrypt handling in HTAccessHandler
 + Removed support for old JBoss clustering
 + SecurityConstraints not reset by stop() on custom context

jetty-5.0.beta0 - 22 November 2003
 + Added MsieSslHandler to handle browsers that don't grok persistent SSL (msie
   5)
 + Added org.mortbay.http.ErrorHandler for error pages.
 + Allow per listener handlers
 + Expire pages that contain set-cookie as per RFC2109 recommendation
 + Fixed init race in HttpFields cache
 + JBoss integration uses writer rather than stream for XML config handling
 + PathMap uses own Map.Entry impl for IBM JVMs
 + Protect ThreadPool.run() from interrupted exceptions
 + Removed support for HTTP trailers
 + Removed the CMR/CMP distributed session implementation
 + Respect content length when decoding form content.
 + Updated jasper to 5.0.14beta
 + Use ${jetty.home}/work or WEB-INF/work for temp directories if present

jetty-4.2.15rc0 - 22 November 2003
 + Added org.mortbay.http.ErrorHandler for error pages.
 + JsseListener checks UserAgent for browsers that can't grok persistent SSL
   (msie5)
 + PathMap uses own Map.Entry impl for IBM JVMs
 + Protect ThreadPool.run() from interrupted exceptions
 + Race in HttpFields cache
 + Removed the CMR/CMP distributed session implementation
 + Use ${jetty.home}/work or WEB-INF/work for temp directories if present

jetty-4.2.14 - 04 November 2003
 + Expire pages that contain set-cookie as per RFC2109 recommendation
 + Fixed NPE in SSO
 + JBoss integration uses writer rather than stream for XML config handling
 + respect content length when decoding form content.

jetty-5.0.alpha3 - 19 October 2003
 + Allow customization of HttpConnections
 + Failed requests excluded from duration stats
 + FileClassPath derived from walk of classloader hierarchy.
 + Fixed null pointer if no sevices configured for JettyPlus
 + Implemented security constraint combinations
 + Lazy authentication if no auth constraint.
 + Priority added to ThreadPool
 + replaced win32 service with http://wrapper.tanukisoftware.org
 + Restore servlet handler after dispatch
 + Reworked Dispatcher to better support cross context sessions.
 + Set TransactionManager on JettyPlus datasources and pools
 + Updated jasper and examples to 5.0.12
 + Use File.toURI().toURL() when jdk 1.2 alternative is available.

jetty-4.2.14RC1 - 19 October 2003
 + Added UserRealm.logout and arrange for form auth
 + Allow customization of HttpConnections
 + Failed requests excluded from
 + Reworked Dispatcher to better support cross context sessions.

jetty-4.2.14RC0 - 07 October 2003
 + Build fileclasspath from a walk of the classloaders
 + cookie timestamps are in GMT
 + Correctly setup context classloader in cross context dispatch.
 + Fixed comments with embedded double dashes on jettyplus.xml file
 + Fixed handling of error pages for IO and Servlet exceptions
 + Fixed null pointer if no sevices configured for JettyPlus
 + Priority on ThreadedServer
 + Put a semi busy loop into proxy tunnels for IE problems
 + replaced win32 service with http://wrapper.tanukisoftware.org
 + Set TransactionManager on JettyPlus datasources and pools
 + updated extra/j2ee to jboss 3.2.1+
 + Use File.toURI().toURL() when jdk 1.2 alternative is available.

jetty-5.0.alpha2 - 19 September 2003
 + Correctly setup context classloader in cross context dispatch.
 + Fixed error page handling of IO and Servlet exceptions.
 + Implemented ServletRequestListeners as optional filter.
 + Improved JMX start.
 + minor doco updates.
 + Moved error page mechanism to be webapp only.
 + moved mailing lists to sourceforge.
 + MultipartRequest supports multi value headers.
 + Put a semi busy loop into proxy tunnels for IE problems
 + Turn off validation without non-xerces errors
 + Update jakarta examples
 + Use commons logging.
 + Use log4j if extra is present.
 + XML entity resolution uses URLs not Resources

jetty-5.0.alpha1 - 12 August 2003
 + Implemented locale encoding mapping.
 + Improve combinations of Security Constraints
 + Server javadoc from war
 + Switched to mx4j
 + Synced with 4.2.12
 + Updated to Jasper 5.0.7

jetty-5.0.alpha0 - 16 July 2003
 + Compiled against 2.4 servlet spec.
 + Implemented Dispatcher forward attributes.
 + Implemented filter-mapping <dispatcher> element
 + Implemented remote/local addr/port methods
 + Implemented setCharaterEncoding
 + Updated authentication so that a normal Principal is used.
 + updated to jasper 5.0.3

jetty-4.2.12 - 12 August 2003
 + Added missing S to some OPTIONS strings
 + Added open method to threaded server.
 + Fixed MIME types for chemicals
 + Fixed parameter ordering for a forward request.
 + Fixed up HTAccessHandler
 + FORMAuthenticator does 403 with empty error page.
 + Improved error messages from ProxyHandler
 + Padding for IE in RootNotFoundHandler
 + Removed protection of org.mortbay.http attributes
 + Restore max inactive interval for session manager

jetty-4.2.11 - 12 July 2003
 + Branched for Jetty 5 development.
 + Cookie params all in lower case.
 + Fixed race in servlet initialization code.
 + Prevent AJP13 from reordering query.
 + Simplified AJP13 connection handling.
 + Support separate Monitor class for start

jetty-4.2.10 - 07 July 2003
 + Updates to JettyPlus documentation
 + Updates to Jetty tutorial for start.jar, jmx etc

jetty-4.2.10pre2 - 04 July 2003
 + Addition of mail service for JettyPlus
 + Allow multiple security-role-ref elements per servlet.
 + Cleaned up alias handling.
 + Confidential redirection includes query
 + Fixed cookie handling for old cookies and safari
 + handle multiple security role references
 + Handle Proxy-Connection better
 + Improvement to JettyPlus config of datasources and connection pools
 + Many improvements in JettyPlus java:comp handling
 + Move to Service-based architecture for JettyPlus features
 + Re-implementation of JNDI
 + Restricted ports in ProxyHandler.
 + Session statistics
 + URI always encodes %
 + XmlConfiguration can get/set fields.

jetty-4.2.10pre1 - 02 June 2003
 + Added SSO implementation for FORM authentication.
 + Added stop.jar
 + Deprecated forced chunking.
 + Fixed AJP13 protocol so that request/response header enums are correct.
 + Fixed form auth success redirect after retry, introduced in 4.2.9rc1
 + Fixed JSP code visibility problem introduced in Jetty-4.2.10pre0
 + Fixed problem with shared session for inter context dispatching.
 + Form authentication remembers URL over 403
 + ProxyHandler has improved test for request content
 + Removed support of org.mortbay.http.User role.
 + Trace support is now optional (in AbstractHttpHandler).
 + WebApplicationContext does not reassign defaults descriptor value.

jetty-4.2.10pre0 - 05 May 2003
 + Added ability to override jetty startup class by using -Djetty.server on
   runline
 + Allow params in form auth URLs
 + Allow query params in error page URL.
 + Apply the append flag of RolloverFileOutputStream constructor.
 + Fixed CRLF bug in MultiPartRequest
 + Fixed table refs in JDBCUserRealm.
 + FORM Authentication is serializable for session distribution.
 + getAuthType maps the HttpServletRequest final strings.
 + getAuthType returns CLIENT_CERT instead of CLIENT-CERT.
 + Incorporate jetty extra and plus into build
 + Incorporate JettyPlus jotm etc into build.
 + Integrate with JAAS
 + Massive reorg of the CVS tree.
 + Merge multivalued parameters in dispatcher.
 + Moved Log4JLogSink into JettyPlus
 + New look and feel for www site.
 + ProxyHandler checks black and white lists for Connect.
 + RolloverFileOutputStream manages Rollover thread.
 + Updated to jasper jars from tomcat 4.1.24
 + Warn if max form content size is reached.

jetty-4.2.9 - 19 March 2003
 + Conditional headers check after /dir to /dir/ redirection.

jetty-4.2.9rc2 - 16 March 2003
 + Added X-Forwarded-For header in ProxyHandler
 + Allow dispatch to j_security_check
 + Defaults descriptor has context classloader set.
 + Fixed build.xml for source release
 + Made rfc2068 PUT/POST Continues support optional.
 + Updated included jmx jars

jetty-4.2.9rc1 - 06 March 2003
 + Added requestlog to HttpContext.
 + Added support for client certs to AJP13.
 + Added trust manager support to SunJsseListener.
 + Allow delegated creation of WebApplication derivations.
 + Check Data contraints before Auth constraints
 + Cleaned up includes
 + Dump servlet can load resources for testing now.
 + Optional 2.4 behaviour for sessionDestroyed notification.
 + ProxyHandler has black and white host list.
 + Reduced default context cache sizes (Total 1MB file 100KB).
 + Removed checking for single valued headers.
 + Stop proxy url from doing user interaction.
 + Turn request log buffering off by default.
 + Work around URLClassloader not handling leading /

jetty-4.2.8_01 - 18 February 2003
 + Added a SetResponseHeadersHandler, can set P3P headers etc.
 + Added MBeans for Servlets and Filters
 + Added option to resolve remote hostnames.  Defaults to off.
 + Default servlet can have own resourceBase.
 + Fixed AdminServlet to handle changed getServletPath better.
 + Fixed CGI servlet to handle multiple headers.
 + Moved ProxyHandler to the src1.4 tree
 + Patched first release of 4.2.8 with correct version number
 + ProxyHandler can handle multiple cookies.
 + Rolled back SocketChannelListener to 4.2.5 version

jetty-4.2.7 - 04 February 2003
 + Changed PathMap to conform to / getServletPath handling.
 + Fixed proxy tunnel for non persistent connections.
 + Relative sendRedirect handles trailing / correctly.
 + Upgraded to JSSE 1.0.3_01 to fix security problem.

jetty-4.2.6 - 24 January 2003
 + Added HttpContext.setHosts to restrict context by real interface.
 + Added MBeans for session managers
 + Added version to HttpServerMBean.
 + Allow AJP13 buffers to be resized.
 + ClientCertAuthentication updates request.
 + Fixed LineInput problem with expanded buffers.
 + Fixed rel sendRedirects for root context.
 + Improved SocketChannelListener contributed.
 + Improved synchronization on AbstractSessionManager.

jetty-4.2.5 - 14 January 2003
 + Added Log4jSink in the contrib directory.
 + Don't process conditional headers and ranges for includes
 + Fixed pathParam bug for ;jsessionid
 + Fixed requestedSessionId null bug.

jetty-4.2.4 - 04 January 2003
 + Added MBeans for handlers
 + Clear context attributes after stop.
 + Clear context listeners after stop.
 + Fixed stop/start handling of servlet context
 + HTAccessHandler checks realm as well as htpassword.
 + Reuse empty LogSink slots.
 + Upgraded jasper to 4.1.18
 + Use requestedSessionId as default session ID.

jetty-4.2.4rc0 - 12 December 2002
 + Added gzip content encoding support to Default and ResourceHandler
 + Added HttpContext.flushCache
 + Allow empty host header.
 + Avoid optional 100 continues.
 + Better access to session manager.
 + Character encoding handling for GET requests.
 + Cheap clear for HttpFields
 + Cleaned up some unused listener throws.
 + Code logs objects rather than strings.
 + Configurable root context.
 + Dir listings in UTF8
 + Fixed dir listing from jars.
 + Fixed isSecure and getScheme for SSL over AJP13
 + Fixed setBufferSize NPE.
 + Handle = in param values.
 + Handle chunked form data.
 + Implemented RFC2817 CONNECT in ProxyHandler
 + Improved ProxyHandler to the point is works well for non SSL.
 + Improved setBufferSize handling
 + Limit form content size.
 + Removed container transfer encoding handling.
 + RootNotFoundHandler to help when no context found.
 + Simplified ThreadedServer
 + Update jasper to 4.1.16beta
 + Use ThreadLocals for ByteArrayPool to avoid synchronization.
 + Use Version to reset HttpFields

jetty-4.2.3 - 02 December 2002
 + Added links to Jetty Powered page
 + added main() to org.mortbay.http.Version
 + Added PKCS12Import class to import PKCS12 key directly
 + Check form authentication config for leading /
 + Cleaner servlet stop to avoid extra synchronization on handle
 + Clean up of ThreadedServer.stop()
 + Fixed some typos
 + org.mortbay.http.HttpContext.FileClassPathAttribute
 + Removed aggressive threadpool shrinkage to avoid deadlock on SMP machines.
 + removed old HttpContext.setDirAllowed()
 + Updated bat scripts

jetty-4.2.2 - 20 November 2002
 + Added EOFException to reduce log verbosity on closed connections.
 + Avoided bad buffer status after closed connection.
 + Fixed handling of empty headers
 + Fixed sendRedirect for non http URLS
 + Fixed URI query recycling for persistent connections

jetty-4.2.1 - 18 November 2002
 + Fixed bad optimization in UrlEncoding
 + Re-enabled UrlEncoding test harnesses

jetty-4.2.0 - 16 November 2002
 + Added definitions for RFC2518 WebDav response codes.
 + Added upload demo to dump servlet.
 + Fixed AJP13 buffer size.
 + Fixed include of Invoker servlet.
 + Fixed remove listener bug.
 + Lowercase jsessionid for URLs only.
 + Made NCSARequestLog easier to extend.
 + Many more optimizations.
 + Removed jasper source and just include jars from 4.1.12
 + Removed remaining non portable getBytes() calls
 + Restrict 304 responses to seconds time resolution.
 + Use IE date formatting for speed.
 + Worked around JVM1.3 bug for JSPs

jetty-4.1.4 - 16 November 2002
 + Fixed ContextLoader parent delegation bug
 + Fixed Invoker servlet for RD.include
 + Fixed remove SocketListener bug.
 + Last modified handling uses second resolution.
 + Made NCSARequestLog simpler to extend.
 + Use IE date formatting for last-modified efficiency

jetty-4.2.0rc1 - 02 November 2002
 + Fixed ContextLoader parent delegation bug.
 + Fixed directory resource bug in JarFileResource.
 + Fixed firstWrite after commit.
 + Fixed problem setting the size of chunked buffers.
 + Fixed servletpath on invoker for named servlets.
 + Improved handling of 2 byte encoded characters within forms.
 + Recycling of HttpFields class.
 + Removed unused Servlet and Servlet-Engine headers.
 + Renamed Filter application methods.
 + Support default mime mapping defined by *

jetty-4.2.0rc0 - 24 October 2002
 + Added authenticator to admin.xml
 + Added embedded iso8859 writer to HttpOutputStream.
 + Fixed RolloverFileOutputStream without date.
 + Fixed SessionManager initialization
 + Fixed Session timeout NPE.
 + Greg's birthday release!
 + Removed duplicate classes from jar

jetty-4.1.3 - 24 October 2002
 + Added authenticator to admin.xml
 + Fixed RolloverFileOutputStream without date.
 + Fixed SessionManager initialization
 + Fixed Session timeout NPE.

jetty-4.0.6 - 24 October 2002
 + Clear interrupted status in ThreadPool
 + fixed forward attribute handling for jsp-file servlets
 + Fixed forward query string handling
 + Fixed handling of relative sendRedirect after forward.
 + Fixed setCharacterEncoding to work with getReader
 + Fixed virtual hosts temp directories.

jetty-4.2.0beta0 - 13 October 2002
 + 404 instead of 403 for WEB-INF requests
 + Allow %3B encoded ; in URLs
 + Allow anonymous realm
 + Build without jmx
 + Fixed bad log dir detection
 + Fixed caching of directories to avoid shared buffers.
 + Fix Session invalidation bug
 + FORM authentication sets 403 error page
 + getNamedDispatcher(null) returns containers default servlet.
 + New AJP13 implementation.
 + New Buffering implementation.
 + New ThreadPool implementation.
 + Removed Dispatcher dependancy on ServletHttpContext
 + Stop/Start filters in declaration order.
 + unquote charset in content type
 + Update jasper to 4.1.12 tag
 + Use "standard" names for default,jsp & invoker servlets.

jetty-4.1.2 - 13 October 2002
 + 404 instead of 403 for WEB-INF requests
 + Allow %3B encoded ; in URLs
 + Allow anonymous realm
 + Build without jmx
 + Fixed bad log dir detection
 + Fixed caching of directories to avoid shared buffers.
 + Fix Session invalidation bug
 + FORM authentication sets 403 error page
 + getNamedDispatcher(null) returns containers default servlet.
 + Some AJP13 optimizations.
 + Stop/Start filters in declaration order.
 + unquote charset in content type
 + Update jasper to 4.1.12 tag
 + Use "standard" names for default,jsp & invoker servlets.

jetty-4.1.1 - 30 September 2002
 + Avoid setting sotimeout for optimization.
 + Cache directory listings.
 + Deprecated maxReadTime.
 + Fixed client scripting vulnerability with jasper2.
 + Fixed infinite recursion in JDBCUserRealm
 + Fixed space in resource name handling for jdk1.4
 + Merged LimitedNCSARequestLog into NCSARequestLog
 + Moved launcher/src to src/org/mortbay/start
 + String comparison of If-Modified-Since headers.
 + Touch files when expanding jars

jetty-4.1.0 - 22 September 2002
 + Added LimitedNCSARequestLog
 + ClientCertAuthenticator protected from null subjectDN
 + Context Initparams to control session cookie domain, path and age.
 + Fixed AJP13 handling of mod_jk loadbalancing.
 + Fixed CGI+windows security hole.
 + Handle unremovable tempdir.
 + NCSARequest log buffered default
 + Sorted directory listings.
 + Stop servlets in opposite order to start.
 + Use javac -target 1.2 for normal classes
 + WEB-INF/classes before WEB-INF/lib

jetty-4.1.0RC6 - 14 September 2002
 + Added logon.jsp for no cookie form authentication.
 + Added redirect to welcome file option.
 + Cleaned up old debug.
 + Don't URL encode FileURLS.
 + Encode URLs of Authentication redirections.
 + Extended Session API to pass request for jvmRoute handling
 + Fixed problem with AJP 304 responses.
 + FormAuthenticator uses normal redirections now.
 + Improved HashUserRealm doco
 + Improved look and feel of demo

jetty-4.1.0RC5 - 08 September 2002
 + Added commandPrefix init param to CGI
 + AJP13Listener caught up with HttpConnection changes.
 + Implemented security-role-ref for isUserInRole.
 + Improved errors for misconfigured realms.
 + More cleanup in ThreadPool for idle death.

jetty-4.1.0RC4 - 30 August 2002
 + Created statsLock sync objects to avoid deadlock when stopping.
 + Included IbmJsseListener in the contrib directory.
 + Reverted to 302 for all redirections as all clients do not understand 303
 + Updated jasper2 to 4.1.10 tag.

jetty-4.1.0RC3 - 28 August 2002
 + Added buffering to request log
 + Added defaults descriptor to addWebApplications.
 + addWebApplications encodes paths to allow for spaces in file names.
 + Allow FORM auth pages to be within security constraint.
 + Allow WebApplicationHandler to be used with other handlers.
 + Created and integrated the Jetty Launcher
 + Fixed security problem for suffix matching with trailing "/"
 + Improved handling of path encoding in Resources for bad JVMs
 + Improved handling of PUT,DELETE & MOVE.
 + Made Resource canonicalize it's base path for directories

jetty-4.1.0RC2 - 20 August 2002
 + Added HttpListener.bufferReserve
 + Build ant, src and zip versions with the release
 + Clear interrupted status in ThreadPool
 + Conveninace setClassLoaderJava2Compliant method.
 + Fixed HttpFields cache overflow
 + Improved ByteArrayPool to handle multiple sizes.
 + Updated to Jasper2 (4_1_9 tag)
 + Use system line separator for log files.

jetty-4.1.0RC1 - 11 August 2002
 + Fixed forward query string handling
 + Fixed forward to jsp-file servlet
 + Fixed getContext to use canonical contextPathSpec
 + Fixed handling of relative sendRedirect after forward.
 + Fixed setCharacterEncoding to work with getReader
 + Improved the return codes for PUT
 + Made HttpServer serializable
 + Updated international URI doco
 + Updated jasper to CVS snapshot 200208011920

jetty-4.1.0RC0 - 31 July 2002
 + Added DigestAuthenticator
 + Added ExpiryHandler which can set a default Expires header.
 + Added link to a Jetty page in Korean.
 + Changed URI default charset back to ISO_8859_1
 + Fixed getRealPath for packed war files.
 + Restructured Password into Password and Credentials

jetty-4.0.5 - 31 July 2002
 + Fixed getRealPath for packed war files.
 + Fixed getRequestURI for RD.forward to return new URI.
 + Reversed order of ServletContextListener.contextDestroyed calls

jetty-4.1.B1 - 19 July 2002
 + Added 2.4 Filter dispatching support.
 + Added PUT,DELETE,MOVE support to webapps.
 + CGI Servlet, catch and report program invocation failure status.
 + CGI Servlet, fixed suffix mapping problem.
 + CGI Servlet, pass all HTTP headers through.
 + CGI Servlet, set working directory for exec
 + Moved dynamic servlet handling to Invoker servlet.
 + Moved webapp resource handling to Default servlet.
 + Reversed order of ServletContextListener.contextDestroyed calls
 + Sessions create attribute map lazily.
 + Support HTTP/0.9 requests again
 + Updated mini.http.jar target

jetty-3.1.9 - 15 July 2002
 + Allow doHead requests to be forwarded.
 + Fixed race in ThreadPool for minThreads <= CPUs

jetty-4.1.B0 - 13 July 2002
 + Added work around of JDK1.4 bug with NIO listener
 + Allow filter init to access servlet context methods.
 + close rather than disable stream after forward
 + Fixed close problem with load balancer.
 + Fixed ThreadPool bug when minThreads <= CPUs
 + Keep notFoundContext out of context mapping lists.
 + mod_jk FAQ
 + Moved 3rd party jars to $JETTY_HOME/ext
 + NCSARequestLog can log to stderr
 + RD.forward changes getRequestURI.
 + Stopped RD.includes closing response.

jetty-4.1.D2 - 24 June 2002
 + Added AJP13 listener for apache integration.
 + Allow comma separated cookies and headers
 + Back out Don't chunk 30x empty responses.
 + Better recycling of HttpRequests.
 + Conditional header tested against welcome file not directory.
 + Fixed ChunkableOutputStream close propagation
 + Improved ThreadedServer stopping on bad networks
 + Moved jmx classes from JettyExtra to here.
 + Protect session.getAttributeNames from concurrent modifications.
 + Set contextloader during webapplicationcontext.start
 + Support trusted external authenticators.
 + Use ThreadLocals to avoid unwrapping in Dispatcher.

jetty-4.0.4 - 23 June 2002
 + Back out change: Don't chunk 30x empty responses.
 + Conditional header tested against welcome file not directory.
 + Improved ThreadedServer stopping on bad networks

jetty-4.0.3 - 20 June 2002
 + Allow comma separated cookies and headers
 + Allow session manager to be initialized when set.
 + Better recycling of HttpRequests.
 + Fixed close propagation of on-chunked output streams
 + Fixed japanese locale
 + Force security disassociation.
 + Protect session.getAttributeNames from concurrent modifications.
 + WebapplicationContext.start sets context loader

jetty-4.1.D1 - 08 June 2002
 + Added simple buffer pool.
 + Don't chunk 30x empty responses.
 + Fixed /foo/../bar// bug in canonical path.
 + Fixed "" contextPaths in Dispatcher.
 + Merged ResourceBase and SecurityBase into HttpContext
 + Recycle servlet requests and responses
 + Removed race for the starting of session scavaging
 + Reworked output buffering to keep constant sized buffers.

jetty-4.0.2 - 06 June 2002
 + Added OptimizeIt plug
 + Don't chunk 30x empty responses.
 + Fixed /foo/../bar// bug in canonical path.
 + Fixed "" contextPaths in Dispatcher.
 + Fixed handler/context start order.
 + Fixed web.dtd references.
 + Removed race for the starting of session scavaging

jetty-3.1.8 - 06 June 2002
 + Fixed /foo/../bar// bug in canonical path.
 + Fixed no slash context redirection.
 + Fixed singled threaded dynamic servlets
 + Made SecurityConstraint.addRole() require authentication.

jetty-4.1.D0 - 05 June 2002
 + Added OptimizeIt plug.
 + Added TypeUtil to reduce Integer creation.
 + BRAND NEW WebApplicationHandler & WebApplicationContext
 + Experimental CLIENT-CERT Authenticator
 + Fixed handler/context start order.
 + Fixed web.dtd references.
 + General clean up of the API for for MBean getters/setters.
 + Removed the HttpMessage facade mechanism
 + Restructured ResourceHandler into ResourceBase
 + The 4.1 Series started looking for even more performance within the 2.3
   specification.

jetty-4.0.1 - 22 May 2002
 + Fixed "null" return from getRealPath
 + Fixed contextclassloader on ServletContextEvents.
 + OutputStreamLogSink config improvements
 + Support graceful stopping of context and server.
 + Updated jasper to 16 May snapshot

jetty-4.0.1RC2 - 14 May 2002
 + 3DES Keylength was being reported as 0. Now reports 168 bits.
 + Added confidential and integral redirections to HttpListener
 + Better error for jre1.3 with 1.4 classes
 + Cleaned up RD query string regeneration.
 + Fixed ServletResponse.reset() to resetBuffer.
 + Implemented the run-as servlet tag.

jetty-4.0.1RC1 - 29 April 2002
 + Avoid flushes during RequestDispatcher.includes
 + Better handling if no realm configured.
 + Expand ByteBuffer full limit with capacity.
 + Fixed double filtering of welcome files.
 + Fixed FORM authentication auth of login page bug.
 + Fixed setTempDirectory creation bug
 + Improved flushing of chunked responses

jetty-4.0.1RC0 - 18 April 2002
 + AbstractSessionManager sets contextClassLoader for scavanging
 + Added extract arg to addWebApplications
 + DTD allows static "Get" and "Set" methods to be invoked.
 + Extended facade interfaces to HttpResponse.sendError
 + Fixed delayed response bug: Stopped HttpConnection consuming input from
   timedout connection.
 + Moved basic auth handling to HttpRequest
 + Pass pathParams via welcome file forward for jsessionid
 + Set thread context classloader for webapp load-on-startup inits
 + Updated Jasper to CVS snapshot from Apr 18 18:50:59 BST 2002

jetty-4.0.0 - 22 March 2002
 + Added IPAddressHandler for IP restrictions
 + Jetty.sh cygwin support
 + Minor documentation updates.
 + Updated contributors.
 + Updated tutorial configure version

jetty-4.0.RC3 - 20 March 2002
 + Changed html attribute order for mozilla quirk.
 + ContextInitialized notified before load-on-startup servlets.
 + Fixed ZZZ offset format to +/-HHMM
 + JDBCUserRealm instantiates JDBC driver
 + Suppress WriterOutputStream warning.
 + Updated history

jetty-4.0.RC2 - 12 March 2002
 + Added experimental nio SocketChannelListener
 + Added skeleton load balancer
 + Disabled the Password EXEC mechanism by default
 + Dont try to extract directories
 + Fixed column name in JDBCUserRealm
 + Fixed empty referrer in NCSA log.
 + Fixed security constraint problem with //
 + Fixed version for String XmlConfigurations
 + Removed redundant sessionID check.
 + Remove last of the Class.forName calls.
 + Security FAQ

jetty-3.1.7 - 12 March 2002
 + Fixed security problem with constraints being bypassed with // in URLs

jetty-4.0.RC1 - 06 March 2002
 + Added ContentEncodingHandler for compression.
 + Call response.flushBuffer after service to flush wrappers.
 + contextDestroyed event sent before destruction.
 + Contributors list as an image to prevent SPAM!
 + Empty suffix for temp directory.
 + FileResource depends less on FilePermissions.
 + Fixed filter vs forward bug.
 + Fixed recursive DEBUG loop in Logging.
 + Improved efficiency of quality list handling
 + Minor changes to make HttpServer work on J2ME CVM
 + Simplified filter API to chunkable streams
 + Updated jetty.sh to always respect arguments.
 + Warn if jdk 1.4 classes used on JVM <1.4
 + WebApplication will use ContextLoader even without WEB-INF directory.
 + XmlParser is validating by default. use o.m.x.XmlParser.NotValidating
   property to change.

jetty-3.1.6 - 28 February 2002
 + Dispatcher.forward dispatches directly to ServletHolder to avoid premature
   exception handling.
 + Empty suffix for temp directory.
 + Fixed HttpFields remove bug
 + HttpResponse.sendError makes a better attempt at finding an error page.
 + Implemented 2.3 clarifications to security constraint semantics PLEASE
   REVIEW YOUR SECURITY CONSTRAINTS (see README).
 + LineInput can handle any sized marks
 + Set Listeners default scheme

jetty-4.0.B2 - 25 February 2002
 + Accept jetty-web.xml or web-jetty.xml in WEB-INF
 + Added LoggerLogSink to direct Jetty Logs to JDK1.4 Log.
 + Added optional JDK 1.4 src tree
 + Added org.mortbay.http.JDBCUserRealm
 + Added String constructor to XmlConfiguration.
 + Adjust servlet facades for welcome redirection
 + Improved default jetty.xml
 + Improve handling of unknown URL protocols.
 + Init classloader for JspServlet
 + Minor Jasper updates
 + o.m.u.Frame uses JDK1.4 stack frame handling
 + Simplified addWebApplication
 + Slightly more agressive eating unused input from non persistent connection.
 + Start ServletHandler as part of the FilterHandler start.
 + User / mapping rather than /* for servlet requests to static content

jetty-4.0.B1 - 13 February 2002
 + Added setClassLoader and moved getFileClassPath to HttpContext
 + getRequestURI returns encoded path
 + HttpConnection always eats unused bodies
 + LineInput waits for LF after CF if seen CRLF before.
 + Merged HttpMessage and Message
 + Servlet request destined for static content returns paths as default servlet
 + Suppress error only for IOExceptions not derivitives.
 + Updated examples webapp from tomcat
 + WriterOutputStream so JSPs can include static resources.

jetty-4.0.B0 - 04 February 2002
 + Added AbstractSessionManager
 + Added Array element to XMLConfiguration
 + Added hack for compat tests in watchdog for old tomcat stuff
 + Added index links to tutorial
 + Allow listener schemes to be set.
 + Common handling of TRACE
 + Factor out RolloverFileOutputStream from OutputStreamLogSink
 + Fixed HttpFields remove bug
 + Handle special characters in resource file names better.
 + HttpContext destroy
 + Implemented 2.3 security constraint semantics PLEASE REVIEW YOUR SECURITY
   CONSTRAINTS (see README).
 + Reduce object count and add hash width to StringMap
 + Release process builds JettyExtra
 + Removed triggers from Code.
 + Remove request logSink and replace with RequestLog using
   RolloverFileOutputStream
 + Renamed getHttpServers and added setAnonymous
 + Stop and remove NotFound context for HttpServer
 + Support Random Session IDs in HashSessionManager.
 + Updated crimson to 1.1.3
 + Updated tutorial and FAQ
 + Welcome file dispatch sets requestURI.
 + Welcome files may be relative

jetty-4.0.D4 - 14 January 2002
 + Added BlueRibbon campaign.
 + Added isAuthenticated to UserPrincipal
 + Extract WAR files to standard temp directory
 + Fixed noaccess auth demo.
 + FORM auth caches UserPrincipal
 + Handle ServletRequestWrappers for Generic Servlets
 + Improved handling of UnavailableException
 + Improved HttpResponsse.sendError error page matching.
 + Prevent output after forward
 + RequestDispatcher uses cached resources for include
 + URI uses UTF8 for % encodings.

jetty-4.0.D3 - 31 December 2001
 + cookies with maxAge==0 expire on 1 jan 1970
 + Corrected name to HTTP_REFERER in CGI Servlet.
 + DateCache handles misses better.
 + Fixed cached filter wrapping.
 + Fixed ContextLoader lib handling.
 + Fixed getLocale again
 + Fixed UrlEncoding for % + combination.
 + Generalized temp file handling
 + HttpFields uses DateCache more.
 + Made Frame members private and fixed test harness
 + Moved admin port to 8081 to avoid JBuilder
 + Patch jasper to 20011229101000
 + Removed limits on mark in LineInput.
 + setCookie always has equals

jetty-3.1.5 - 11 December 2001
 + Allow POSTs to static resources.
 + Branched at Jetty_3_1
 + cookies with maxage==0 expired 1 jan 1970
 + Fixed ChunableInputStream.resetStream bug.
 + Fixed formatting of redirectURLs for NS4.08
 + Ignore IO errors when trying to persist connections.
 + setCookie always has equals for cookie value
 + stopJob/killStop in ThreadPool to improve stopping ThreadedServer on some
   platforms.

jetty-4.0.D2 - 02 December 2001
 + added addWebApplications auto discovery
 + Allow POSTs to static resources.
 + Better handling of charset in form encoding.
 + Disabled last forwarding by setPath()
 + Fixed ChunableInputStream.resetStream bug.
 + Fixed formatting of redirect URLs.
 + Ignore IO errors when trying to persist connections.
 + Made the root context a webapplication.
 + Moved demo docroot/servlets to demo directory
 + New event model to decouple from beans container.
 + Removed Demo.java (until updated).
 + Removed ForwardHandler.
 + Removed most of the old doco, which needs to be rewritten and added again.
 + Removed Request set methods (will be replaced)
 + Restructured for demo and test hierarchies
 + stopJob/killStop in ThreadPool to improve stopping ThreadedServer on some
   platforms.

jetty-4.0.D1 - 14 November 2001
 + Added Context and Session Event Handling
 + Added FilterHandler
 + Added FilterHolder
 + Changed HandlerContext to HttpContext
 + Fixed bug with request dispatcher parameters
 + Fixed ServletHandler with no servlets
 + New ContextLoader implementation.
 + New Dispatcher implementation
 + Removed destroy methods
 + Simplified MultiMap
 + Simplified ServletHandler

jetty-4.0.D0 - 06 November 2001
 + 1.2 JSP API
 + 2.3 Servlet API
 + Added examples webapp from tomcat4
 + Branched at Jetty_3_1
 + Branched from Jetty_3_1 == Jetty_3_1_4
 + Jasper from tomcat4
 + Start SessionManager abstraction.

jetty-3.1.4 - 06 November 2001
 + Added RequestLogFormat to allow extensible request logs.
 + Default PathMap separator changed to ":,"
 + Generate session unbind events on a context.stop()
 + getRealPath accepts \ URI separator on platforms using \ file separator.
 + HTAccessHandler made stricter on misconfiguration
 + PathMap now ignores paths after ; or ? characters.
 + Remove old stuff from contrib that had been moved to extra
 + Support the ZZZ timezone offset format in DateCache

jetty-3.1.3 - 26 October 2001
 + Allow a per context UserRealm instance.
 + Correct dispatch to error pages with javax attributes set.
 + Fixed binary files in CVS
 + Fixed several problems with external role authentication. Role
   authentication in JBoss was not working correctly and there were possible
   object leaks. The fix required an API change to UserPrinciple and UserRealm.
 + Fixed Virtual hosts to case insensitive.
 + Fix security problem with trailing special characters. Trailing %00 enabled
   JSP source to be viewed or other servlets to be bypassed.
 + Improved FORM auth handling of role failure.
 + Improved Jasper debug output.
 + Improved ThreadedServer timeout defaults
 + PathMap spec separator changed from ',' to ':'. May be set with
   org.mortbay.http.PathMap.separators system property.
 + Upgraded JSSE to 1.0.2

jetty-3.1.2 - 13 October 2001
 + Added run target to ant
 + Added ServletHandler.sessionCount()
 + Added short delay to shutdown hook for JVM bug.
 + Changed 304 responses for Opera browser.
 + Changed JSESSIONID to jsessionid
 + Changed unsatisfiable range warnings to debug.
 + Fixed attr handling in XmlParser.toString
 + Fixed authentication role handling in FORM auth.
 + Fixed double entry on PathMap.getMatches
 + Fixed FORM Authentication username.
 + Fixed NotFoundHandler handling of unknown methods
 + Fixed request log date formatting
 + Fixed servlet handling of non session url params.
 + FORM authentication passes query params.
 + Further improvements in handling of shutdown.
 + Log OK state after thread low warnings.

jetty-3.1.1 - 27 September 2001
 + Correctly ignore auth-constraint descriptions.
 + Fixed jar manifest format - patched 28 Sep 2001
 + Fixed ServletRequest.getLocale().
 + Handle requestdispatcher during init.
 + Reduced verbosity of bad URL errors from IIS virus attacks
 + Removed incorrect warning for WEB-INF/lib jar files.
 + Removed JDK 1.3 dependancy
 + Use lowercase tags in html package to be XHTML-like.

jetty-3.1.0 - 21 September 2001
 + Added HandlerContext.registerHost
 + Added long overdue Tutorial documentation.
 + Fix .. handling in URI
 + Fix flush on stop bug in logs.
 + Fix FORM authentication on exact patterns
 + Fix Jetty.bat for spaces.
 + Fix param reading on CGI servlet
 + Fix REFFERER in CGI
 + Fix ResourceHandler cache invalidate.
 + Fix reuse of Resource
 + Fix ServletResponse.setLocale()
 + Improved closing of listeners.
 + Improved some other documentation.
 + New simplified jetty.bat
 + Optimized List creation
 + Removed win32 service.exe

jetty-3.1.rc9 - 02 September 2001
 + Added bin/orgPackage.sh script to change package names.
 + Added handlerContext.setClassPaths
 + Added lowResourcePersistTimeMs for more graceful degradation when we run out
   of threads.
 + Added support for Nonblocking listener.
 + Changed to org.mortbay domain names.
 + Fixed bug with non cookie sessions.
 + Fixed handling of rel form authentication URLs
 + Format cookies in HttpFields.
 + Form auth login and error pages relative to context path.
 + Patched Jasper to 3.2.3.

jetty-3.1.rc8 - 22 August 2001
 + Added HttpServer statistics
 + Allow contextpaths without leading /
 + Allow per context log files.
 + Buffer allocation
 + Don't add notfound context.
 + Fixed handling of default mime types
 + ISO8859 conversion
 + Many major and minor optimizations:
 + OutputStreamLogSink replaces WriterLogSink
 + Removed race from dynamic servlet initialization.
 + Separation of URL params in HttpHandler API.
 + StringMap
 + Support WEB-INF/web-jetty.xml configuration extension for webapps
 + Updated sponsors page
 + URI canonicalPath
 + URI pathAdd

jetty-3.1.rc7 - 09 August 2001
 + Added doco for Linux port redirection.
 + Added FORM authentication.
 + Added method handling to HTAccessHandler.
 + Added shutdown hooks to Jetty.Server to trap Ctl-C
 + Added UML diagrams to Jetty architecture documentation.
 + Added utility methods to ServletHandler for wrapping req/res pairs.
 + Don't persist connections if low on threads.
 + Dump Servlet displays cert chains
 + Fix bug in sendRedirect for HTTP/1.1
 + Fixed bug with session ID generation.
 + Fixed redirect handling by the CGI Servlet.
 + Fixed request.getPort for redirections from 80
 + Optimized HttpField handling to reduce object creatiyon.
 + Remove old context path specs
 + ServletRequest SSL attributes in line with 2.2 and 2.3 specs.
 + ServletResponse.sendRedirect puts URLs into absolute format.
 + Use Enumerations to reduce conversions for servlet API.

jetty-3.1.rc6 - 10 July 2001
 + Added Client authentication to the JsseListener
 + Added debug and logging config example to demo.xml
 + Added Get element to the XmlConfiguration class.
 + Added getResource to HandleContext.
 + Added Static calls to the XmlConfiguration class.
 + Avoid script vulnerability in error pages.
 + Cleaned up destroy handling of listeners and contexts.
 + Cleaned up Win32 Service server creation.
 + Close persistent HTTP/1.0 connections on missing Content-Length
 + Fixed a problem with Netscape and the acrobat plugin.
 + Fixed bug in B64Code. Optimised B64Code.
 + Fixed XmlParser to handle xerces1.3 OK
 + Improved debug output for IOExceptions.
 + Improved SSL debugging information.
 + KeyPairTool can now load cert chains.
 + KeyPairTool is more robust to provider setup.
 + Moved gimp image files to Jetty3Extra
 + Moved mime types and encodings to property bundles.
 + Removed getConfiguration from LifeCycleThread to avoid JMX clash.
 + RequestDispatch.forward() uses normal HandlerContext.handle() path if
   possible.
 + Updated to JSSE-1.0.2, giving full strength crypto.
 + Use exec for jetty.sh run
 + WebApps initialize resourceBase before start.
 + Win32 Service uses Jetty.Server instead of HttpServer.

jetty-3.1.rc5 - 01 May 2001
 + Added build target for mini.jetty.jar - see README.
 + Added HTaccessHandler to authenitcate against apache .htaccess files.
 + Added query param handling to ForwardHandler
 + Added ServletHandler().setUsingCookies().
 + Added UnixCrypt support to c.m.U.Password
 + Fixed EOF handling in MultiPartRequest.
 + Fixed forwarding to null pathInfo requests.
 + Fixed handling of empty responses at header commit.
 + Fixed handling of multiple cookies.
 + Fixed jetty.bat classpath problems.
 + Fixed ResourceHandler handling of ;JSESSIONID
 + Fixed sync of ThreadPool idleSet.
 + Major restructing of packages to separate servlet dependancies. c.m.XML  -
   moved XML dependant classes from c.m.Util c.m.HTTP - No servlet or XML
   dependant classes: c.m.Jetty.Servlet - moved from c.m.HTTP.Handler.Servlet
   c.m.Servlet - received some servlet dependant classes from HTTP.
 + Optimized canonical path calculations.
 + Request log contains bytes actually returned.
 + Warn and close connections if content-length is incorrectly set.

jetty-3.0.6 - 26 April 2001
 + Fixed EOF handlding in MultiPartRequest.
 + Fixed forwarding to null pathInfo requests.
 + Fixed handling of empty responses at header commit.
 + Fixed ResourceHandler handling of ;JSESSIONID
 + Fixed sync of ThreadPool idleSet.
 + Load-on-startup the JspServlet so that precompiled servlets work.

jetty-3.1.rc4 - 14 April 2001
 + Added idle thread getter to ThreadPool.
 + Include full versions of JAXP and Crimson
 + Load-on-startup the JspServlet so that precompiled servlets work.
 + Removed stray debug println from the Frame class.

jetty-3.0.5 - 14 April 2001
 + Branched from 3.1 trunk to fix major errors
 + Created better random session ID
 + Don't chunk if content length is known.
 + fixed getLocales handling of quality params
 + Fixed LineInput bug EOF
 + Fixed session invalidation unbind notification to conform with spec
 + Improved flush ordering for forwarded requests.
 + Load-on-startup the JspServlet so that precompiled servlets work.
 + Resource handler strips URL params like JSESSION.
 + Turned off range handling by default until bugs resolved

jetty-3.1.rc3 - 09 April 2001
 + Added ContentHandler Observer to XmlParser.
 + Allow webapp XmlParser to be observed for ejb-ref tags etc.
 + Cleaned up handling of exceptions thrown by servlets.
 + Created better random session ID
 + Frame handles more JIT stacks.
 + Handle zero length POSTs
 + Implemented multi-part ranges so that acrobat is happy.
 + Improved flush ordering for forwarded requests.
 + Improved ThreadPool stop handling
 + Simplified multipart response class.
 + Start session scavenger if needed.

jetty-3.1.rc2 - 30 March 2001
 + Added MultiException to throw multiple nested exceptions.
 + added options to turn off ranges and chunking to support acrobat requests.
 + fixed getLocales handling of quality params
 + fixed getParameter(name) handling for multiple values.
 + Improved handling of Primitive classes in XmlConfig
 + Improved logging of nested exceptions.
 + Lifecycle.start() may throw Exception
 + Only one instance of default MIME map.
 + Renamed getConnection to getHttpConnection
 + Use reference JAXP1.1 for XML parsing.y
 + Version 1.1 of configuration dtd supports New objects.

jetty-3.1.rc1 - 18 March 2001
 + Added Jetty documentation pages from JettyWiki
 + Cleaned up build.xml script
 + Fixed problem with ServletContext.getContext(uri)
 + Minimal handling of Servlet.log before initialization.
 + Moved JMX and SASL handling to Jetty3Extra release
 + Resource handler strips URL params like JSESSION.
 + Various SSL cleanups

jetty-3.1.rc0 - 23 February 2001
 + Added JMX management framework.
 + Changed getter and setter methods that did not conform to beans API.
 + Dynamic servlets may be restricted to Context classloader.
 + Fixed init order for unnamed servlets.
 + Fixed session invalidation unbind notification to conform with spec
 + Improved handling of primitives in utilities.
 + Improved InetAddrPort and ThreadedServer to reduce DNS lookups.
 + Reoganized packages to allowed sealed Jars
 + Socket made available via HttpConnection.
 + Use Thread context classloader as default context loader parent.

jetty-3.0.4 - 23 February 2001
 + Fixed LineInput bug with split CRLF.

jetty-3.0.3 - 03 February 2001
 + Allow Log to be disabled before initialization.
 + Fixed handling of directories without trailing /
 + Fixed pipelined request buffer bug.
 + Handle empty form content without exception.
 + Implemented web.xml servlet mapping to a JSP
 + Included new Jetty Logo

jetty-3.0.2 - 13 January 2001
 + Added etc/jetty.policy as example policy file.
 + Allow '+' in path portion of a URL.
 + Context specific security permissions.
 + Greatly improved buffering in ChunkableOutputStream
 + Handle unknown status reasons in HttpResponse
 + Ignore included response updates rather than IllegalStateException
 + Improved HTML.Block efficiency
 + Improved jetty.bat
 + Improved jetty.sh
 + Padded error bodies for IE bug.
 + Removed classloading stats which were causing circular class loading
   problems.
 + Replaced ResourceHandler FIFO cache with LRU cache.
 + Restructured demo site pages.
 + Try ISO8859_1 encoding if can't find ISO-8859-1

jetty-3.0.1 - 20 December 2000
 + Fixed value unbind notification for session invalidation.
 + Removed double null check possibility from ServletHolder

jetty-3.0.0 - 17 December 2000
 + Fixed rel path handling in default configurations.
 + Fixed rollover bug in WriterLogSink
 + Fixed taglib parsing
 + Fixed WriterLogSink init bug
 + Improved dtd resolution in XML parser.
 + Improved jetty.sh logging
 + Optional extract war files.
 + Use inner class to avoid double null check sync problems

jetty-3.0.0.rc8 - 13 December 2000
 + Added ForwardHandler
 + Change PathMap handling of /* to give precedence over suffix mapping.
 + Default log options changed if in debug mode.
 + Forward to welcome pages rather than redirect.
 + getSecurityHandler creates handler at position 0.
 + Improved exit admin handling
 + Jetty.Server catches init exceptions per server
 + Mapped *.jsp,*.jsP,*.jSp,*.jSP,*.Jsp,*.JsP,*.JSp,*.JSP
 + Optional alias checking added to FileResource.  Turned on by default on all
   platforms without the "/" file separator.
 + Patched jasper to tomcat 3.2.1
 + Protected META-INF as well as WEB-INF in web applications.
 + Removed security constraint on demo admin server.
 + Removed some unused variables.
 + Removed special characters from source.
 + SysV unix init script
 + Tidied handling of ".", ".." and "//" in resource paths

jetty-3.0.0.rc7 - 02 December 2000
 + Added Com.mortbay.HTTP.Handler.Servlet.Context.LogSink attribute to Servlet
   Context. If set, it is used in preference to the system log.
 + Added NotFoundServlet
 + Added range handling to ResourceHandler.
 + Allow dynamic servlets to be served from /
 + Auto add a NotFoundHandler if needed.
 + CGI servlet handles not found better.
 + Changed log options to less verbose defaults.
 + Conditionals apply to puts, dels and moves in ResourceHandler.
 + Depreciated RollOverLogSink and moved functionality to an improved
   WriterLogSink.
 + Don't set MIME-Version in response.
 + Double null lock checks use ThreadPool.__nullLockChecks.
 + Extended security constraints (see README and WebApp Demo).
 + Fixed security problem with lowercase WEB-INF uris on windows.
 + Handle multiple inits of same servlet class.
 + PUT, MOVE disabled in WebApplication unless defaults file is passed.
 + Set the AcceptRanges header.
 + Set thread context classloader during handler start/stop calls.
 + Split Debug servlet out of Admin Servlet.
 + ThreadedServer.forceStop() now makes a connection to itself to handle
   non-premptive close.
 + URIs accept all characters < 0xff.
 + WEB-INF protected by NotFoundServlet rather than security constraint.

jetty-3.0.0.rc6 - 20 November 2000
 + Added ServletWriter that can be disabled.
 + Added Win32 service support
 + Admin servlet uses unique links for IE.
 + Allow HttpMessage state to be manipulated.
 + Allow load-on-startup with no content.
 + Allow multiple set cookies.
 + Corrected a few of the many spelling mistakes.
 + don't include classes in release.
 + Don't set connection:close for normal HTTP/1.0 responses.
 + Don't start HttpServer log sink on add.
 + Fixed RollOverFileLogSink bug with extra log files.
 + Implemented customizable error pages.
 + Implemented resource aliases in HandlerContext - used by Servlet Context
 + Improved Log defaults
 + Javadoc improvements.
 + Map tablib configuration to resource aliases.
 + Prevent reloading dynamic servlets at different paths.
 + Put extra server and servlet info in header.
 + Reduced risk of double null check sync problem.
 + RequestDispatcher.forward() only resets buffer, not headers.
 + RequestDispatcher new queries params replace old.
 + Resource gets systemresources from it's own classloader.
 + Servlet init order may be negative.
 + Session cookies are given context path
 + Sessions try version 1 cookies in set-cookie2 header.
 + Simple stats in ContextLoader.
 + Version details in header can be suppressed with System property
   java.com.mortbay.HTTP.Version.paranoid
 + Warn for missing WEB-INF or web.xml
 + Webapps serve dynamics servlets by default.

jetty-3.0.0.rc5 - 12 November 2000
 + Added debug form to Admin servlet.
 + Allow null cookie values
 + Avoid jprobe race warnings in DateCache
 + Default writer encoding set by mime type if not explicitly set.
 + Implemented servlet load ordering.
 + Many javadoc cleanups.
 + Merged DynamicHandler into ServletHandler.
 + Moved JSP classpath hack to ServletHolder
 + Pass flush through ServletOut
 + Relax webapp rules, accept no web.xml or no WEB-INF
 + Removed Makefile build system.
 + RequestDispatcher can dispatch static resources.
 + Servlet exceptions cause 503 unavailable rather than 500 server error

jetty-2.4.9 - 12 November 2000
 + HtmlFilter handles non default encodings
 + HttpListener default max idle time = 20s
 + HttpListener ignore InterruptedIOExceptions
 + HttpRequest.write uses ISO8859_1 encoding.
 + Writing HttpRequests encodes path

jetty-3.0.0.rc4 - 06 November 2000
 + Fixed mime type mapping bug introduced in RC3
 + Fixed mis-synchronization in ThreadPool.stop()
 + Ignore more IOExceptions (still visible with debug).
 + Provide default JettyIndex.properties

jetty-3.0.0.rc3 - 05 November 2000
 + Added bin/jetty.sh run script.
 + Added context class path dynamic servlet demo
 + Added gz tgz tar.gz .z mime mappings.
 + Added HandlerContext.setHttpServerAccess for trusted contexts.
 + Changed ThreadPool.stop for IBM 1.3 JVM
 + Fixed default mimemap initialization bug
 + Further clean up of the connection close actions
 + Handle mime suffixes containing dots.
 + Implemented mime mapping in webapplications.
 + Moved unused classes from com.mortbay.Util to com.mortbay.Tools in new
   distribution package.
 + Optimized persistent connections by recycling objects
 + Prevent servlet setAttribute calls to protected context attributes.
 + Removed redundant context attributes.
 + Set MaxReadTimeMs in all examples
 + Set the thread context class loader in HandlerContext.handle
 + Strip ./ from relative resources.
 + upgraded build.xml to ant v1.2

jetty-3.0.0.rc2 - 29 October 2000
 + Accept HTTP/1. as HTTP/1.0 (for netscape bug).
 + Accept public DTD for XmlConfiguration (old style still supported).
 + Cleaned up non persistent connection close.
 + ErlEncoding treats params without values as empty rather than null.
 + Fixed thread name problem in ThreadPool
 + Pass file based classpath to JspServlet (see README).
 + Prevented multiple init of ServletHolder
 + Replaced ISO-8859-1 literals with StringUtil static

jetty-3.0.0.rc1 - 22 October 2000
 + Added CGI to demo
 + Added HashUserRealm and cleaned up security constraints
 + Added Multipart request and response classes from Jetty2
 + Added simple admin servlet.
 + All attributes in javax. java. and com.mortbay. name spaces to be set.
 + Cleaned up exception handling.
 + Initialize JSP with classloader.
 + Moved and simplified ServletLoader to ContextLoader.
 + Partial handling of 0.9 requests.
 + removed Thread.destroy() calls.

jetty-2.4.8 - 23 October 2000
 + Fixed bug with 304 replies with bodies.
 + Fixed closing socket problem
 + Improved win32 make files.

jetty-3.0.B05 - 18 October 2000
 + Added default webapp servlet mapping /servlet/name/*
 + Cleaned up response committing and flushing
 + Fixed JarFileResource to handle jar files without directories.
 + Handler RFC2109 cookies (like any browser handles them!)
 + Implemented security-role-ref for servlets
 + Implemented war file support
 + improved ant documentation.
 + Improved default log format for clarity.
 + Improved null returns to get almost clean watchdog test.
 + Improved path spec interpretation by looking at 2.3 spec
 + Java2 style classloading
 + Made test harnesses work with ant.
 + Protected servletConfig from downcast security problems
 + Removed most deprecation warnings
 + Separated context attributes and initParams.

jetty-3.0.B04 - 12 October 2000
 + Added modified version of JasperB3.2 for JSP
 + Added webdefault.xml for web applications.
 + Do not try multiple servlets for a request.
 + Filthy hack to teach jasper JspServer Jetty classpath
 + Fixed problem with session ID in paths
 + Implemented Context.getContext(uri)
 + Merged and renamed third party jars.
 + Moved FileBase to docroot
 + Redirect to index files, so index.jsp works.
 + Restricted context mapping to simple model for servlets.

jetty-3.0.B03 - 09 October 2000
 + Added append mode in RolloverFileLogSink
 + Added release script
 + Catch stop and destroy exceptions in HttpServer.stop()
 + Expanded import package.*; lines
 + Expanded leading tabs to spaces
 + Handle ignorable spaces in WebApplication
 + Handle ignorable spaces in XmlConfiguration
 + Implemented request dispatching.
 + Improved Context to Handler contract.
 + Improved handler toString
 + Improved Log rollover.
 + Made LogSink a Lifecycle interface
 + Parse but not handler startup ordering in web applications.
 + Pass object to LogSink
 + Redirect context only paths.
 + Redo dynamic servlets handling
 + Remove 411 checks as IE breaks this rule after redirect.
 + Removed last remnants JDK 1.1 support
 + Send request log via a LogSink
 + Simplified path translation and real path calculation.
 + Warn about explicit sets of WebApplication

jetty-2.4.7 - 06 October 2000
 + Added encode methods to URI
 + Allow Objects to be passed to LogSink
 + fixes to SSL doco
 + Improved win32 build
 + Set content length on errors for keep alive.
 + Support key and keystore passwords
 + Various improvements to  ServletDispatch, PropertyTree and associated
   classes.

jetty-3.0.B02 - 24 August 2000
 + Added CGI servlet
 + Fixed bug in TestRFC2616
 + Fixed HTTP/1.0 input close bug
 + Fixed LineInput bug with SSL giving CR pause LF.
 + Improved ThreadedServer stop and destroy
 + Use resources in WebApplication

jetty-3.0.B01 - 21 August 2000
 + Implemented more webapp configuration
 + Partial implementation of webapp securitycontraints
 + SSL implemented with JsseListener
 + Switched to the aelfred XML parser from microstar, which is only partially
   validating, but small and lightweight

jetty-2.4.6 - 16 August 2000
 + Added passive mode methods to FTP
 + com.mortbay.Util.KeyPairTool added to handle openSSL SSL keys.
 + JsseListener & SunJsseListener added and documented
 + Minor changes to compile with jikes.
 + Turn Linger off before closing sockets, to allow restart.

jetty-3.0.A99 - 10 August 2000
 + Added Resource abstraction
 + Added Xmlconfiguration utility
 + Implemented jetty.xml configuration
 + Make it compile cleanly with jikes.
 + Re-added commented out imports for JDK-1.1 compile
 + Removed FileBase. Now use ResourceBase instead
 + Replaced FileHandler with ResourceHandler
 + ServletLoader simplied and uses ResourcePath
 + Use SAX XML parsing instead of DOM for space saving.

jetty-3.0.A98 - 20 July 2000
 + Allow HttpRequest.toString() handles bad requests.
 + Fixed constructor to RolloverFileLogSink
 + Implemented Jetty demos and Site as Web Application.
 + Implemented WebApplicationContext
 + Improved synchronization on LogSink
 + ServletRequest.getServerPort() returns 80 rather than 0
 + Switched to JDK1.2 only

jetty-3.0.A97 - 13 July 2000
 + Added error handling to LifeCycleThread
 + Added WML mappings
 + Better tuned SocketListener parameters
 + Fixed makefiles for BSD ls
 + Fixed persistent commits with no content (eg redirect+keep-alive).
 + Formatted version in server info string.
 + implemented removeAttribute on requests
 + Implemented servlet getLocale(s).
 + Implemented servlet isSecure().
 + Less verbose debug
 + Protect setContentLength from a late set in default servlet HEAD handling.
 + Started RequestDispatcher implementation.
 + Tempory request log implementation

jetty-2.4.5 - 09 July 2000
 + Added HtmlExpireFilter and removed response cache revention from HtmlFilter.
 + Don't mark a session invalid until after values unbound.
 + Fixed transaction handling in JDBC wrappers
 + Formatted version in server info.

jetty-3.0.A96 - 27 June 2000
 + Fixed bug with HTTP/1.1 Head reqests to servlets.
 + Supressed un-needed chunking EOF indicators.

jetty-3.0.A95 - 24 June 2000
 + Fixed getServletPath for default "/"
 + Handle spaces in file names in FileHandler.

jetty-3.0.A94 - 19 June 2000
 + Added HandlerContext to allow grouping of handlers into units with the same
   file, resource and class configurations.
 + Cleaned up commit() and added complete() to HttpResponse
 + Implemented Sessions.
 + PathMap exact matches can terminate with ; or # for URL sessions and
   targets.
 + Updated license to clarify that commercial usage IS OK!

jetty-3.0.A93 - 14 June 2000
 + Lots of changes and probably unstable
 + Major rethink! Moved to 2.2 servlet API

jetty-3.0.A92 - 07 June 2000
 + Added HTML classes to jar
 + Fixed redirection bug in FileHandler

jetty-2.4.4 - 03 June 2000
 + Added build-win32.mak
 + Added HTML.Composite.replace
 + Added RolloverFileLogSink
 + Added uk.org.gosnell.Servlets.CgiServlet to contrib
 + BasicAuthHandler uses getResourcePath so it can be used behind request
   dispatching
 + FileHandler implements IfModifiedSince on index files.
 + HttpRequest.setRequestPath does not null pathInfo.
 + Improved LogSink configuration
 + Many debug call optimizations
 + Support System.property expansions in PropertyTrees.

jetty-3.0.A91 - 03 June 2000
 + Abstracted ServletHandler
 + Added HTML classes from Jetty2
 + Implemented realPath and getResource methods for servlets.
 + Improved LogSink mechanism
 + Simplified class loading
 + Simplified HttpServer configuration methods and arguments

jetty-3.0.A9 - 07 May 2000
 + File handler checks modified headers on directory indexes.
 + Fixed double chunking bug in SocketListener.
 + Improvided finally handling of output end game.
 + ServletLoader tries unix then platform separator for zip separator.

jetty-3.0.A8 - 04 May 2000
 + addCookie takes an int maxAge rather than a expires date.
 + Added LogSink extensible log architecture.
 + Added Tenlet class for reverse telnet.
 + Code.ignore only outputs when debug is verbose.
 + Moved Sevlet2_1 handler to com.mortbay.Servlet2_1
 + Servlet2_1 class loading re-acrchitected. See README.

jetty-2.4.3 - 04 May 2000
 + Allow CRLF in UrlEncoded
 + Pass Cookies with 0 max age to browser.

jetty-2.4.2 - 23 April 2000
 + Added GNUJSP to JettyServer.prp file.
 + Added LogSink and FileLogSink classes to allow extensible Log handling.
 + Handle nested RequestDispatcher includes.
 + Modified GNUJSP to prevent close in nested requests.

jetty-3.0.A7 - 15 April 2000
 + Added InetGateway to help debug IE5 problems
 + added removeValue method to MultiMap
 + fixed flush problem with chunked output for IE5
 + Include java 1.2 source hierarchy
 + removed excess ';' from source

jetty-2.4.1 - 09 April 2000
 + Fixed bug in HtmlFilter for tags split between writes.
 + Removed debug println from ServletHolder.
 + Set encoding before exception in FileHandler.

jetty-3.0.A6 - 09 April 2000
 + added bin/useJava2Collections to convert to JDK1.2
 + Dates forced to use US locale
 + Improved portability of Frame and Debug.
 + Integrated skeleton 2.1 Servlet container
 + Removed Converter utilities and InetGateway.

jetty-2.4.0 - 24 March 2000
 + Absolute URIs are returned by getRequestURI (if sent by browser).
 + Added doc directory with a small start
 + Added per servlet resourceBase configuration.
 + Added VirtualHostHandler for virtual host handling
 + Fixed bug with RequestDispatcher.include()
 + Fixed caste problem in UrlEncoded
 + Fixed null pointer in ThreadedServer with stopAll
 + Form parameters only decoded for POSTs
 + Implemented full handling of cookie max age.
 + Improved parsing of stack trace in debug mode.
 + Moved SetUID native code to contrib hierarchy
 + RequestDispatcher handles URI parameters
 + Upgraded to gnujsp 1.0.0

jetty-2.3.5 - 25 January 2000
 + Added configuration option to turn off Keep-Alive in HTTP/1.0
 + Added contrib/com/kiwiconsulting/jetty JSSE SSL adaptor to release.
 + Allow configured servlets to be auto reloaded.
 + Allow properties to be configured for dynamic servlets.
 + Fixed expires bug in Cookies
 + Fixed nasty bug with HTTP/1.1 redirects.
 + Force locale of date formats to US.
 + ProxyHandler sends content for POSTs etc.

jetty-2.3.4 - 18 January 2000
 + Cookie map keyed on domain as well as name and path.
 + DictionaryConverter handles null values.
 + Fixed IllegalStateException handling in DefaultExceptionHandler
 + Fixed interaction with resourcePaths and proxy demo.
 + Improved HtmlFilter.activate header modifications.
 + include from linux rather than genunix for native builds
 + MethodTag.invoke() is now public.
 + Servlet properties allow objects to be stored.
 + URI decodes applies URL decoding to the path.

jetty-3.0.A5 - 19 October 1999
 + Do our own URL string encoding with 8859-1
 + Replaced LF wait in LineInput with state boolean.
 + Use char array in UrlEncoded.decode
 + Use ISO8859_1 instead of UTF8 for headers etc.

jetty-2.3.3 - 19 October 1999
 + Do our own URL encoding with ISO-8859-1
 + HTTP.HTML.EmbedUrl uses contents encoding.
 + Replaced UTF8 encoding with ISO-8859-1 for headers.
 + Use UrlEncoded for form parameters.

jetty-2.3.2 - 17 October 1999
 + Fixed getReader bug with HttpRequest.
 + Updated UrlEncoded with Jetty3 version.

jetty-3.0.A4 - 16 October 1999
 + Added LF wait after CR to LineInput.
 + Basic Authentication Handler.
 + Request attributes
 + UTF8 in UrlDecoded.decodeString.

jetty-2.3.1 - 14 October 1999
 + Added assert with no message to Code
 + Added Oracle DB adapter
 + Changed demo servlets to use writers in preference to outputstreams
 + Fixed GNUJSP 1.0 resource bug.
 + Force UTF8 for FTP commands
 + Force UTF8 for HTML
 + HTTP/1.0 Keep-Alive (about time!).
 + NullHandler/Server default name.name.PROPERTIES to load
   prefix/name.name.properties
 + Prevented thread churn on idle server.
 + ThreadedServer calls setSoTimeout(_maxThreadIdleMs) on accepted sockets.
   Idle reads will timeout.
 + Use UTF8 in HTTP headers

jetty-3.0.A3 - 14 October 1999
 + Added LifeCycle interface to Utils implemented by ThreadPool,
   ThreadedServer, HttpListener & HttpHandler
 + Added service method to HttpConnection for specialization.
 + MaxReadTimeMs added to ThreadedServer.
 + StartAll, stopAll and destroyAll methods added to HttpServer.

jetty-3.0.A2 - 13 October 1999
 + Added cookie support and demo.
 + Cleaned up Util TestHarness.
 + Fixed LineInput problem with repeated CRs
 + HEAD handling.
 + HTTP/1.0 Keep-alive (about time!)
 + NotFound Handler
 + OPTION * Handling.
 + Prevent entity content for responses 100-199,203,304
 + Reduced flushing on writing response.
 + TRACE handling.
 + UTF8 handling on raw output stream.
 + Virtual Hosts.

jetty-3.0.A1 - 12 October 1999
 + Added HttpHandler interface with start/stop/destroy lifecycle
 + Added MultiMap for common handling of multiple valued parameters.
 + Added parameters to HttpRequest
 + Added PathMap implementing mapping as defined in the 2.2 API specification
   (ie. /exact, /prefix/*, *.extention & default ).
 + Implemented simple extension architecture in HttpServer.
 + LineInput uses own buffering and uses character encodings.
 + Quick port of FileHandler
 + Setup demo pages.
 + Updated HttpListener is start/stop/destroy lifecycle.

jetty-3.0.A0 - 09 October 1999
 + Added generalized HTTP Connection.
 + Added support for servlet 2.2 outbut buffer control.
 + Added support for transfer and content encoding filters.
 + Cleaned up chunking code to use LineInput and reduce buffering.
 + Cleanup and abstraction of ThreadPool.
 + Cleanup of HttpRequest and decoupled from Servlet API
 + Cleanup of HttpResponse and decoupled from Servlet API
 + Cleanup of LineInput, using 1.2 Collections.
 + Cleanup of URI, using 1.2 Collections.
 + Cleanup of UrlEncoded, using 1.2 Collections.
 + Created RFC2616 test harness.
 + Extended URI to handle absolute URLs
 + Generalized notification of outputStream events.
 + gzip and deflate request transfer encodings
 + HttpExceptions now produce error pages with specific detail of the
   exception.
 + HttpMessage supports chunked trailers.
 + HttpMessage supports message states.
 + Moved com.mortbay.Base classes to com.mortbay.Util
 + Moved HttpInput/OutputStream to ChunkableInput/OutputStream.
 + Split HttpHeader into HttpFields and HttpMessage.
 + Started fresh repository in CVS
 + TE field coding and trailer handler
 + ThreadedServer based on ThreadPool.

jetty-2.3.0 - 05 October 1999
 + Added SetUID class with native Unix call to set the effective User ID.
 + FTP closes files after put/get.
 + FTP uses InetAddress of command socket for data socket.

jetty-2.3.0A - 22 September 1999
 + Added "Powered by Jetty" button.
 + Added BuildJetty.java file.
 + Added GNUJSP 1.0 for the JSP 1.0 API.
 + Expanded tabs to spaces in source.
 + Made session IDs less predictable and removed race.
 + ServerContext available to HtmlFilters via context param
 + Use javax.servlet classes from JWSDK1.0

jetty-2.2.8 - 15 September 1999
 + Added disableLog() to turn off logging.
 + Allow default table attributes to be overriden.
 + Fixed bug in Element.attribute with empty string values.
 + Improved quoting in HTML element values
 + Made translation of getRequestURI() optional.
 + Removed recursion from TranslationHandler

jetty-2.2.7 - 09 September 1999
 + Added default row, head and cell elements to Table.
 + Added GzipFilter for content encoding.
 + FileHandler passes POST request through if the file does not exist.
 + Reverted semantics of getRequestURI() to return untranslated URI.

jetty-2.2.6 - 05 September 1999
 + Added destroy() method on all HttpHandlers.
 + Added ServletRunnerHandler to the contrib directories.
 + Allow the handling of getPathTranslated to be configured in ServletHandler.
 + class StyleLink added.
 + Cookies always available from getCookies.
 + Cookies parameter renamed to CookiesAsParameters
 + cssClass, cssID and style methods added to element.
 + FileHandler does not server files ending in '/'
 + Fixed Cookie max age order of magnitude bug.
 + HttpRequest.getSession() always returns a session as per the latest API
   spec.
 + Ignore duplicate single valued headers, rather than reply with bad request,
   as IE4 breaks the rules.
 + media added to Style
 + New implementation of ThreadPool, avoids a thread leak problem.
 + Removed JRUN options from ServletHandler configuration.
 + ServletHandler.destroy destroys all servlets.
 + SPAN added to Block
 + Updated HTML package to better support CSS:

jetty-2.2.5 - 19 August 1999
 + Always close connection after a bad request.
 + Better default handling of ServletExceptions
 + Close loaded class files so Win32 can overwrite them before GC (what a silly
   file system!).
 + Don't override the cookie as parameter option.
 + Fixed bug with closing connections in ThreadedServer
 + Improved error messages from Jetty.Server.
 + Limited growth in MultiPartResponse boundary.
 + Made start and stop non final in ThreadedServer
 + Set Expires header in HtmlFilter.

jetty-2.2.4 - 02 August 1999
 + Better help on Jetty.Server
 + Fixed bugs in HtmlFilter parser and added TestHarness.
 + HtmlFilter blanks IfModifiedSince headers on construction
 + HttpRequests may be passed to HttpFilter constructors.
 + Improved cfg RCS script.
 + ThreadedServer can use subclasses of Thread.

jetty-2.2.3 - 27 July 1999
 + Added stop call to HttpServer, used by Exit Servlet.
 + FileHandler defaults to allowing directory access.
 + Fixed parser bug in HtmlFilter
 + Improved performance of com.mortbay.HTML.Heading
 + JDBC tests modified to use cloudscape as DB.
 + Made setInitialize public in ServletHolder
 + Simplified JDBC connection handling so that it works with Java1.2 - albeit
   less efficiently.

jetty-2.2.2 - 22 July 1999
 + File handler passes through not allowed options for non existant files.
 + Fixed bug in com.mortbay.Util.IO with thread routines.
 + Fixed bug in HtmlFilter that prevented single char buffers from being
   written.
 + Fixed bug with CLASSPATH in FileJarServletLoader after attempt to load from
   a jar.
 + Implemented getResourceAsStream in FileJarServletLoader
 + Improved com.mortbay.Base.Log handling of different JVMs
 + Minor fixes to README
 + Moved more test harnesses out of classes.
 + NotFoundHandler can repond with SC_METHOD_NOT_ALLOWED.

jetty-2.2.1 - 18 July 1999
 + Added optional resourceBase property to HttpConfiguration. This is used as a
   URL prefix in the getResource API and was suggested by the JSERV and Tomcat
   implementors.
 + Added TerseExceptionHandler
 + Comma separate header fields.
 + Decoupled ExceptionHandler configuration from Handler stacks. Old config
   style will produce warning and Default behavior. See new config file format
   for changes.
 + Handle continuation lines in HttpHeader.
 + HtmlFilter resets last-modified and content-length headers.
 + Ignore IOException in ThreadedServer.run() when closing.
 + Implemented com.mortbay.Util.IO as a ThreadPool
 + Less verbose debug in PropertyTree
 + Limit maximum line length in HttpInputStream.
 + Protect against duplicate single valued headers.
 + Response with SC_BAD_REQUEST rather than close in more circumstances

jetty-2.2.0 - 01 July 1999
 + Added Protekt SSL HttpListener
 + Exit servlet improved (a little).
 + Fixed some of the javadoc formatting.
 + Improved feature description page.
 + Moved GNUJSP and Protekt listener to a contrib hierarchy.
 + ThreadedServer.stop() closes socket before interrupting threads.

jetty-2.2.Beta4 - 29 June 1999
 + Added comments to configuration files.
 + Added getGlobalProperty to Jetty.Server and used this to configure default
   page type.
 + Added JettyMinimalDemo.prp as an example of an abbreviated configuration.
 + Added property handling to ServletHandler to read JRUN servlet configuration
   files.
 + Altered meaning of * in PropertyTree to assist in abbreviated configuration
   files.
 + Expanded Mime.prp file
 + FileHandler flushes files from cache in DELETE method.
 + Made ServerSocket and accept call generic in ThreadedServer for SSL
   listeners.
 + Options "allowDir" added to FileHandler.
 + Restructured com.mortbay.Jetty.Server for better clarity and documentation.
 + ThreadedServer.stop() now waits until all threads are stopped.
 + Updated README.txt

jetty-2.2.Beta3 - 22 June 1999
 + Added alternate constructors to HTML.Include for InputStream.
 + Added file cache to FileHandler
 + Applied contributed patch of spelling and typo corrections
 + Fixed bug in HttpResponse flush.
 + Fixed file and socket leaks in Include and Embed tags.
 + Implemented efficient version of ServletContext.getResourceAsStream() that
   does not open a new socket connection (as does getResource()).
 + Improved Block.write.
 + LookAndFeelServlet uses getResourceAsStream to get the file to wrap. This
   allows it to benefit from any caching done and to wrap arbitrary content
   (not just files).
 + Ran dos2unix on all text files
 + Re-implemented ThreadedServer to improve and balance performance.
 + Restructure demo so that LookAndFeel content comes from simple handler
   stack.
 + Server.shutdown() clears configuration so that server may be restarted in
   same virtual machine.

jetty-2.2.Beta2 - 12 June 1999
 + Added all write methods to HttpOutputStream$SwitchOutputStream
 + Added com.mortbay.Jetty.Server.shutdown() for gentler shutdown of server.
   Called from Exit servlet
 + Handle  path info of a dynamic loaded servlets and correctly set the servlet
   path.
 + HttpRequest.getParameterNames() no longer alters the order returned by
   getQueryString().
 + Standardized date format in persistent cookies.

jetty-2.2.Beta1 - 07 June 1999
 + Allow configuration of MinListenerThreads, MaxListenerThreads,
   MaxListenerThreadIdleMs
 + Close files after use to avoid "file leak" under heavy load.
 + Defined abstract ServletLoader, derivations of which can be specified in
   HttpConfiguration properties.
 + Destroy requests and responses to help garbage collector.
 + Don't warn about IOExceptions unless Debug is on.
 + Fixed cache in FileJarServletLoader
 + Fixed incorrect version numbers in a few places.
 + Fixed missing copyright messages from some contributions
 + HtmlFilter optimized for being called by a buffered writer.
 + Implemented all HttpServer attribute methods by mapping to the
   HttpConfiguration properties.  Dynamic reconfiguration is NOT supported by
   these methods (but we are thinking about it).
 + Improved ThreadPool synchronization and added minThreads.
 + Included GNUJSP 0.9.9
 + Limit the job queue only grow to the max number of threads.
 + Optional use of DateCache in log file format
 + Restructure ThreadedServer to reduce object creation.

jetty-2.2.Beta0 - 31 May 1999
 + Added "Initialize" attribute to servlet configuration to allow servlet to be
   initialized when loaded.
 + Added HttpResponse.requestHandled() method to avoid bug with servlet doHead
   method.
 + Added Page.rewind() method to allow a page to be written multiple times
 + Handle malformed % characters in URLs.
 + HttpRequest.getCookies returns empty array rather than null for no cookies.
 + Included and improved version of ThreadPool for significant performance
   improvement under high load.
 + Included contributed com.mortbay.Jetty.StressTester class
 + LogHandler changed to support only a single outfile and optional append.
 + Removed support for STF
 + Servlet loader handles jar files with different files separator.
 + ThreadedServer gently shuts down.
 + Token effort to keep test files out of the jar

jetty-2.2.Alpha1 - 07 May 1999
 + Call destroy on old servlets when reloading.
 + Dynamic servlets can have autoReload configured
 + Fixed bug in SessionDump
 + Made capitalization of config file more consistent(ish)
 + ServletHolder can auto reload servlets
 + Wait for requests to complete before reloading.

jetty-2.2.Alpha0 - 06 May 1999
 + Added reload method to ServletHolder, but no way to call it yet.
 + Added ServletLoader implementation if ClassLoader.
 + Changed options for FileServer
 + Dynamic loading of servlets.
 + Fixed date overflow in Cookies
 + HttpHandlers given setProperties method to configure via Properties.
 + HttpListener class can be configured
 + HttpResponse.sendError avoids IllegalStateException
 + Implemented ServletServer
 + Improved PropertyTree implementation
 + Improved SessionDump servlet
 + Mime suffix mapping can be configured.
 + New Server class using PropertyTree for configuration
 + Old Jetty.Server class renamed to Jetty.Server21
 + Removed historic API from sessions
 + Removed SimpleServletServer

jetty-2.1.7 - 22 April 1999
 + Fixed showstopper bug with getReader and getWriter in requests and
   responses.
 + HttpFilter uses package interface to get HttpOutputStream

jetty-2.1.6 - 21 April 1999
 + Added additional date formats for HttpHeader.getDateHeader
 + New simpler version of PropertyTree
 + Reduced initial size of most hashtables to reduce default memory overheads.
 + Return EOF from HttpInputStream that has a content length.
 + Throw IllegalStateException as required from gets of
   input/output/reader/writer in requests/responses.
 + Updated PropertyTreeEditor

jetty-2.1.5 - 15 April 1999
 + Added setType methods to com.mortbay.FTP.Ftp
 + Fixed alignment bug in TableForm
 + Fixed bug in ServletDispatch for null pathInfo
 + Fixed bugs with invalid sessions
 + Form parameters protected against multiple decodes when redirected.
 + HtmlFilter now expands <!=SESSION> to the URL encoded session if required.
 + Implemented HttpRequest.getReader()
 + Instrumented most of the demo to support URL session encoding.
 + Moved SessionHandler to front of stacks
 + Page factory requires response for session encoding
 + Reduced session memory overhead of sessions
 + Removed RFCs from package
 + Servlet log has been diverted to com.mortbay.Base.Log.event() Thus debug
   does not need to be turned on to see servlet logs.
 + Session URL encoding fixed for relative URLs.

jetty-2.1.4 - 26 March 1999
 + fixed bug in getRealPath
 + Fixed problem compiling PathMap under some JDKs.
 + getPathTranslated now call getRealPath with pathInfo (as per spec).
 + HttpRequest attributes implemented.
 + pathInfo returns null for zero length pathInfo (as per spec). Sorry if this
   breaks your servlets - it is a pain!
 + Reduced HTML dependence in HTTP package to allow minimal configuration
 + Session max idle time implemented.
 + Tightened license agreement so that binary distributions are required to
   include the license file.

jetty-2.1.3 - 19 March 1999
 + Added support for suffixes to PathMap
 + Included GNUJSP implementation of Java Server Pages
 + Use Java2 javadoc

jetty-2.1.2 - 09 March 1999
 + API documentation for JSDK 2.1.1
 + Cascading style sheet HTML element added.
 + Converted most servlets to HttpServlets using do Methods.
 + Fixed trailing / bug in FileHandler (again!).
 + JSDK 2.1.1

jetty-2.1.1 - 05 March 1999
 + com.mortbay.Base.DateCache class added and used to speed date handling.
 + Fast char buffer handling in HttpInputStream
 + Faster version of HttpHeader.read()
 + Faster version of HttpInputStream.readLine().
 + Faster version of HttpRequest
 + Handle '.' in configured paths (temp fix until PropertyTrees)
 + Reduced number of calls to getRemoteHost for optimization
 + Size all StringBuffers

jetty-2.1.0 - 22 February 1999
 + Deprecated com.mortbay.Util.STF
 + getServlet methods return null.
 + image/jpg -> image/jpeg
 + PropertyTrees (see new Demo page)
 + ServletDispatch (see new Demo page)
 + Session URL Encoding

jetty-2.1.B1 - 13 February 1999
 + Added video/quicktime to default MIME types.
 + Fixed bug with if-modified-since in FileHandler
 + Fixed bug with MultipartRequest.
 + Implemented getResource and getResourceAsStream (NOT Tested!).
 + Implemented Handler translations and getRealPath.
 + Implemented RequestDispatcher (NOT Tested!).
 + Improved handling of File.separator in FileHandler.
 + Replace package com.mortbay.Util.Gateway with class
   com.mortbay.Util.InetGateway
 + Updated DefaultExceptionHandler.
 + Updated InetAddrPort.
 + Updated URI.

jetty-2.1.B0 - 30 January 1999
 + Added plug gateway classes com.mortbay.Util.Gateway
 + Added support for PUT, MOVE, DELETE in FileHandler
 + FileHandler now sets content length.
 + Fixed command line bug with SimpleServletConfig
 + Minor changes to support MS J++ and its non standard language extensions -
   MMMmmm should have left it unchanged!
 + Uses JSDK2.1 API, but not all methods implemented.

jetty-2.0.5 - 15 December 1998
 + added getHeaderNoParams
 + Temp fix to getCharacterEncoding

jetty-2.0.4 - 10 December 1998
 + Implement getCharacterEncoding
 + Improved default Makefile behaviour
 + Improved error code returns
 + Portability issues solved for Apple's
 + Removed MORTBAY_HOME support from Makefiles
 + Use real release of JSDK2.0 (rather than beta).

jetty-2.0.3 - 13 November 1998
 + Fix bug with index files for Jetty.Server. Previously servers configured
   with com.mortbay.Jetty.Server would not handle index.html files.  Need to
   make this configurable in the prp file.
 + Fixed errors in README file: com.mortbay.Jetty.Server was called
   com.mortbay.HTTP.Server
 + Limit threads in ThreadedServer and low priority listener option greatly
   improve performance under worse case loads.

jetty-2.0.2 - 01 November 1998
 + Add thread pool to threaded server for significant performance improvement.
 + Buffer files during configuration
 + Buffer HTTP Response headers.
 + Use JETTY_HOME rather than MORTBAY_HOME for build environment

jetty-2.0.1 - 27 October 1998
 + Released under an Open Source license.

jetty-2.0.0 - 25 October 1998
 + Added multipart/form-data demo.
 + Fixed Code.formatObject handling of null objects.
 + Removed Chat demo (too many netscape dependencies).
 + Removed exceptional case from FileHandler redirect.

jetty-2.0.Beta3 - 29 September 1998
 + Added com.mortbay.HTTP.MultiPartRequest to handle file uploads
 + Added com.mortbay.Jetty.Server (see README.Jetty)
 + Demo converted to an instance of com.mortbay.Jetty.Server
 + Fixed Log Handler again.
 + Ignore exception from HttpListener
 + Properly implemented multiple listening addresses
 + Send 301 for directories without trailing / in FileHandler

jetty-2.0Beta2 - 01 July 1998
 + Fixed Log Handler for HTTP/1.1
 + Slight improvement in READMEEs

jetty-2.0Beta1 - 01 June 1998
 + Fixed bug with calls to service during initialization of servlet
 + Handle full URLs in HTTP requests (to some extent)
 + Improved performance of Code.debug() calls, significantly in the case of non
   matching debug patterns.
 + Improved performance with special asciiToLowerCase
 + Provided addSection on com.mortbay.HTML.Page
 + Provided reset on com.mortbay.HTML.Composite.
 + Proxy demo in different server instance
 + Warn if MSIE used for multi part MIME.

jetty-2.0Alpha2 - 01 May 1998
 + Added date format to Log
 + Added timezone to Log
 + Handle params in getIntHeader and getDateHeader
 + Handle Single Threaded servlets with servlet pool
 + JDK1.2 javax.servlet API
 + Removed HttpRequest.getByteContent
 + Use javax.servlet.http.Cookie
 + Use javax.servlet.http.HttpSession
 + Use javax.servlet.http.HttpUtils.parsePostData

jetty-1.3.5 - 01 May 1998
 + Added date format to Log
 + Correct handling of multiple parameters
 + Debug triggers added to com.mortbay.Base.Code
 + Fixed socket inet bug in FTP

jetty-2.0Alpha1 - 08 April 1998
 + accept chunked data
 + Add HTTP/1.1 Date: header
 + Correct formatting of Date HTTP headers
 + Debug triggers added to com.mortbay.Base.Code
 + Fixed forward bug with no port number
 + handle extra spaces in HTTP headers
 + Handle file requests with If-Modified-Since: or If-Unmodified-Since:
 + Handle HEAD properly
 + Handle HTTP/1.1 Host: header
 + HttpTests test harness
 + persistent connections
 + Really fixed handling of multiple parameters
 + Removed HttpRequestHeader class
 + Requires Host: header for 1.1 requests
 + Send 100 Continue for HTTP/1.1 requests (concerned about push???)
 + Send Connection: close
 + Sends chunked data for 1.1 responses of unknown length.

jetty-1.3.4 - 15 March 1998
 + Dump servlet enhanced to exercise these changes.
 + Fixed handling of multiple parameters in query and form content.
   "?A=1%2C2&A=C%2CD" now returns two values ("1,2" & "C,D") rather than 4.
 + ServletHandler now takes an optional file base directory name which is used
   to set the translated path for pathInfo in servlet requests.

jetty-1.3.3
 + Closed exception window in HttpListener.java
 + Fixed TableForm.addButtonArea bug.
 + TableForm.extendRow() uses existing cell

jetty-1.3.2
 + Added per Table cell composite factories
 + Fixed proxy bug with no port number

jetty-1.3.1
 + Better handling of InvocationTargetException in debug
 + ForwardHandler only forwards as http/1.0 (from Tobias.Miller)
 + Improved parsing of stack traces
 + Minor fixes in SmtpMail
 + Minor release adjustments for Tracker

jetty-1.3.0
 + Added DbAdaptor to JDBC wrappers
 + Beta release of Tracker

jetty-1.2.0
 + Alternate look and feel for Jetty
 + Better Debug configuration
 + DebugServlet
 + Fixed install bug for nested classes
 + Reintroduced STF

jetty-1.1.1
 + Improved documentation

jetty-1.1
 + Improved connection caching in java.mortbay.JDBC
 + Moved HttpCode to com.mortbay.Util

jetty-1.0.1
 + Bug fixes

jetty-1.0
 + First release in com.mortbay package structure
 + Included Util, JDBC, HTML, HTTP, Jetty
<|MERGE_RESOLUTION|>--- conflicted
+++ resolved
@@ -1,7 +1,4 @@
-<<<<<<< HEAD
 jetty-10.0.0-SNAPSHOT
-=======
-jetty-9.4.2-SNAPSHOT
 
 jetty-9.4.1.v20170120 - 20 January 2017
  + 486 JDK 9 ALPN implementation
@@ -90,7 +87,6 @@
  + 1276 Remove org.eclipse.jetty.websocket.server.WebSocketServerFactory from
    SPI
  + 1277 http2 alpn test error
->>>>>>> bba4a8bb
 
 jetty-9.4.0.v20161208 - 08 December 2016
  + 1112 How config async support in jsp tag?
@@ -574,7 +570,7 @@
  + 784 JSP Session updated before sendRedirect() lose their information
  + 786 Buffering Response Handler
  + 790 AsyncContentListener semantic broken with HTTP/2 transport
- + 792 [HTTP/2] Socket seems to be not closed completely
+ + 792 HTTP/2] Socket seems to be not closed completely
  + 797 MimeTypes resource loading incorrect on OSGi
  + 798 async IO Write closed race
  + 804 setting default Url Encoding broken in Jetty >= 9.3
