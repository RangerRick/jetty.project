<project xmlns="http://maven.apache.org/POM/4.0.0" xmlns:xsi="http://www.w3.org/2001/XMLSchema-instance" xsi:schemaLocation="http://maven.apache.org/POM/4.0.0 http://maven.apache.org/maven-v4_0_0.xsd">
  <parent>
    <groupId>org.eclipse.jetty.examples</groupId>
    <artifactId>examples-parent</artifactId>
<<<<<<< HEAD
    <version>10.0.0-SNAPSHOT</version>
    <relativePath>../pom.xml</relativePath>
  </parent>  
=======
    <version>9.4.0-SNAPSHOT</version>
  </parent>
>>>>>>> a8f25b55
  <modelVersion>4.0.0</modelVersion>
  <groupId>org.eclipse.jetty</groupId>
  <artifactId>example-async-rest</artifactId>
  <packaging>pom</packaging>
  <name>Example Async Rest</name>
  <modules>
    <module>async-rest-jar</module>
    <module>async-rest-webapp</module>
  </modules>
</project><|MERGE_RESOLUTION|>--- conflicted
+++ resolved
@@ -2,14 +2,8 @@
   <parent>
     <groupId>org.eclipse.jetty.examples</groupId>
     <artifactId>examples-parent</artifactId>
-<<<<<<< HEAD
     <version>10.0.0-SNAPSHOT</version>
-    <relativePath>../pom.xml</relativePath>
   </parent>  
-=======
-    <version>9.4.0-SNAPSHOT</version>
-  </parent>
->>>>>>> a8f25b55
   <modelVersion>4.0.0</modelVersion>
   <groupId>org.eclipse.jetty</groupId>
   <artifactId>example-async-rest</artifactId>
