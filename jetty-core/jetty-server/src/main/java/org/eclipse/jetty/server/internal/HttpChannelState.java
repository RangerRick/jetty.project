//
// ========================================================================
// Copyright (c) 1995 Mort Bay Consulting Pty Ltd and others.
//
// This program and the accompanying materials are made available under the
// terms of the Eclipse Public License v. 2.0 which is available at
// https://www.eclipse.org/legal/epl-2.0, or the Apache License, Version 2.0
// which is available at https://www.apache.org/licenses/LICENSE-2.0.
//
// SPDX-License-Identifier: EPL-2.0 OR Apache-2.0
// ========================================================================
//

package org.eclipse.jetty.server.internal;

import java.io.IOException;
import java.nio.ByteBuffer;
import java.util.HashMap;
import java.util.Objects;
import java.util.Set;
import java.util.concurrent.CompletableFuture;
import java.util.concurrent.atomic.LongAdder;
import java.util.function.Function;
import java.util.function.Predicate;
import java.util.function.Supplier;

import org.eclipse.jetty.http.BadMessageException;
import org.eclipse.jetty.http.HttpField;
import org.eclipse.jetty.http.HttpFields;
import org.eclipse.jetty.http.HttpHeader;
import org.eclipse.jetty.http.HttpMethod;
import org.eclipse.jetty.http.HttpScheme;
import org.eclipse.jetty.http.HttpStatus;
import org.eclipse.jetty.http.HttpURI;
import org.eclipse.jetty.http.HttpVersion;
import org.eclipse.jetty.http.MetaData;
import org.eclipse.jetty.http.MultiPartFormData.Parts;
import org.eclipse.jetty.http.PreEncodedHttpField;
import org.eclipse.jetty.http.Trailers;
import org.eclipse.jetty.http.UriCompliance;
import org.eclipse.jetty.io.ByteBufferPool;
import org.eclipse.jetty.io.Connection;
import org.eclipse.jetty.io.Content;
import org.eclipse.jetty.io.EndPoint;
import org.eclipse.jetty.server.AbstractConnector;
import org.eclipse.jetty.server.Components;
import org.eclipse.jetty.server.ConnectionMetaData;
import org.eclipse.jetty.server.Connector;
import org.eclipse.jetty.server.Context;
import org.eclipse.jetty.server.Handler;
import org.eclipse.jetty.server.HttpChannel;
import org.eclipse.jetty.server.HttpConfiguration;
import org.eclipse.jetty.server.HttpStream;
import org.eclipse.jetty.server.Request;
import org.eclipse.jetty.server.RequestLog;
import org.eclipse.jetty.server.Response;
import org.eclipse.jetty.server.Server;
import org.eclipse.jetty.server.Session;
import org.eclipse.jetty.server.TunnelSupport;
import org.eclipse.jetty.util.Attributes;
import org.eclipse.jetty.util.BufferUtil;
import org.eclipse.jetty.util.Callback;
import org.eclipse.jetty.util.ExceptionUtil;
import org.eclipse.jetty.util.thread.AutoLock;
import org.eclipse.jetty.util.thread.Invocable;
import org.eclipse.jetty.util.thread.Scheduler;
import org.eclipse.jetty.util.thread.SerializedInvoker;
import org.eclipse.jetty.util.thread.ThreadPool;
import org.slf4j.Logger;
import org.slf4j.LoggerFactory;

/**
 * A Channel represents a sequence of request cycles from the same connection with only a single
 * request cycle may be active at once for each channel.
 * <p>
 * Many methods return {@link Runnable}s to indicate that further work is needed. These
 * can be given to an ExecutionStrategy instead of calling known methods like HttpChannel.handle().
 */
public class HttpChannelState implements HttpChannel, Components
{
    /**
     * The state of the written response
     */
    private enum StreamSendState
    {
        /** Last content not yet sent */
        SENDING,

        /** Last content sent, but send not yet completed */
        LAST_SENDING,

        /** Last content sent and completed */
        LAST_COMPLETE
    }

    private static final Logger LOG = LoggerFactory.getLogger(HttpChannelState.class);
    private static final Throwable DO_NOT_SEND = new Throwable("No Send");
    private static final MetaData.Request ERROR_REQUEST = new MetaData.Request("GET", HttpURI.from("/"), HttpVersion.HTTP_1_0, HttpFields.EMPTY);
    private static final HttpField SERVER_VERSION = new PreEncodedHttpField(HttpHeader.SERVER, HttpConfiguration.SERVER_VERSION);
    private static final HttpField POWERED_BY = new PreEncodedHttpField(HttpHeader.X_POWERED_BY, HttpConfiguration.SERVER_VERSION);

    private final AutoLock _lock = new AutoLock();
    private final HandlerInvoker _handlerInvoker = new HandlerInvoker();
    private final ConnectionMetaData _connectionMetaData;
    private final SerializedInvoker _serializedInvoker;
    private final Attributes _requestAttributes = new Attributes.Lazy();
    private final ResponseHttpFields _responseHeaders = new ResponseHttpFields();
    private final HttpChannel.Listener _combinedListener;
    private Thread _handling;
    private boolean _handled;
    private StreamSendState _streamSendState = StreamSendState.SENDING;
    private boolean _callbackCompleted = false;
    private ChannelRequest _request;
    private ChannelResponse _response;
    private HttpStream _stream;
    private long _committedContentLength = -1;
    private Runnable _onContentAvailable;
    private Content.Chunk.Error _error;
    private Throwable _failure;
    private Predicate<Throwable> _onError;
    private Attributes _cache;

    public HttpChannelState(ConnectionMetaData connectionMetaData)
    {
        _connectionMetaData = connectionMetaData;
        // The SerializedInvoker is used to prevent infinite recursion of callbacks calling methods calling callbacks etc.
        _serializedInvoker = new HttpChannelSerializedInvoker();

        Connector connector = connectionMetaData.getConnector();
        _combinedListener = (connector instanceof AbstractConnector)
            ? ((AbstractConnector)connector).getHttpChannelListeners()
            : AbstractConnector.NOOP_LISTENER;
    }

    @Override
    public void recycle()
    {
        try (AutoLock ignored = _lock.lock())
        {
            if (LOG.isDebugEnabled())
                LOG.debug("recycling {}", this);

            // Break the link between request and channel, so that
            // applications cannot use request/response/callback anymore.
            _request._httpChannelState = null;

            // Break the links with the upper and lower layers.
            _request = null;
            _response = null;
            _stream = null;
            _streamSendState = StreamSendState.SENDING;

            // Recycle.
            _requestAttributes.clearAttributes();
            _responseHeaders.reset();
            _handling = null;
            _handled = false;
            _callbackCompleted = false;
            _failure = null;
            _committedContentLength = -1;
            _onContentAvailable = null;
            _error = null;
            _onError = null;
        }
    }

    public HttpConfiguration getHttpConfiguration()
    {
        return _connectionMetaData.getHttpConfiguration();
    }

    public HttpStream getHttpStream()
    {
        try (AutoLock ignored = _lock.lock())
        {
            return _stream;
        }
    }

    public void setHttpStream(HttpStream stream)
    {
        try (AutoLock ignored = _lock.lock())
        {
            _stream = stream;
        }
    }

    public Server getServer()
    {
        return _connectionMetaData.getConnector().getServer();
    }

    @Override
    public ConnectionMetaData getConnectionMetaData()
    {
        return _connectionMetaData;
    }

    // TODO: remove this
    public Connection getConnection()
    {
        return _connectionMetaData.getConnection();
    }

    // TODO: remove this
    public Connector getConnector()
    {
        return _connectionMetaData.getConnector();
    }

    // TODO: remove this
    public EndPoint getEndPoint()
    {
        return getConnection().getEndPoint();
    }

    @Override
    public ByteBufferPool getByteBufferPool()
    {
        return getConnectionMetaData().getConnector().getByteBufferPool();
    }

    @Override
    public Scheduler getScheduler()
    {
        return getServer().getScheduler();
    }

    @Override
    public ThreadPool getThreadPool()
    {
        return getServer().getThreadPool();
    }

    @Override
    public Attributes getCache()
    {
        if (_cache == null)
        {
            if (getConnectionMetaData().isPersistent())
                _cache = new Attributes.Mapped(new HashMap<>());
            else
                _cache = Attributes.NULL;
        }
        return _cache;
    }

    /**
     * Start request handling by returning a Runnable that will call {@link Handler#handle(Request, Response, Callback)}.
     *
     * @param request The request metadata to handle.
     * @return A Runnable that will call {@link Handler#handle(Request, Response, Callback)}.  Unlike all other {@link Runnable}s
     * returned by HttpChannel methods, this runnable should not be mutually excluded or serialized. Specifically
     * other {@link Runnable}s returned by methods on this class can be run concurrently with the {@link Runnable}
     * returned from this method.
     */
    public Runnable onRequest(MetaData.Request request)
    {
        if (LOG.isDebugEnabled())
            LOG.debug("onRequest {} {}", request, this);

        try (AutoLock ignored = _lock.lock())
        {
            if (_stream == null)
                throw new IllegalStateException("No HttpStream");
            if (_request != null)
                throw new IllegalStateException("duplicate request");
            _request = new ChannelRequest(this, request);
            _response = new ChannelResponse(_request);

            HttpFields.Mutable responseHeaders = _response.getHeaders();
            if (getHttpConfiguration().getSendServerVersion())
                responseHeaders.add(SERVER_VERSION);
            if (getHttpConfiguration().getSendXPoweredBy())
                responseHeaders.add(POWERED_BY);
            if (getHttpConfiguration().getSendDateHeader())
                responseHeaders.add(getConnectionMetaData().getConnector().getServer().getDateField());

            _combinedListener.onRequestBegin(_request);

            // This is deliberately not serialized to allow a handler to block.
            return _handlerInvoker;
        }
    }

    public Request getRequest()
    {
        try (AutoLock ignored = _lock.lock())
        {
            return _request;
        }
    }

    public Response getResponse()
    {
        try (AutoLock ignored = _lock.lock())
        {
            return _response;
        }
    }

    public boolean isRequestHandled()
    {
        try (AutoLock ignored = _lock.lock())
        {
            return _handling != null || _handled;
        }
    }

    public Runnable onContentAvailable()
    {
        Runnable onContent;
        try (AutoLock ignored = _lock.lock())
        {
            if (_request == null)
                return null;
            onContent = _onContentAvailable;
            _onContentAvailable = null;
        }
        return _serializedInvoker.offer(onContent);
    }

    @Override
    public Invocable.InvocationType getInvocationType()
    {
        // TODO Can this actually be done, as we may need to invoke other Runnables after onContent?
        //      Could we at least avoid the lock???
        Runnable onContent;
        try (AutoLock ignored = _lock.lock())
        {
            if (_request == null)
                return null;
            onContent = _onContentAvailable;
        }
        return Invocable.getInvocationType(onContent);
    }

    public Runnable onFailure(Throwable x)
    {
        if (LOG.isDebugEnabled())
            LOG.debug("onFailure {}", this, x);

        HttpStream stream;
        Runnable task;
        try (AutoLock ignored = _lock.lock())
        {
            // If the channel doesn't have a stream, then the error is ignored.
            if (_stream == null)
                return null;
            stream = _stream;

            if (_request == null)
            {
                // If the channel doesn't have a request, then the error must have occurred during the parsing of
                // the request line / headers, so make a temp request for logging and producing an error response.
                _request = new ChannelRequest(this, ERROR_REQUEST);
                _response = new ChannelResponse(_request);
            }

            // Set the error to arrange for any subsequent reads, demands or writes to fail.
            if (_error == null)
            {
                _error = Content.Chunk.from(x);
            }
            else if (_error.getCause() != x)
            {
                _error.getCause().addSuppressed(x);
                return null;
            }

            // If not handled, then we just fail the request callback
            if (!_handled && _handling == null)
            {
                task = () -> _request._callback.failed(x);
            }
            else
            {
                // if we are currently demanding, take the onContentAvailable runnable to invoke below.
                Runnable invokeOnContentAvailable = _onContentAvailable;
                _onContentAvailable = null;

                // If a write call is in progress, take the writeCallback to fail below
                Runnable invokeWriteFailure = _response.lockedFailWrite(x);

                // Create runnable to invoke any onError listeners
                ChannelRequest request = _request;
                Runnable invokeListeners = () ->
                {
                    Predicate<Throwable> onError;
                    try (AutoLock ignore = _lock.lock())
                    {
                        onError = _onError;
                    }

                    try
                    {
                        if (LOG.isDebugEnabled())
                            LOG.debug("invokeListeners {} {}", HttpChannelState.this, onError, x);
                        if (onError.test(x))
                            return;
                    }
                    catch (Throwable throwable)
                    {
                        if (ExceptionUtil.areNotAssociated(x, throwable))
                            x.addSuppressed(throwable);
                    }

                    // If the application has not been otherwise informed of the failure
                    if (invokeOnContentAvailable == null && invokeWriteFailure == null)
                    {
                        if (LOG.isDebugEnabled())
                            LOG.debug("failing callback in {}", this, x);
                        request._callback.failed(x);
                    }
                };

                // Serialize all the error actions.
                task = _serializedInvoker.offer(invokeOnContentAvailable, invokeWriteFailure, invokeListeners);
            }
        }

        // Consume content as soon as possible to open any flow control window.
        Throwable unconsumed = stream.consumeAvailable();
        if (unconsumed != null && LOG.isDebugEnabled())
            LOG.debug("consuming content during error {}", unconsumed.toString());

        return task;
    }

    public void addHttpStreamWrapper(Function<HttpStream, HttpStream> onStreamEvent)
    {
        while (true)
        {
            HttpStream stream;
            try (AutoLock ignored = _lock.lock())
            {
                stream = _stream;
            }
            if (_stream == null)
                throw new IllegalStateException("No active stream");
            HttpStream combined = onStreamEvent.apply(stream);
            if (combined == null)
                throw new IllegalArgumentException("Cannot remove stream");
            try (AutoLock ignored = _lock.lock())
            {
                if (_stream != stream)
                    continue;
                _stream = combined;
                break;
            }
        }
    }

    private void resetResponse()
    {
        try (AutoLock ignored = _lock.lock())
        {
            if (_responseHeaders.isCommitted())
                throw new IllegalStateException("response committed");
            _responseHeaders.clear();
        }
    }

    private Throwable lockedStreamSend(boolean last, long length)
    {
        assert _lock.isHeldByCurrentThread();

        return switch (_streamSendState)
        {
            case SENDING ->
            {
                _streamSendState = last ? StreamSendState.LAST_SENDING : StreamSendState.SENDING;
                yield null;
            }

            // There are many instances of code that wants to ensure the output is closed, so
            // it does a redundant write(true, callback). Other code may do a write(false, callback) to ensure
            // they are flushed. The DO_NOT_SEND option supports these by turning such writes into a NOOP.
            case LAST_SENDING, LAST_COMPLETE -> (length > 0)
                ? new IllegalStateException("last already written")
                : DO_NOT_SEND;
        };
    }

    private void lockedStreamSendCompleted(boolean success)
    {
        assert _lock.isHeldByCurrentThread();
        if (_streamSendState == StreamSendState.LAST_SENDING)
            _streamSendState = success ? StreamSendState.LAST_COMPLETE : StreamSendState.SENDING;
    }

    private boolean lockedIsLastStreamSendCompleted()
    {
        assert _lock.isHeldByCurrentThread();
        return _streamSendState == StreamSendState.LAST_COMPLETE;
    }

    private boolean lockedLastStreamSend()
    {
        assert _lock.isHeldByCurrentThread();
        if (_streamSendState != StreamSendState.SENDING)
            return false;

        _streamSendState = StreamSendState.LAST_SENDING;
        return true;
    }

    @Override
    public String toString()
    {
        try (AutoLock ignored = _lock.lock())
        {
            return String.format("%s@%x{handling=%s, handled=%b, send=%s, completed=%b, request=%s}",
                this.getClass().getSimpleName(),
                hashCode(),
                _handling,
                _handled,
                _streamSendState,
                _callbackCompleted,
                _request);
        }
    }

    private class HandlerInvoker implements Invocable.Task, Callback
    {
        @Override
        public void run()
        {
            // Once we switch to HANDLING state and beyond, then we assume that the
            // application will call the callback, and thus any onFailure reports will not.
            // However, if a thread calling the application throws, then that exception will be reported
            // to the callback.
            ChannelRequest request;
            ChannelResponse response;
            try (AutoLock ignored = _lock.lock())
            {
                assert _handling == null && !_handled;
                _handling = Thread.currentThread();
                request = _request;
                response = _response;
            }

            if (LOG.isDebugEnabled())
                LOG.debug("invoking handler in {}", HttpChannelState.this);
            Server server = _connectionMetaData.getConnector().getServer();

<<<<<<< HEAD
            boolean handled = false;
            Throwable failure = null;
=======
>>>>>>> 152030de
            try
            {
                if (!HttpMethod.PRI.is(request.getMethod()) &&
                    !HttpMethod.CONNECT.is(request.getMethod()) &&
                    !Request.getPathInContext(_request).startsWith("/") &&
                    !HttpMethod.OPTIONS.is(request.getMethod()))
                {
                    throw new BadMessageException("Bad URI path");
                }

                HttpURI uri = request.getHttpURI();
                if (uri.hasViolations())
                {
                    String badMessage = UriCompliance.checkUriCompliance(getConnectionMetaData().getHttpConfiguration().getUriCompliance(), uri);
                    if (badMessage != null)
                        throw new BadMessageException(badMessage);
                }

                // Customize before processing.
                HttpConfiguration configuration = getHttpConfiguration();

                Request customized = request;
                HttpFields.Mutable responseHeaders = response.getHeaders();
                for (HttpConfiguration.Customizer customizer : configuration.getCustomizers())
                {
                    Request next = customizer.customize(customized, responseHeaders);
                    customized = next == null ? customized : next;
                }

                if (customized != request && server.getRequestLog() != null)
                    request.setLoggedRequest(customized);

<<<<<<< HEAD
                _combinedListener.onBeforeHandling(request);

                handled = server.handle(customized, request._response, request._callback);
                if (!handled)
                    Response.writeError(customized, request._response, request._callback, HttpStatus.NOT_FOUND_404);
=======
                if (!server.handle(customized, response, request._callback))
                    Response.writeError(customized, response, request._callback, HttpStatus.NOT_FOUND_404);
>>>>>>> 152030de
            }
            catch (Throwable t)
            {
                request._callback.failed(t);
            }
            _combinedListener.onAfterHandling(request, handled, failure);

            HttpStream stream;
            Throwable failure;
            boolean completeStream;
            boolean callbackCompleted;
            boolean lastStreamSendComplete;

            try (AutoLock ignored = _lock.lock())
            {
                stream = _stream;
                _handling = null;
                _handled = true;
                failure = _failure;
                callbackCompleted = _callbackCompleted;
                lastStreamSendComplete = lockedIsLastStreamSendCompleted();
                completeStream = callbackCompleted && lastStreamSendComplete;

                if (LOG.isDebugEnabled())
                    LOG.debug("handler invoked: completeStream={} failure={} callbackCompleted={} {}", completeStream, failure, callbackCompleted, HttpChannelState.this);
            }

            if (LOG.isDebugEnabled())
                LOG.debug("stream={}, failure={}, callbackCompleted={}, completeStream={}", stream, failure, callbackCompleted, completeStream);

            if (completeStream)
            {
                if (LOG.isDebugEnabled())
                    LOG.debug("completeStream({}, {})", stream, Objects.toString(failure));
                completeStream(stream, failure);
            }
        }

        /**
         * Called only as {@link Callback} by last write from {@link ChannelCallback#succeeded}
         */
        @Override
        public void succeeded()
        {
            HttpStream stream;
            boolean completeStream;
            try (AutoLock ignored = _lock.lock())
            {
                assert _callbackCompleted;
                _streamSendState = StreamSendState.LAST_COMPLETE;
                completeStream = _handling == null;
                stream = _stream;
            }

            if (completeStream)
                completeStream(stream, null);
        }

        /**
         * Called only as {@link Callback} by last send from {@link ChannelCallback#succeeded}
         */
        @Override
        public void failed(Throwable failure)
        {
            HttpStream stream;
            boolean completeStream;
            try (AutoLock ignored = _lock.lock())
            {
                assert _callbackCompleted;
                _streamSendState = StreamSendState.LAST_COMPLETE;
                completeStream = _handling == null;
                stream = _stream;
                failure = _failure = ExceptionUtil.combine(_failure, failure);
            }
            if (completeStream)
                completeStream(stream, failure);
        }

        private void completeStream(HttpStream stream, Throwable failure)
        {
            try
            {
                RequestLog requestLog = getServer().getRequestLog();
                if (requestLog != null)
                {
                    if (LOG.isDebugEnabled())
                        LOG.debug("logging {}", HttpChannelState.this);

                    requestLog.log(_request.getLoggedRequest(), _response);
                }

                // Clean up any multipart tmp files and release any associated resources.
                Parts parts = (Parts)_request.getAttribute(Parts.class.getName());
                if (parts != null)
                    parts.close();
            }
            finally
            {
                _combinedListener.onComplete(_request, failure);
                // This is THE ONLY PLACE the stream is succeeded or failed.
                if (failure == null)
                    stream.succeeded();
                else
                    stream.failed(failure);
            }
        }

        @Override
        public InvocationType getInvocationType()
        {
            return getConnectionMetaData().getConnector().getServer().getInvocationType();
        }
    }

    public static class ChannelRequest implements Attributes, Request
    {
        private final long _timeStamp = System.currentTimeMillis();
        private final ChannelCallback _callback = new ChannelCallback(this);
        private final String _id;
        private final ConnectionMetaData _connectionMetaData;
        private final MetaData.Request _metaData;
        private final AutoLock _lock;
        private final LongAdder _contentBytesRead = new LongAdder();
<<<<<<< HEAD
        private final HttpChannel.Listener _listener;
        private HttpChannelState _httpChannel;
=======
        private HttpChannelState _httpChannelState;
>>>>>>> 152030de
        private Request _loggedRequest;
        private HttpFields _trailers;

        ChannelRequest(HttpChannelState httpChannelState, MetaData.Request metaData)
        {
            _httpChannelState = Objects.requireNonNull(httpChannelState);
            _id = httpChannelState.getHttpStream().getId(); // Copy ID now, as stream will ultimately be nulled
            _connectionMetaData = httpChannelState.getConnectionMetaData();
            _metaData = Objects.requireNonNull(metaData);
<<<<<<< HEAD
            _listener = httpChannel._combinedListener;
            _response = new ChannelResponse(this, _listener);
            _lock = httpChannel._lock;
=======
            _lock = httpChannelState._lock;
>>>>>>> 152030de
        }

        public void setLoggedRequest(Request request)
        {
            _loggedRequest = request;
        }

        public Request getLoggedRequest()
        {
            return _loggedRequest == null ? this : _loggedRequest;
        }

        HttpStream getHttpStream()
        {
            return getHttpChannelState()._stream;
        }

        public long getContentBytesRead()
        {
            return _contentBytesRead.longValue();
        }

        @Override
        public Object getAttribute(String name)
        {
            HttpChannelState httpChannel = getHttpChannelState();
            if (name.startsWith("org.eclipse.jetty"))
            {
                if (Server.class.getName().equals(name))
                    return httpChannel.getConnectionMetaData().getConnector().getServer();
                if (HttpChannelState.class.getName().equals(name))
                    return httpChannel;
                // TODO: is the instanceof needed?
                // TODO: possibly remove this if statement or move to Servlet.
                if (HttpConnection.class.getName().equals(name) &&
                    getConnectionMetaData().getConnection() instanceof HttpConnection)
                    return getConnectionMetaData().getConnection();
            }
            return httpChannel._requestAttributes.getAttribute(name);
        }

        @Override
        public Object removeAttribute(String name)
        {
            return getHttpChannelState()._requestAttributes.removeAttribute(name);
        }

        @Override
        public Object setAttribute(String name, Object attribute)
        {
            if (Server.class.getName().equals(name) || HttpChannelState.class.getName().equals(name) || HttpConnection.class.getName().equals(name))
                return null;
            return getHttpChannelState()._requestAttributes.setAttribute(name, attribute);
        }

        @Override
        public Set<String> getAttributeNameSet()
        {
            return getHttpChannelState()._requestAttributes.getAttributeNameSet();
        }

        @Override
        public void clearAttributes()
        {
            getHttpChannelState()._requestAttributes.clearAttributes();
        }

        @Override
        public String getId()
        {
            return _id;
        }

        @Override
        public Components getComponents()
        {
            return getHttpChannelState();
        }

        @Override
        public ConnectionMetaData getConnectionMetaData()
        {
            return _connectionMetaData;
        }

        HttpChannelState getHttpChannelState()
        {
            try (AutoLock ignore = _lock.lock())
            {
                return lockedGetHttpChannelState();
            }
        }

        private HttpChannelState lockedGetHttpChannelState()
        {
            assert _lock.isHeldByCurrentThread();
            if (_httpChannelState == null)
                throw new IllegalStateException("channel already completed");
            return _httpChannelState;
        }

        @Override
        public String getMethod()
        {
            return _metaData.getMethod();
        }

        @Override
        public HttpURI getHttpURI()
        {
            return _metaData.getHttpURI();
        }

        @Override
        public Context getContext()
        {
            return getConnectionMetaData().getConnector().getServer().getContext();
        }

        @Override
        public HttpFields getHeaders()
        {
            return _metaData.getHttpFields();
        }

        @Override
        public HttpFields getTrailers()
        {
            return _trailers;
        }

        @Override
        public long getTimeStamp()
        {
            return _timeStamp;
        }

        @Override
        public long getNanoTime()
        {
            HttpStream stream = _httpChannelState.getHttpStream();
            if (stream != null)
                return stream.getNanoTime();
            throw new IllegalStateException();
        }

        @Override
        public boolean isSecure()
        {
            return HttpScheme.HTTPS.is(getHttpURI().getScheme());
        }

        @Override
        public long getLength()
        {
            return _metaData.getContentLength();
        }

        @Override
        public Content.Chunk read()
        {
            HttpStream stream;
            try (AutoLock ignored = _lock.lock())
            {
                HttpChannelState httpChannel = lockedGetHttpChannelState();

                Content.Chunk error = httpChannel._error;
                if (error != null)
                    return error;

                stream = httpChannel._stream;
            }

            Content.Chunk chunk = stream.read();

            if (LOG.isDebugEnabled())
                LOG.debug("read {}", chunk);

            if (chunk != null)
            {
                _listener.onRequestRead(this, chunk);
                if (chunk.hasRemaining())
                    _contentBytesRead.add(chunk.getByteBuffer().remaining());
            }

            if (chunk instanceof Trailers trailers)
                _trailers = trailers.getTrailers();

            return chunk;
        }

        @Override
        public boolean consumeAvailable()
        {
            HttpStream stream;
            try (AutoLock ignored = _lock.lock())
            {
                HttpChannelState httpChannel = lockedGetHttpChannelState();
                stream = httpChannel._stream;
            }

            return stream.consumeAvailable() == null;
        }

        @Override
        public void demand(Runnable demandCallback)
        {
            boolean error;
            HttpStream stream;
            try (AutoLock ignored = _lock.lock())
            {
                HttpChannelState httpChannel = lockedGetHttpChannelState();

                if (LOG.isDebugEnabled())
                    LOG.debug("demand {}", httpChannel);

                error = httpChannel._error != null;
                if (!error)
                {
                    if (httpChannel._onContentAvailable != null)
                        throw new IllegalArgumentException("demand pending");
                    httpChannel._onContentAvailable = demandCallback;
                }

                stream = httpChannel._stream;
            }

            if (error)
                // TODO: can we avoid re-grabbing the lock to get the HttpChannel?
                getHttpChannelState()._serializedInvoker.run(demandCallback);
            else
                stream.demand();
        }

        @Override
        public void fail(Throwable failure)
        {
            _httpChannelState.onFailure(failure);
        }

        @Override
        public void push(MetaData.Request resource)
        {
            getHttpStream().push(resource);
        }

        @Override
        public boolean addErrorListener(Predicate<Throwable> onError)
        {
            try (AutoLock ignored = _lock.lock())
            {
                HttpChannelState httpChannel = lockedGetHttpChannelState();

                if (httpChannel._error != null)
                    return false;

                if (httpChannel._onError == null)
                {
                    httpChannel._onError = onError;
                }
                else
                {
                    Predicate<Throwable> previous = httpChannel._onError;
                    httpChannel._onError = throwable ->
                    {
                        if (!previous.test(throwable))
                            return onError.test(throwable);
                        return true;
                    };
                }
                return true;
            }
        }

        @Override
        public TunnelSupport getTunnelSupport()
        {
            return getHttpStream().getTunnelSupport();
        }

        @Override
        public void addHttpStreamWrapper(Function<HttpStream, HttpStream> wrapper)
        {
            getHttpChannelState().addHttpStreamWrapper(wrapper);
        }

        @Override
        public Session getSession(boolean create)
        {
            return null;
        }

        @Override
        public String toString()
        {
            return String.format("%s@%x %s %s", getMethod(), hashCode(), getHttpURI(), _metaData.getHttpVersion());
        }
    }

    /**
     * The Channel's implementation of the {@link Response} API.
     * Also is a {@link Callback} used by the {@link #write(boolean, ByteBuffer, Callback)}
     * method when calling
     * {@link HttpStream#send(MetaData.Request, MetaData.Response, boolean, ByteBuffer, Callback)}
     */
    public static class ChannelResponse implements Response, Callback
    {
        private final ChannelRequest _request;
        private int _status;
        private long _contentBytesWritten;
        private Supplier<HttpFields> _trailers;
<<<<<<< HEAD
        private HttpChannel.Listener _listener;
=======
        private Callback _writeCallback;
        protected boolean _errorMode;
>>>>>>> 152030de

        private ChannelResponse(ChannelRequest request, HttpChannel.Listener listener)
        {
            _request = request;
            _listener = listener;
        }

        private void lockedPrepareErrorResponse()
        {
            // reset the response state, so we can generate an error response,
            // remembering any server or date headers (probably a nicer way of doing this).
            HttpChannelState httpChannelState = _request.lockedGetHttpChannelState();
            HttpField serverField = httpChannelState._responseHeaders.getField(HttpHeader.SERVER);
            HttpField dateField = httpChannelState._responseHeaders.getField(HttpHeader.DATE);
            httpChannelState._responseHeaders.reset();
            httpChannelState._committedContentLength = -1;
            reset();
            if (serverField != null)
                httpChannelState._responseHeaders.put(serverField);
            if (dateField != null)
                httpChannelState._responseHeaders.put(dateField);
            setStatus(HttpStatus.INTERNAL_SERVER_ERROR_500);
            _errorMode = true;
        }

        private boolean lockedIsWriting()
        {
            assert _request._lock.isHeldByCurrentThread();
            return _writeCallback != null;
        }

        private Runnable lockedFailWrite(Throwable x)
        {
            assert _request._lock.isHeldByCurrentThread();
            Callback writeCallback = _writeCallback;
            _writeCallback = null;
            return writeCallback == null ? null : () -> writeCallback.failed(x);
        }

        public long getContentBytesWritten()
        {
            return _contentBytesWritten;
        }

        @Override
        public Request getRequest()
        {
            return _request;
        }

        @Override
        public int getStatus()
        {
            return _status;
        }

        @Override
        public void setStatus(int code)
        {
            if (!isCommitted())
                _status = code;
        }

        @Override
        public HttpFields.Mutable getHeaders()
        {
            return _request.getHttpChannelState()._responseHeaders;
        }

        @Override
        public Supplier<HttpFields> getTrailersSupplier()
        {
            try (AutoLock ignored = _request._lock.lock())
            {
                return _trailers;
            }
        }

        @Override
        public void setTrailersSupplier(Supplier<HttpFields> trailers)
        {
            try (AutoLock ignored = _request._lock.lock())
            {
                _trailers = trailers;
            }
        }

        @Override
        public void write(boolean last, ByteBuffer content, Callback callback)
        {
            boolean isCommitted = isCommitted();
            long length = BufferUtil.length(content);
            long totalWritten;
            HttpChannelState httpChannelState;
            HttpStream stream = null;
            Throwable failure = null;
            MetaData.Response responseMetaData = null;
            try (AutoLock ignored = _request._lock.lock())
            {
                httpChannelState = _request.lockedGetHttpChannelState();
                long committedContentLength = httpChannelState._committedContentLength;
                totalWritten = _contentBytesWritten + length;
                long contentLength = committedContentLength >= 0 ? committedContentLength : getHeaders().getLongField(HttpHeader.CONTENT_LENGTH);

                if (_writeCallback != null)
                    failure = new IllegalStateException("write pending");
                else if (!_errorMode && httpChannelState._error != null)
                    failure = httpChannelState._error.getCause();
                else if (contentLength >= 0)
                {
                    // If the content length were not compatible with what was written, then we need to abort.
                    String lengthError = (totalWritten > contentLength) ? "written %d > %d content-length"
                        : (last && totalWritten < contentLength) ? "written %d < %d content-length" : null;
                    if (lengthError != null)
                    {
                        String message = lengthError.formatted(totalWritten, contentLength);
                        if (LOG.isDebugEnabled())
                            LOG.debug("fail {} {}", callback, message);
                        failure = new IOException(message);
                    }
                }

                // If no failure by this point, we can try to send
                if (failure == null)
                    failure = httpChannelState.lockedStreamSend(last, length);

                // Have we failed in some way?
                if (failure == DO_NOT_SEND)
                {
                    httpChannelState._serializedInvoker.run(callback::succeeded);
                }
                else if (failure != null)
                {
                    Throwable throwable = failure;
                    httpChannelState._serializedInvoker.run(() -> callback.failed(throwable));
                }
                else
                {
                    // We have not failed, so we will do a stream send
                    _writeCallback = callback;
                    _contentBytesWritten = totalWritten;
                    stream = httpChannelState._stream;
                    if (httpChannelState._responseHeaders.commit())
                        responseMetaData = lockedPrepareResponse(httpChannelState, last);
                }
            }

            if (!isCommitted)
                _listener.onResponseCommitted(_request, this._status, this.getHeaders());

            if (failure == null)
            {
                if (LOG.isDebugEnabled())
                    LOG.debug("writing last={} {} {}", last, BufferUtil.toDetailString(content), this);
                ByteBuffer contentSlice = content.slice();
                Callback listenerCallback = new Callback()
                {
                    @Override
                    public void succeeded()
                    {
                        _listener.onResponseWrite(_request, last, contentSlice, null);
                        callback.succeeded();
                    }

                    @Override
                    public void failed(Throwable x)
                    {
                        _listener.onResponseWrite(_request, last, contentSlice, x);
                        callback.failed(x);
                    }
                };
                stream.send(_request._metaData, responseMetaData, last, content, listenerCallback);
            }
<<<<<<< HEAD
            else if (failure == DO_NOT_SEND)
            {
                Throwable t = failure;
                httpChannel._serializedInvoker.run(() ->
                {
                    _listener.onResponseWrite(_request, last, content.slice(), t);
                    callback.succeeded();
                });
            }
            else
            {
                Throwable t = failure;
                httpChannel._serializedInvoker.run(() ->
                {
                    _listener.onResponseWrite(_request, last, content.slice(), t);
                    callback.failed(t);
                });
            }
=======
>>>>>>> 152030de
        }

        /**
         * Called when the call to
         * {@link HttpStream#send(MetaData.Request, MetaData.Response, boolean, ByteBuffer, Callback)}
         * made by {@link ChannelResponse#write(boolean, ByteBuffer, Callback)} succeeds.
         * The implementation maintains the {@link #_streamSendState} before taking
         * and serializing the call to the {@link #_writeCallback}, which was set by the call to {@code write}.
         */
        @Override
        public void succeeded()
        {
            if (LOG.isDebugEnabled())
                LOG.debug("write succeeded {}", this);
            // Called when an individual write succeeds.
            Callback callback;
            HttpChannelState httpChannel;
            try (AutoLock ignored = _request._lock.lock())
            {
                httpChannel = _request.lockedGetHttpChannelState();
                callback = _writeCallback;
                _writeCallback = null;
                httpChannel.lockedStreamSendCompleted(true);
            }
            if (callback != null)
                httpChannel._serializedInvoker.run(callback::succeeded);
        }

        /**
         * Called when the call to
         * {@link HttpStream#send(MetaData.Request, MetaData.Response, boolean, ByteBuffer, Callback)}
         * made by {@link ChannelResponse#write(boolean, ByteBuffer, Callback)} fails.
         * <p>
         * The implementation maintains the {@link #_streamSendState} before taking
         * and serializing the call to the {@link #_writeCallback}, which was set by the call to {@code write}.
         * @param x The reason for the failure.
         */
        @Override
        public void failed(Throwable x)
        {
            if (LOG.isDebugEnabled())
                LOG.debug("write failed {}", this, x);
            // Called when an individual write succeeds.
            Callback callback;
            HttpChannelState httpChannel;
            try (AutoLock ignored = _request._lock.lock())
            {
                httpChannel = _request.lockedGetHttpChannelState();
                callback = _writeCallback;
                _writeCallback = null;
                httpChannel.lockedStreamSendCompleted(false);
            }
            if (callback != null)
                httpChannel._serializedInvoker.run(() -> callback.failed(x));
        }

        @Override
        public InvocationType getInvocationType()
        {
            return Invocable.getInvocationType(_writeCallback);
        }

        @Override
        public boolean isCommitted()
        {
            return _request.getHttpChannelState()._responseHeaders.isCommitted();
        }

        @Override
        public boolean isCompletedSuccessfully()
        {
            try (AutoLock ignored = _request._lock.lock())
            {
                if (_request._httpChannelState == null)
                    return false;

                return _request._httpChannelState._callbackCompleted && _request._httpChannelState._failure == null;
            }
        }

        @Override
        public void reset()
        {
            _status = 0;
            _trailers = null;
            _contentBytesWritten = 0;
            _request.getHttpChannelState().resetResponse();
        }

        @Override
        public CompletableFuture<Void> writeInterim(int status, HttpFields headers)
        {
            Completable completable = new Completable();
            if (HttpStatus.isInterim(status))
            {
                HttpChannelState channel = _request.getHttpChannelState();
                HttpVersion version = channel.getConnectionMetaData().getHttpVersion();
                MetaData.Response response = new MetaData.Response(status, null, version, headers);
                channel._stream.send(_request._metaData, response, false, null, completable);
            }
            else
            {
                completable.failed(new IllegalArgumentException("Invalid interim status code: " + status));
            }
            return completable;
        }

        MetaData.Response lockedPrepareResponse(HttpChannelState httpChannel, boolean last)
        {
            // Assume 200 unless told otherwise.
            if (_status == 0)
                _status = HttpStatus.OK_200;

            // Can we set the content length?
            HttpFields.Mutable mutableHeaders = httpChannel._responseHeaders.getMutableHttpFields();
            httpChannel._committedContentLength = mutableHeaders.getLongField(HttpHeader.CONTENT_LENGTH);
            if (last && httpChannel._committedContentLength < 0L)
            {
                httpChannel._committedContentLength = _contentBytesWritten;
                mutableHeaders.put(HttpHeader.CONTENT_LENGTH, httpChannel._committedContentLength);
            }

            httpChannel._stream.prepareResponse(mutableHeaders);

            return new MetaData.Response(
                _status, null, httpChannel.getConnectionMetaData().getHttpVersion(),
                httpChannel._responseHeaders,
                httpChannel._committedContentLength,
                getTrailersSupplier()
            );
        }

        @Override
        public String toString()
        {
            return "%s@%x{%s,%s}".formatted(this.getClass().getSimpleName(), hashCode(), getStatus(), getRequest());
        }
    }

    private static class ChannelCallback implements Callback
    {
        private final ChannelRequest _request;
        private Throwable _completedBy;

        private ChannelCallback(ChannelRequest request)
        {
            _request = request;
        }

        /**
         * Called when the {@link Handler} (or it's delegates) succeeds the request handling.
         */
        @Override
        public void succeeded()
        {
            // Called when the request/response cycle is completing successfully.
            HttpStream stream;
            boolean needLastStreamSend;
            HttpChannelState httpChannelState;
            Throwable failure = null;
            ChannelRequest request;
            ChannelResponse response;
            MetaData.Response responseMetaData = null;
            boolean completeStream;
            try (AutoLock ignored = _request._lock.lock())
            {
                request = _request;
                httpChannelState = _request._httpChannelState;
                response = httpChannelState._response;
                stream = httpChannelState._stream;

                // We are being tough on handler implementations and expect them
                // to not have pending operations when calling succeeded or failed.
                if (httpChannelState._onContentAvailable != null)
                    throw new IllegalStateException("demand pending");
                if (response.lockedIsWriting())
                    throw new IllegalStateException("write pending");

                if (lockedCompleteCallback())
                    return;

                assert httpChannelState._failure == null;

                needLastStreamSend = httpChannelState.lockedLastStreamSend();
                completeStream = !needLastStreamSend && httpChannelState._handling == null && httpChannelState.lockedIsLastStreamSendCompleted();

                if (httpChannelState._responseHeaders.commit())
                    responseMetaData = response.lockedPrepareResponse(httpChannelState, true);

                long totalWritten = response._contentBytesWritten;
                long committedContentLength = httpChannelState._committedContentLength;

                if (committedContentLength >= 0 && committedContentLength != totalWritten)
                    failure = new IOException("content-length %d != %d written".formatted(committedContentLength, totalWritten));

                // is the request fully consumed?
                Throwable unconsumed = stream.consumeAvailable();
                if (LOG.isDebugEnabled())
                    LOG.debug("consumeAvailable: {} {} ", unconsumed == null, httpChannelState);

                if (unconsumed != null && httpChannelState.getConnectionMetaData().isPersistent())
                    failure = ExceptionUtil.combine(failure, unconsumed);

                if (failure != null)
                {
                    httpChannelState._failure = failure;
                    if (!stream.isCommitted())
                        response.lockedPrepareErrorResponse();
                    else
                        completeStream = true;
                }
            }

            if (LOG.isDebugEnabled())
                LOG.debug("succeeded: failure={} needLastStreamSend={} {}", failure, needLastStreamSend, this);

            if (failure != null)
                Response.writeError(request, response, new ErrorCallback(request, stream, failure), failure);
            else if (needLastStreamSend)
                stream.send(_request._metaData, responseMetaData, true, null, httpChannelState._handlerInvoker);
            else if (completeStream)
                httpChannelState._handlerInvoker.completeStream(stream, failure);
            else if (LOG.isDebugEnabled())
                LOG.debug("No action on succeeded {}", this);
        }

        /**
         * Called when the {@link Handler} (or it's delegates) fail the request handling.
         * @param failure The reason for the failure.
         */
        @Override
        public void failed(Throwable failure)
        {
            // Called when the request/response cycle is completing with a failure.
            HttpStream stream;
            ChannelRequest request;
            ChannelResponse response;
            HttpChannelState httpChannelState;
            boolean writeError;
            try (AutoLock ignored = _request._lock.lock())
            {
                httpChannelState = _request._httpChannelState;
                stream = httpChannelState._stream;
                request = _request;
                response = httpChannelState._response;

                if (lockedCompleteCallback())
                    return;
                assert httpChannelState._failure == null;

                httpChannelState._failure = failure;

                // Consume any input.
                Throwable unconsumed = stream.consumeAvailable();
                if (ExceptionUtil.areNotAssociated(unconsumed, failure))
                    failure.addSuppressed(unconsumed);

                if (LOG.isDebugEnabled())
                    LOG.debug("failed stream.isCommitted={}, response.isCommitted={} {}", httpChannelState._stream.isCommitted(), httpChannelState._response.isCommitted(), this);

                writeError = !stream.isCommitted();
                if (writeError)
                    response.lockedPrepareErrorResponse();
            }

            if (writeError)
                Response.writeError(request, response, new ErrorCallback(request, stream, failure), failure);
            else
                _request.getHttpChannelState()._handlerInvoker.failed(failure);
        }

        private boolean lockedCompleteCallback()
        {
            assert _request._lock.isHeldByCurrentThread();

            HttpChannelState httpChannelState = _request._httpChannelState;
            if (httpChannelState == null)
            {
                if (LOG.isDebugEnabled())
                    LOG.debug("already recycled after completion {} by", _request, _completedBy);
                return true;
            }

            if (httpChannelState._callbackCompleted)
            {
                if (LOG.isDebugEnabled())
                {
                    LOG.debug("already completed {} by", _request, _completedBy);
                    LOG.debug("Second complete", new Throwable("second complete"));
                }
                return true;
            }

            if (LOG.isDebugEnabled())
                _completedBy = new Throwable(Thread.currentThread().getName());

            httpChannelState._callbackCompleted = true;

            return false;
        }

        @Override
        public InvocationType getInvocationType()
        {
            // TODO review this as it is probably not correct
            return _request.getHttpStream().getInvocationType();
        }
    }

    /**
     * Used as the {@link Response} and {@link Callback} when writing the error response
     * from {@link HttpChannelState.ChannelCallback#failed(Throwable)}.
     */
    private static class ErrorCallback implements Callback
    {
        private final ChannelRequest _request;
        private final HttpStream _stream;
        private final Throwable _failure;

        public ErrorCallback(ChannelRequest request, HttpStream stream, Throwable failure)
        {
            _request = request;
            _stream = stream;
            _failure = failure;
        }

        /**
         * Called when the error write in {@link HttpChannelState.ChannelCallback#failed(Throwable)} succeeds.
         */
        @Override
        public void succeeded()
        {
            if (LOG.isDebugEnabled())
                LOG.debug("ErrorWrite succeeded: {}", this);
            boolean needLastWrite;
            MetaData.Response responseMetaData = null;
            HttpChannelState httpChannelState;
            Throwable failure;
            try (AutoLock ignored = _request._lock.lock())
            {
                httpChannelState = _request.getHttpChannelState();
                failure = _failure;

                // Did the ErrorHandler do the last write?
                needLastWrite = httpChannelState.lockedLastStreamSend();
                if (needLastWrite && httpChannelState._responseHeaders.commit())
                    responseMetaData = httpChannelState._response.lockedPrepareResponse(httpChannelState, true);
            }

            if (needLastWrite)
            {
                _stream.send(_request._metaData, responseMetaData, true, null,
                    Callback.from(() -> httpChannelState._handlerInvoker.failed(failure),
                        x ->
                        {
                            if (ExceptionUtil.areNotAssociated(failure, x))
                                failure.addSuppressed(x);
                            httpChannelState._handlerInvoker.failed(failure);
                        }));
            }
            else
            {
                httpChannelState._handlerInvoker.failed(failure);
            }
        }

        /**
         * Called when the error write in {@link HttpChannelState.ChannelCallback#failed(Throwable)} fails.
         * @param x The reason for the failure.
         */
        @Override
        public void failed(Throwable x)
        {
            if (LOG.isDebugEnabled())
                LOG.debug("ErrorWrite failed: {}", this, x);
            Throwable failure;
            try (AutoLock ignored = _request._lock.lock())
            {
                failure = _failure;
            }
            if (ExceptionUtil.areNotAssociated(failure, x))
                failure.addSuppressed(x);
            _request.getHttpChannelState()._handlerInvoker.failed(failure);
        }

        @Override
        public String toString()
        {
            return "%s@%x".formatted(getClass().getSimpleName(), hashCode());
        }
    }

    private class HttpChannelSerializedInvoker extends SerializedInvoker
    {
        @Override
        protected void onError(Runnable task, Throwable failure)
        {
            ChannelRequest request;
            Content.Chunk.Error error;
            boolean callbackCompleted;
            try (AutoLock ignore = _lock.lock())
            {
                callbackCompleted = _callbackCompleted;
                request = _request;
                error = _request == null ? null : _error;
            }

            if (request == null || callbackCompleted)
            {
                // It is too late to handle error, so just log it
                super.onError(task, failure);
            }
            else if (error == null)
            {
                // Try to fail the request, but we might lose a race.
                try
                {
                    request._callback.failed(failure);
                }
                catch (Throwable t)
                {
                    if (ExceptionUtil.areNotAssociated(failure, t))
                        failure.addSuppressed(t);
                    super.onError(task, failure);
                }
            }
            else
            {
                // We are already in error, so we will not handle this one,
                // but we will add as suppressed if we have not seen it already.
                Throwable cause = error.getCause();
                if (ExceptionUtil.areNotAssociated(cause, failure))
                    error.getCause().addSuppressed(failure);
            }
        }
    }
}<|MERGE_RESOLUTION|>--- conflicted
+++ resolved
@@ -544,11 +544,7 @@
                 LOG.debug("invoking handler in {}", HttpChannelState.this);
             Server server = _connectionMetaData.getConnector().getServer();
 
-<<<<<<< HEAD
             boolean handled = false;
-            Throwable failure = null;
-=======
->>>>>>> 152030de
             try
             {
                 if (!HttpMethod.PRI.is(request.getMethod()) &&
@@ -581,16 +577,11 @@
                 if (customized != request && server.getRequestLog() != null)
                     request.setLoggedRequest(customized);
 
-<<<<<<< HEAD
                 _combinedListener.onBeforeHandling(request);
 
-                handled = server.handle(customized, request._response, request._callback);
+                handled = server.handle(customized, response, request._callback);
                 if (!handled)
-                    Response.writeError(customized, request._response, request._callback, HttpStatus.NOT_FOUND_404);
-=======
-                if (!server.handle(customized, response, request._callback))
                     Response.writeError(customized, response, request._callback, HttpStatus.NOT_FOUND_404);
->>>>>>> 152030de
             }
             catch (Throwable t)
             {
@@ -714,12 +705,8 @@
         private final MetaData.Request _metaData;
         private final AutoLock _lock;
         private final LongAdder _contentBytesRead = new LongAdder();
-<<<<<<< HEAD
         private final HttpChannel.Listener _listener;
-        private HttpChannelState _httpChannel;
-=======
         private HttpChannelState _httpChannelState;
->>>>>>> 152030de
         private Request _loggedRequest;
         private HttpFields _trailers;
 
@@ -729,13 +716,9 @@
             _id = httpChannelState.getHttpStream().getId(); // Copy ID now, as stream will ultimately be nulled
             _connectionMetaData = httpChannelState.getConnectionMetaData();
             _metaData = Objects.requireNonNull(metaData);
-<<<<<<< HEAD
             _listener = httpChannel._combinedListener;
             _response = new ChannelResponse(this, _listener);
-            _lock = httpChannel._lock;
-=======
             _lock = httpChannelState._lock;
->>>>>>> 152030de
         }
 
         public void setLoggedRequest(Request request)
@@ -1047,12 +1030,9 @@
         private int _status;
         private long _contentBytesWritten;
         private Supplier<HttpFields> _trailers;
-<<<<<<< HEAD
         private HttpChannel.Listener _listener;
-=======
         private Callback _writeCallback;
         protected boolean _errorMode;
->>>>>>> 152030de
 
         private ChannelResponse(ChannelRequest request, HttpChannel.Listener listener)
         {
@@ -1226,27 +1206,13 @@
                 };
                 stream.send(_request._metaData, responseMetaData, last, content, listenerCallback);
             }
-<<<<<<< HEAD
-            else if (failure == DO_NOT_SEND)
-            {
-                Throwable t = failure;
-                httpChannel._serializedInvoker.run(() ->
-                {
-                    _listener.onResponseWrite(_request, last, content.slice(), t);
-                    callback.succeeded();
-                });
-            }
-            else
-            {
-                Throwable t = failure;
-                httpChannel._serializedInvoker.run(() ->
-                {
-                    _listener.onResponseWrite(_request, last, content.slice(), t);
-                    callback.failed(t);
-                });
-            }
-=======
->>>>>>> 152030de
+
+            Throwable t = failure;
+            httpChannel._serializedInvoker.run(() ->
+            {
+                _listener.onResponseWrite(_request, last, content.slice(), t);
+                callback.succeeded();
+            });
         }
 
         /**
