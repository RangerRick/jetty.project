//
// ========================================================================
// Copyright (c) 1995-2022 Mort Bay Consulting Pty Ltd and others.
//
// This program and the accompanying materials are made available under the
// terms of the Eclipse Public License v. 2.0 which is available at
// https://www.eclipse.org/legal/epl-2.0, or the Apache License, Version 2.0
// which is available at https://www.apache.org/licenses/LICENSE-2.0.
//
// SPDX-License-Identifier: EPL-2.0 OR Apache-2.0
// ========================================================================
//

package org.eclipse.jetty.server.internal;

import java.io.IOException;
import java.net.SocketAddress;
import java.nio.ByteBuffer;
import java.nio.channels.WritePendingException;
import java.util.ArrayList;
import java.util.List;
import java.util.Objects;
import java.util.Set;
import java.util.concurrent.RejectedExecutionException;
import java.util.concurrent.atomic.AtomicBoolean;
import java.util.concurrent.atomic.AtomicLong;
import java.util.concurrent.atomic.AtomicReference;
import java.util.concurrent.atomic.LongAdder;

import org.eclipse.jetty.http.BadMessageException;
import org.eclipse.jetty.http.ComplianceViolation;
import org.eclipse.jetty.http.HostPortHttpField;
import org.eclipse.jetty.http.HttpCompliance;
import org.eclipse.jetty.http.HttpField;
import org.eclipse.jetty.http.HttpFields;
import org.eclipse.jetty.http.HttpGenerator;
import org.eclipse.jetty.http.HttpHeader;
import org.eclipse.jetty.http.HttpHeaderValue;
import org.eclipse.jetty.http.HttpMethod;
import org.eclipse.jetty.http.HttpParser;
import org.eclipse.jetty.http.HttpScheme;
import org.eclipse.jetty.http.HttpStatus;
import org.eclipse.jetty.http.HttpURI;
import org.eclipse.jetty.http.HttpVersion;
import org.eclipse.jetty.http.MetaData;
import org.eclipse.jetty.http.Trailers;
import org.eclipse.jetty.http.UriCompliance;
import org.eclipse.jetty.io.AbstractConnection;
import org.eclipse.jetty.io.Connection;
import org.eclipse.jetty.io.Content;
import org.eclipse.jetty.io.EndPoint;
import org.eclipse.jetty.io.EofException;
import org.eclipse.jetty.io.RetainableByteBuffer;
import org.eclipse.jetty.io.RetainableByteBufferPool;
import org.eclipse.jetty.io.RuntimeIOException;
import org.eclipse.jetty.io.WriteFlusher;
import org.eclipse.jetty.io.ssl.SslConnection;
import org.eclipse.jetty.server.ConnectionFactory;
import org.eclipse.jetty.server.ConnectionMetaData;
import org.eclipse.jetty.server.Connector;
import org.eclipse.jetty.server.HttpChannel;
import org.eclipse.jetty.server.HttpConfiguration;
import org.eclipse.jetty.server.HttpStream;
import org.eclipse.jetty.server.Request;
import org.eclipse.jetty.server.Server;
import org.eclipse.jetty.server.TunnelSupport;
import org.eclipse.jetty.util.BufferUtil;
import org.eclipse.jetty.util.Callback;
import org.eclipse.jetty.util.HostPort;
import org.eclipse.jetty.util.IteratingCallback;
import org.eclipse.jetty.util.NanoTime;
import org.eclipse.jetty.util.StringUtil;
import org.eclipse.jetty.util.TypeUtil;
import org.eclipse.jetty.util.thread.Invocable;
import org.slf4j.Logger;
import org.slf4j.LoggerFactory;

import static org.eclipse.jetty.http.HttpStatus.INTERNAL_SERVER_ERROR_500;

/**
 * <p>A {@link Connection} that handles the HTTP protocol.</p>
 */
public class HttpConnection extends AbstractConnection implements Runnable, WriteFlusher.Listener, Connection.UpgradeFrom, Connection.UpgradeTo, ConnectionMetaData
{
    private static final Logger LOG = LoggerFactory.getLogger(HttpConnection.class);
    private static final HttpField PREAMBLE_UPGRADE_H2C = new HttpField(HttpHeader.UPGRADE, "h2c");
    private static final ThreadLocal<HttpConnection> __currentConnection = new ThreadLocal<>();
    private static final AtomicLong __connectionIdGenerator = new AtomicLong();

    private final TunnelSupport _tunnelSupport = new TunnelSupportOverHTTP1();
    private final AtomicLong _streamIdGenerator = new AtomicLong();
    private final long _id;
    private final HttpConfiguration _configuration;
    private final Connector _connector;
    private final HttpChannel _httpChannel;
    private final RequestHandler _requestHandler;
    private final HttpParser _parser;
    private final HttpGenerator _generator;
    private final RetainableByteBufferPool _retainableByteBufferPool;
    private final AtomicReference<HttpStreamOverHTTP1> _stream = new AtomicReference<>();
    private final Lazy _attributes = new Lazy();
    private final DemandContentCallback _demandContentCallback = new DemandContentCallback();
    private final SendCallback _sendCallback = new SendCallback();
    private final boolean _recordHttpComplianceViolations;
    private final LongAdder bytesIn = new LongAdder();
    private final LongAdder bytesOut = new LongAdder();
    private final AtomicBoolean _handling = new AtomicBoolean(false);
    private final HttpFields.Mutable _headerBuilder = HttpFields.build();
    private volatile RetainableByteBuffer _retainableByteBuffer;
    private HttpFields.Mutable _trailers;
    private Runnable _onRequest;
    private long _requests;
    // TODO why is this not on HttpConfiguration?
    private boolean _useInputDirectByteBuffers;
    private boolean _useOutputDirectByteBuffers;

    /**
     * Get the current connection that this thread is dispatched to.
     * Note that a thread may be processing a request asynchronously and
     * thus not be dispatched to the connection.
     *
     * @return the current HttpConnection or null
     * @see Request#getAttribute(String) for a more general way to access the HttpConnection
     */
    public static HttpConnection getCurrentConnection()
    {
        return __currentConnection.get();
    }

    protected static HttpConnection setCurrentConnection(HttpConnection connection)
    {
        HttpConnection last = __currentConnection.get();
        __currentConnection.set(connection);
        return last;
    }

    public HttpConnection(HttpConfiguration configuration, Connector connector, EndPoint endPoint, boolean recordComplianceViolations)
    {
        super(endPoint, connector.getExecutor());
        _id = __connectionIdGenerator.getAndIncrement();
        _configuration = configuration;
        _connector = connector;
        _retainableByteBufferPool = _connector.getRetainableByteBufferPool();
        _generator = newHttpGenerator();
        _httpChannel = newHttpChannel(connector.getServer(), configuration);
        _requestHandler = newRequestHandler();
        _parser = newHttpParser(configuration.getHttpCompliance());
        _recordHttpComplianceViolations = recordComplianceViolations;
        if (LOG.isDebugEnabled())
            LOG.debug("New HTTP Connection {}", this);
    }

    @Override
    public InvocationType getInvocationType()
    {
        return getServer().getInvocationType();
    }

    public boolean isRecordHttpComplianceViolations()
    {
        return _recordHttpComplianceViolations;
    }

    protected HttpGenerator newHttpGenerator()
    {
        return new HttpGenerator(_configuration.getSendServerVersion(), _configuration.getSendXPoweredBy());
    }

    protected HttpParser newHttpParser(HttpCompliance compliance)
    {
        HttpParser parser = new HttpParser(_requestHandler, getHttpConfiguration().getRequestHeaderSize(), compliance);
        parser.setHeaderCacheSize(getHttpConfiguration().getHeaderCacheSize());
        parser.setHeaderCacheCaseSensitive(getHttpConfiguration().isHeaderCacheCaseSensitive());
        return parser;
    }

    protected HttpChannel newHttpChannel(Server server, HttpConfiguration configuration)
    {
        return new HttpChannelState(this);
    }

    protected HttpStreamOverHTTP1 newHttpStream(String method, String uri, HttpVersion version)
    {
        return new HttpStreamOverHTTP1(method, uri, version);
    }

    protected RequestHandler newRequestHandler()
    {
        return new RequestHandler();
    }

    public Server getServer()
    {
        return _connector.getServer();
    }

    public Connector getConnector()
    {
        return _connector;
    }

    public HttpChannel getHttpChannel()
    {
        return _httpChannel;
    }

    public HttpParser getParser()
    {
        return _parser;
    }

    public HttpGenerator getGenerator()
    {
        return _generator;
    }

    @Override
    public String getId()
    {
        StringBuilder builder = new StringBuilder();
        builder.append(getEndPoint().getRemoteSocketAddress()).append('@');
        try
        {
            TypeUtil.toHex(hashCode(), builder);
        }
        catch (IOException ignored)
        {
        }
        builder.append('#').append(_id);
        return builder.toString();
    }

    @Override
    public HttpConfiguration getHttpConfiguration()
    {
        return _configuration;
    }

    @Override
    public HttpVersion getHttpVersion()
    {
        HttpStreamOverHTTP1 stream = _stream.get();
        return (stream != null) ? stream._version : HttpVersion.HTTP_1_1;
    }

    @Override
    public String getProtocol()
    {
        return getHttpVersion().asString();
    }

    @Override
    public Connection getConnection()
    {
        return this;
    }

    @Override
    public boolean isPersistent()
    {
        return _generator.isPersistent(getHttpVersion());
    }

    @Override
    public boolean isSecure()
    {
        return getEndPoint() instanceof SslConnection.DecryptedEndPoint;
    }

    @Override
    public SocketAddress getRemoteSocketAddress()
    {
        return getEndPoint().getRemoteSocketAddress();
    }

    @Override
    public SocketAddress getLocalSocketAddress()
    {
        HttpConfiguration config = getHttpConfiguration();
        if (config != null)
        {
            SocketAddress override = config.getLocalAddress();
            if (override != null)
                return override;
        }
        return getEndPoint().getLocalSocketAddress();
    }

    @Override
    public HostPort getServerAuthority()
    {
        HostPort authority = ConnectionMetaData.getServerAuthority(getHttpConfiguration(), this);
        if (authority == null)
            authority = new HostPort(getLocalSocketAddress().toString(), -1);
        return authority;
    }

    @Override
    public Object removeAttribute(String name)
    {
        return _attributes.removeAttribute(name);
    }

    @Override
    public Object setAttribute(String name, Object attribute)
    {
        return _attributes.setAttribute(name, attribute);
    }

    @Override
    public Object getAttribute(String name)
    {
        return _attributes.getAttribute(name);
    }

    @Override
    public Set<String> getAttributeNameSet()
    {
        return _attributes.getAttributeNameSet();
    }

    @Override
    public void clearAttributes()
    {
        _attributes.clearAttributes();
    }

    @Override
    public long getMessagesIn()
    {
        return _requests;
    }

    @Override
    public long getMessagesOut()
    {
        return _requests; // TODO not strictly correct
    }

    public boolean isUseInputDirectByteBuffers()
    {
        return _useInputDirectByteBuffers;
    }

    public void setUseInputDirectByteBuffers(boolean useInputDirectByteBuffers)
    {
        // TODO why is this not on HttpConfiguration?
        _useInputDirectByteBuffers = useInputDirectByteBuffers;
    }

    public boolean isUseOutputDirectByteBuffers()
    {
        return _useOutputDirectByteBuffers;
    }

    public void setUseOutputDirectByteBuffers(boolean useOutputDirectByteBuffers)
    {
        // TODO why is this not on HttpConfiguration?
        _useOutputDirectByteBuffers = useOutputDirectByteBuffers;
    }

    @Override
    public ByteBuffer onUpgradeFrom()
    {
        if (!isRequestBufferEmpty())
        {
            ByteBuffer unconsumed = ByteBuffer.allocateDirect(_retainableByteBuffer.remaining());
            unconsumed.put(_retainableByteBuffer.getByteBuffer());
            unconsumed.flip();
            releaseRequestBuffer();
            return unconsumed;
        }
        return null;
    }

    @Override
    public void onUpgradeTo(ByteBuffer buffer)
    {
        BufferUtil.append(getRequestBuffer(), buffer);
    }

    @Override
    public void onFlushed(long bytes) throws IOException
    {
        // TODO is this callback still needed?   Couldn't we wrap send callback instead?
        //      Either way, the dat rate calculations from HttpOutput.onFlushed should be moved to Channel.
    }

    void releaseRequestBuffer()
    {
        if (_retainableByteBuffer != null && !_retainableByteBuffer.hasRemaining())
        {
            if (LOG.isDebugEnabled())
                LOG.debug("releaseRequestBuffer {}", this);
            if (_retainableByteBuffer.release())
                _retainableByteBuffer = null;
            else
                throw new IllegalStateException("unreleased buffer " + _retainableByteBuffer);
        }
    }

    private ByteBuffer getRequestBuffer()
    {
        if (_retainableByteBuffer == null)
            _retainableByteBuffer = _retainableByteBufferPool.acquire(getInputBufferSize(), isUseInputDirectByteBuffers());
        return _retainableByteBuffer.getByteBuffer();
    }

    public boolean isRequestBufferEmpty()
    {
        return _retainableByteBuffer == null || !_retainableByteBuffer.hasRemaining();
    }

    @Override
    public void onFillable()
    {
        if (LOG.isDebugEnabled())
            LOG.debug(">>onFillable enter {} {} {}", this, _httpChannel, _retainableByteBuffer);

        HttpConnection last = setCurrentConnection(this);
        try
        {
            while (getEndPoint().isOpen())
            {
                if (LOG.isDebugEnabled())
                    LOG.debug("onFillable fill and parse {} {} {}", this, _httpChannel, _retainableByteBuffer);

                // Fill the request buffer (if needed).
                int filled = fillRequestBuffer();
                if (filled < 0 && getEndPoint().isOutputShutdown())
                    close();

                // Parse the request buffer.
                boolean handle = parseRequestBuffer();

                // There could be a connection upgrade before handling
                // the HTTP/1.1 request, for example PRI * HTTP/2.
                // If there was a connection upgrade, the other
                // connection took over, nothing more to do here.
                if (getEndPoint().getConnection() != this)
                    break;

                // Handle channel event. This will only be true when the headers of a request have been received.
                if (handle)
                {
                    Request request = _httpChannel.getRequest();
                    if (LOG.isDebugEnabled())
                        LOG.debug("HANDLE {} {}", request, this);

                    // handle the request by running the task obtained from onRequest
                    _handling.set(true);
                    Runnable onRequest = _onRequest;
                    _onRequest = null;
                    onRequest.run();

                    // If the _handling boolean has already been CaS'd to false, then stream is completed and we are no longer
                    // handling, so the caller can continue to fill and parse more connections.  If it is still true, then some
                    // thread is still handling the request and they will need to organize more filling and parsing once complete.
                    if (_handling.compareAndSet(true, false))
                    {
                        if (LOG.isDebugEnabled())
                            LOG.debug("request !complete {} {}", request, this);
                        break;
                    }

                    // If the request is complete, but has been upgraded, then break
                    if (getEndPoint().getConnection() != this)
                    {
                        if (LOG.isDebugEnabled())
                            LOG.debug("upgraded {} -> {}", this, getEndPoint().getConnection());
                        break;
                    }
                }
                else if (filled < 0)
                {
                    getEndPoint().shutdownOutput();
                    break;
                }
                else if (_requestHandler._failure != null)
                {
                    // There was an error, don't fill more.
                    break;
                }
                else if (filled == 0)
                {
                    fillInterested();
                    break;
                }
            }
        }
        catch (Throwable x)
        {
            try
            {
                if (LOG.isDebugEnabled())
                    LOG.debug("caught exception {} {}", this, _httpChannel, x);
                if (_retainableByteBuffer != null)
                {
                    _retainableByteBuffer.clear();
                    releaseRequestBuffer();
                }
            }
            finally
            {
                getEndPoint().close(x);
            }
        }
        finally
        {
            setCurrentConnection(last);
            if (LOG.isDebugEnabled())
                LOG.debug("<<onFillable exit {} {} {}", this, _httpChannel, _retainableByteBuffer);
        }
    }

    /**
     * Parse and fill data, looking for content.
     * We do parse first, and only fill if we're out of bytes to avoid unnecessary system calls.
     */
    void parseAndFillForContent()
    {
        // Defensive check to avoid an infinite select/wakeup/fillAndParseForContent/wait loop
        // in case the parser was mistakenly closed and the connection was not aborted.
        if (_parser.isTerminated())
        {
            _requestHandler.messageComplete();
            return;
        }

        // When fillRequestBuffer() is called, it must always be followed by a parseRequestBuffer() call otherwise this method
        // doesn't trigger EOF/earlyEOF which breaks AsyncRequestReadTest.testPartialReadThenShutdown().

        // This loop was designed by a committee and voted by a majority.
        while (_parser.inContentState())
        {
            if (parseRequestBuffer())
                break;
            // Re-check the parser state after parsing to avoid filling,
            // otherwise fillRequestBuffer() would acquire a ByteBuffer
            // that may be leaked.
            if (_parser.inContentState() && fillRequestBuffer() <= 0)
                break;
        }
    }

    private int fillRequestBuffer()
    {
        if (_retainableByteBuffer != null && _retainableByteBuffer.isRetained())
        {
            // TODO this is almost certainly wrong
            RetainableByteBuffer newBuffer = _retainableByteBufferPool.acquire(getInputBufferSize(), isUseInputDirectByteBuffers());
            if (LOG.isDebugEnabled())
                LOG.debug("replace buffer {} <- {} in {}", _retainableByteBuffer, newBuffer, this);
            _retainableByteBuffer.release();
            _retainableByteBuffer = newBuffer;
        }

        if (isRequestBufferEmpty())
        {
            // Get a buffer
            // We are not in a race here for the request buffer as we have not yet received a request,
            // so there are not an possible legal threads calling #parseContent or #completed.
            ByteBuffer requestBuffer = getRequestBuffer();

            // fill
            try
            {
                int filled = getEndPoint().fill(requestBuffer);
                if (filled == 0) // Do a retry on fill 0 (optimization for SSL connections)
                    filled = getEndPoint().fill(requestBuffer);

                if (filled > 0)
                    bytesIn.add(filled);
                else if (filled < 0)
                    _parser.atEOF();

                if (LOG.isDebugEnabled())
                    LOG.debug("{} filled {} {}", this, filled, _retainableByteBuffer);

                return filled;
            }
            catch (IOException e)
            {
                if (LOG.isDebugEnabled())
                    LOG.debug("Unable to fill from endpoint {}", getEndPoint(), e);
                _parser.atEOF();
                return -1;
            }
        }
        return 0;
    }

    private boolean parseRequestBuffer()
    {
        if (LOG.isDebugEnabled())
            LOG.debug("{} parse {}", this, _retainableByteBuffer);

<<<<<<< HEAD
        if (_parser.isTerminated())
            throw new RuntimeIOException("Parser is terminated");
        boolean handle = _parser.parseNext(_retainableByteBuffer == null ? BufferUtil.EMPTY_BUFFER : _retainableByteBuffer.getBuffer());
=======
        boolean handle = _parser.parseNext(_retainableByteBuffer == null ? BufferUtil.EMPTY_BUFFER : _retainableByteBuffer.getByteBuffer());
>>>>>>> bf575294

        if (LOG.isDebugEnabled())
            LOG.debug("{} parsed {} {}", this, handle, _parser);

        // recycle buffer ?
        if (_retainableByteBuffer != null && !_retainableByteBuffer.isRetained())
            releaseRequestBuffer();

        return handle;
    }

    private boolean upgrade(HttpStreamOverHTTP1 stream)
    {
        if (stream.upgrade())
        {
            _httpChannel.recycle();
            _parser.close();
            _generator.reset();
            return true;
        }
        else
        {
            return false;
        }
    }

    @Override
    protected void onFillInterestedFailed(Throwable cause)
    {
        _parser.close();
        super.onFillInterestedFailed(cause);
    }

    @Override
    public void onOpen()
    {
        super.onOpen();
        if (isRequestBufferEmpty())
            fillInterested();
        else
            getExecutor().execute(this);
    }

    @Override
    public void onClose(Throwable cause)
    {
        // TODO: do we really need to do this?
        //  This event is fired really late, sendCallback should already be failed at this point.
        if (cause == null)
            _sendCallback.close();
        else
            _sendCallback.failed(cause);
        super.onClose(cause);
    }

    @Override
    public void run()
    {
        onFillable();
    }

    public void asyncReadFillInterested()
    {
        getEndPoint().tryFillInterested(_demandContentCallback);
    }

    @Override
    public long getBytesIn()
    {
        return bytesIn.longValue();
    }

    @Override
    public long getBytesOut()
    {
        return bytesOut.longValue();
    }

    @Override
    public String toConnectionString()
    {
        return String.format("%s@%x[p=%s,g=%s]=>%s",
            getClass().getSimpleName(),
            hashCode(),
            _parser,
            _generator,
            _httpChannel);
    }

    private class DemandContentCallback implements Callback
    {
        @Override
        public void succeeded()
        {
            Runnable task = _httpChannel.onContentAvailable();
            if (LOG.isDebugEnabled())
                LOG.debug("demand succeeded {}", task);
            if (task != null)
                task.run();
        }

        @Override
        public void failed(Throwable x)
        {
            Runnable task = _httpChannel.onFailure(x);
            if (LOG.isDebugEnabled())
                LOG.debug("demand failed {}", task, x);
            if (task != null)
                // Execute error path as invocation type is probably wrong.
                getConnector().getExecutor().execute(task);
        }

        @Override
        public InvocationType getInvocationType()
        {
            return Invocable.getInvocationType(_httpChannel);
        }
    }

    private class SendCallback extends IteratingCallback
    {
        private MetaData.Response _info;
        private boolean _head;
        private ByteBuffer _content;
        private boolean _lastContent;
        private Callback _callback;
        private RetainableByteBuffer _header;
        private RetainableByteBuffer _chunk;
        private boolean _shutdownOut;

        private SendCallback()
        {
            super(true);
        }

        @Override
        public InvocationType getInvocationType()
        {
            return _callback.getInvocationType();
        }

        private boolean reset(MetaData.Request request, MetaData.Response response, ByteBuffer content, boolean last, Callback callback)
        {
            if (reset())
            {
                _info = response;
                _head = request != null && HttpMethod.HEAD.is(request.getMethod());
                _content = content;
                _lastContent = last;
                _callback = callback;
                _header = null;

                if (getConnector().isShutdown())
                    _generator.setPersistent(false);

                return true;
            }

            if (isClosed() && response == null && last && content == null)
            {
                callback.succeeded();
                return false;
            }

            LOG.warn("reset failed {}", this);

            if (isClosed())
                callback.failed(new EofException());
            else
                callback.failed(new WritePendingException());
            return false;
        }

        @Override
        public Action process() throws Exception
        {
            if (_callback == null)
                throw new IllegalStateException();

            boolean useDirectByteBuffers = isUseOutputDirectByteBuffers();
            while (true)
            {
                ByteBuffer headerByteBuffer = _header == null ? null : _header.getByteBuffer();
                ByteBuffer chunkByteBuffer = _chunk == null ? null : _chunk.getByteBuffer();
                HttpGenerator.Result result = _generator.generateResponse(_info, _head, headerByteBuffer, chunkByteBuffer, _content, _lastContent);
                if (LOG.isDebugEnabled())
                    LOG.debug("generate: {} for {} ({},{},{})@{}",
                        result,
                        this,
                        BufferUtil.toSummaryString(headerByteBuffer),
                        BufferUtil.toSummaryString(_content),
                        _lastContent,
                        _generator.getState());

                switch (result)
                {
                    case NEED_INFO:
                        throw new EofException("request lifecycle violation");

                    case NEED_HEADER:
                    {
                        _header = _retainableByteBufferPool.acquire(Math.min(_configuration.getResponseHeaderSize(), _configuration.getOutputBufferSize()), useDirectByteBuffers);
                        continue;
                    }
                    case HEADER_OVERFLOW:
                    {
                        if (_header.capacity() >= _configuration.getResponseHeaderSize())
                            throw new BadMessageException(INTERNAL_SERVER_ERROR_500, "Response header too large");
                        releaseHeader();
                        _header = _retainableByteBufferPool.acquire(_configuration.getResponseHeaderSize(), useDirectByteBuffers);
                        continue;
                    }
                    case NEED_CHUNK:
                    {
                        _chunk = _retainableByteBufferPool.acquire(HttpGenerator.CHUNK_SIZE, useDirectByteBuffers);
                        continue;
                    }
                    case NEED_CHUNK_TRAILER:
                    {
                        releaseChunk();
                        _chunk = _retainableByteBufferPool.acquire(_configuration.getResponseHeaderSize(), useDirectByteBuffers);
                        continue;
                    }
                    case FLUSH:
                    {
                        // Don't write the chunk or the content if this is a HEAD response, or any other type of response that should have no content
                        if (_head || _generator.isNoContent())
                        {
                            if (_chunk != null)
                                _chunk.clear();
                            BufferUtil.clear(_content);
                        }

                        int gatherWrite = 0;
                        long bytes = 0;
                        if (BufferUtil.hasContent(headerByteBuffer))
                        {
                            gatherWrite += 4;
                            bytes += _header.remaining();
                        }
                        if (BufferUtil.hasContent(chunkByteBuffer))
                        {
                            gatherWrite += 2;
                            bytes += _chunk.remaining();
                        }
                        if (BufferUtil.hasContent(_content))
                        {
                            gatherWrite += 1;
                            bytes += _content.remaining();
                        }
                        HttpConnection.this.bytesOut.add(bytes);
                        switch (gatherWrite)
                        {
                            case 7:
                                getEndPoint().write(this, headerByteBuffer, chunkByteBuffer, _content);
                                break;
                            case 6:
                                getEndPoint().write(this, headerByteBuffer, chunkByteBuffer);
                                break;
                            case 5:
                                getEndPoint().write(this, headerByteBuffer, _content);
                                break;
                            case 4:
                                getEndPoint().write(this, headerByteBuffer);
                                break;
                            case 3:
                                getEndPoint().write(this, chunkByteBuffer, _content);
                                break;
                            case 2:
                                getEndPoint().write(this, chunkByteBuffer);
                                break;
                            case 1:
                                getEndPoint().write(this, _content);
                                break;
                            default:
                                succeeded();
                        }

                        return Action.SCHEDULED;
                    }
                    case SHUTDOWN_OUT:
                    {
                        _shutdownOut = true;
                        continue;
                    }
                    case DONE:
                    {
                        // If this is the end of the response and the connector was shutdown after response was committed,
                        // we can't add the Connection:close header, but we are still allowed to close the connection
                        // by shutting down the output.
                        if (getConnector().isShutdown() && _generator.isEnd() && _generator.isPersistent())
                            _shutdownOut = true;

                        return Action.SUCCEEDED;
                    }
                    case CONTINUE:
                    {
                        break;
                    }
                    default:
                    {
                        throw new IllegalStateException("generateResponse=" + result);
                    }
                }
            }
        }

        private Callback release()
        {
            Callback complete = _callback;
            _callback = null;
            _info = null;
            _content = null;
            releaseHeader();
            releaseChunk();
            return complete;
        }

        private void releaseHeader()
        {
            if (_header != null)
                _header.release();
            _header = null;
        }

        private void releaseChunk()
        {
            if (_chunk != null)
                _chunk.release();
            _chunk = null;
        }

        @Override
        protected void onCompleteSuccess()
        {
            // TODO is this too late to get the request? And is that the right attribute and the right thing to do?
            boolean upgrading = _httpChannel.getRequest() != null && _httpChannel.getRequest().getAttribute(HttpStream.UPGRADE_CONNECTION_ATTRIBUTE) != null;
            release().succeeded();
            // If successfully upgraded it is responsibility of the next protocol to close the connection.
            if (_shutdownOut && !upgrading)
                getEndPoint().shutdownOutput();
        }

        @Override
        public void onCompleteFailure(final Throwable x)
        {
            failedCallback(release(), x);
            if (_shutdownOut)
                getEndPoint().shutdownOutput();
        }

        @Override
        public String toString()
        {
            return String.format("%s[i=%s,cb=%s]", super.toString(), _info, _callback);
        }
    }

    protected class RequestHandler implements HttpParser.RequestHandler, ComplianceViolation.Listener
    {
        private Throwable _failure;

        @Override
        public void startRequest(String method, String uri, HttpVersion version)
        {
            HttpStreamOverHTTP1 stream = newHttpStream(method, uri, version);
            if (!_stream.compareAndSet(null, stream))
                throw new IllegalStateException("Stream pending");
            _headerBuilder.clear();
            _httpChannel.setHttpStream(stream);
        }

        @Override
        public void parsedHeader(HttpField field)
        {
            _stream.get().parsedHeader(field);
        }

        @Override
        public boolean headerComplete()
        {
            _onRequest = _stream.get().headerComplete();
            return true;
        }

        @Override
        public boolean content(ByteBuffer buffer)
        {
            HttpStreamOverHTTP1 stream = _stream.get();
            if (stream == null || stream._chunk != null || _retainableByteBuffer == null)
                throw new IllegalStateException();

            if (LOG.isDebugEnabled())
                LOG.debug("content {}/{} for {}", BufferUtil.toDetailString(buffer), _retainableByteBuffer, HttpConnection.this);

            _retainableByteBuffer.retain();
            stream._chunk = Content.Chunk.asChunk(buffer, false, _retainableByteBuffer);
            return true;
        }

        @Override
        public boolean contentComplete()
        {
            // Do nothing at this point.
            // Wait for messageComplete so any trailers can be sent as special content
            return false;
        }

        @Override
        public void parsedTrailer(HttpField field)
        {
            if (_trailers == null)
                _trailers = HttpFields.build();
            _trailers.add(field);
        }

        @Override
        public boolean messageComplete()
        {
            HttpStreamOverHTTP1 stream = _stream.get();
            if (stream._chunk != null)
                throw new IllegalStateException();
            if (_trailers != null)
                stream._chunk = new Trailers(_trailers.asImmutable());
            else
                stream._chunk = Content.Chunk.EOF;
            return false;
        }

        @Override
        public void badMessage(BadMessageException failure)
        {
            if (LOG.isDebugEnabled())
                LOG.debug("badMessage {} {}", HttpConnection.this, failure);

            _failure = failure;
            _generator.setPersistent(false);

            HttpStreamOverHTTP1 stream = _stream.get();
            if (stream == null)
            {
                stream = newHttpStream("GET", "/badMessage", HttpVersion.HTTP_1_0);
                _stream.set(stream);
                _httpChannel.setHttpStream(stream);
            }

            if (_httpChannel.getRequest() == null)
            {
                HttpURI uri = stream._uri;
                if (uri.hasViolations())
                    uri = HttpURI.from("/badURI");
                _httpChannel.onRequest(new MetaData.Request(stream._method, uri, stream._version, HttpFields.EMPTY));
            }

            Runnable task = _httpChannel.onFailure(failure);
            if (task != null)
                getServer().getThreadPool().execute(task);
        }

        @Override
        public void earlyEOF()
        {
            if (LOG.isDebugEnabled())
                LOG.debug("early EOF {}", HttpConnection.this);
            _generator.setPersistent(false);
            HttpStreamOverHTTP1 stream = _stream.get();
            if (stream != null)
            {
                BadMessageException bad = new BadMessageException("Early EOF");

                if (stream._chunk instanceof Error error)
                    error.getCause().addSuppressed(bad);
                else
                {
                    if (stream._chunk != null)
                        stream._chunk.release();
                    stream._chunk = Content.Chunk.from(bad);
                }

                Runnable todo = _httpChannel.onFailure(bad);
                if (todo != null)
                    getServer().getThreadPool().execute(todo);
            }
        }

        @Override
        public void onComplianceViolation(ComplianceViolation.Mode mode, ComplianceViolation violation, String details)
        {
            //TODO configure this somewhere else
            //TODO what about cookie compliance
            //TODO what about http2 & 3
            //TODO test this in core
            if (isRecordHttpComplianceViolations())
            {
                HttpStreamOverHTTP1 stream = _stream.get();
                if (stream != null)
                {
                    if (stream._complianceViolations == null)
                    {
                        stream._complianceViolations = new ArrayList<>();
                    }
                    String record = String.format("%s (see %s) in mode %s for %s in %s",
                        violation.getDescription(), violation.getURL(), mode, details, HttpConnection.this);
                    stream._complianceViolations.add(record);
                    if (LOG.isDebugEnabled())
                        LOG.debug(record);
                }
            }
        }
    }

    protected class HttpStreamOverHTTP1 implements HttpStream
    {
        private final long _nanoTime = NanoTime.now();
        private final String _id;
        private final String _method;
        private final HttpURI.Mutable _uri;
        private final HttpVersion _version;
        private long _contentLength = -1;
        private HostPortHttpField _hostField;
        private MetaData.Request _request;
        private HttpField _upgrade = null;
        private Content.Chunk _chunk;
        private boolean _connectionClose = false;
        private boolean _connectionKeepAlive = false;
        private boolean _connectionUpgrade = false;
        private boolean _unknownExpectation = false;
        private boolean _expects100Continue = false;
        private List<String> _complianceViolations;

        protected HttpStreamOverHTTP1(String method, String uri, HttpVersion version)
        {
            _id = Objects.requireNonNull(version).toString() + '#' + _streamIdGenerator.getAndIncrement();
            _method = method;
            _uri = uri == null ? null : HttpURI.build(method, uri);
            _version = version;

            if (_uri != null && _uri.getPath() == null && _uri.getScheme() != null && _uri.hasAuthority())
                _uri.path("/");
        }

        @Override
        public Throwable consumeAvailable()
        {
            Throwable result = HttpStream.consumeAvailable(this, getHttpConfiguration());
            if (result != null)
                _generator.setPersistent(false);
            return result;
        }

        public void parsedHeader(HttpField field)
        {
            HttpHeader header = field.getHeader();
            String value = field.getValue();
            if (header != null)
            {
                switch (header)
                {
                    case CONNECTION:
                        _connectionClose |= field.contains(HttpHeaderValue.CLOSE.asString());
                        if (HttpVersion.HTTP_1_0.equals(_version))
                            _connectionKeepAlive |= field.contains(HttpHeader.KEEP_ALIVE.asString());
                        _connectionUpgrade |= field.contains(HttpHeaderValue.UPGRADE.asString());
                        break;

                    case HOST:
                        if (value == null)
                            value = "";
                        if (field instanceof HostPortHttpField)
                            _hostField = (HostPortHttpField)field;
                        else
                            field = _hostField = new HostPortHttpField(value);
                        break;

                    case EXPECT:
                    {
                        if (!HttpHeaderValue.parseCsvIndex(value, t ->
                        {
                            if (t == HttpHeaderValue.CONTINUE)
                            {
                                _expects100Continue = true;
                                return true;
                            }
                            return false;
                        }, s -> false))
                        {
                            _unknownExpectation = true;
                            _expects100Continue = false;
                        }
                        break;
                    }

                    case UPGRADE:
                        _upgrade = field;
                        break;

                    case CONTENT_LENGTH:
                        _contentLength = field.getLongValue();
                        break;

                    default:
                        break;
                }
            }
            _headerBuilder.add(field);
        }

        public Runnable headerComplete()
        {
            UriCompliance compliance;
            if (_uri.hasViolations())
            {
                compliance = _configuration.getUriCompliance();
                String badMessage = UriCompliance.checkUriCompliance(compliance, _uri);
                if (badMessage != null)
                    throw new BadMessageException(badMessage);
            }

            // Check host field matches the authority in the any absolute URI or is not blank
            if (_hostField != null)
            {
                if (_uri.isAbsolute())
                {
                    if (!_hostField.getValue().equals(_uri.getAuthority()))
                        throw new BadMessageException("Authority!=Host");
                }
                else
                {
                    if (StringUtil.isBlank(_hostField.getHostPort().getHost()))
                        throw new BadMessageException("Blank Host");
                }
            }

            // Set the scheme in the URI
            if (!_uri.isAbsolute())
                _uri.scheme(getEndPoint() instanceof SslConnection.DecryptedEndPoint ? HttpScheme.HTTPS : HttpScheme.HTTP);

            // Set the authority (if not already set) in the URI
            if (!HttpMethod.CONNECT.is(_method) && _uri.getAuthority() == null)
            {
                HostPort hostPort = _hostField == null ? getServerAuthority() : _hostField.getHostPort();
                int port = hostPort.getPort();
                if (port == HttpScheme.getDefaultPort(_uri.getScheme()))
                    port = -1;
                _uri.authority(hostPort.getHost(), port);
            }

            // Set path (if not already set)
            if (_uri.getPath() == null)
            {
                _uri.path("/");
            }

            _request = new MetaData.Request(_method, _uri.asImmutable(), _version, _headerBuilder, _contentLength);

            Runnable handle = _httpChannel.onRequest(_request);
            ++_requests;

            if (_complianceViolations != null && !_complianceViolations.isEmpty())
            {
                _httpChannel.getRequest().setAttribute(HttpCompliance.VIOLATIONS_ATTR, _complianceViolations);
                _complianceViolations = null;
            }

            boolean persistent;

            switch (_request.getHttpVersion())
            {
                case HTTP_0_9:
                {
                    persistent = false;
                    break;
                }
                case HTTP_1_0:
                {
                    persistent = getHttpConfiguration().isPersistentConnectionsEnabled() &&
                        _connectionKeepAlive &&
                        !_connectionClose ||
                        HttpMethod.CONNECT.is(_method);

                    _generator.setPersistent(persistent);
                    if (!persistent)
                        _connectionKeepAlive = false;

                    break;
                }

                case HTTP_1_1:
                {
                    if (_unknownExpectation)
                    {
                        _requestHandler.badMessage(new BadMessageException(HttpStatus.EXPECTATION_FAILED_417));
                        return null;
                    }

                    persistent = getHttpConfiguration().isPersistentConnectionsEnabled() &&
                        !_connectionClose ||
                        HttpMethod.CONNECT.is(_method);

                    _generator.setPersistent(persistent);

                    // Try to upgrade before calling the application.
                    // In case of WebSocket, it is the application that performs the upgrade
                    // so upgrade(stream) will return false, and the upgrade will be finished
                    // in HttpStreamOverHTTP1.succeeded().
                    // In case of HTTP/2, the application is not called and the upgrade
                    // is finished here by upgrade(stream) which will return true.
                    if (_upgrade != null && HttpConnection.this.upgrade(_stream.get()))
                        return null;

                    break;
                }

                case HTTP_2:
                {
                    // Allow prior knowledge "upgrade" to HTTP/2 only if the connector supports h2c.
                    _upgrade = PREAMBLE_UPGRADE_H2C;

                    if (HttpMethod.PRI.is(_method) &&
                        "*".equals(_uri.getPath()) &&
                        _headerBuilder.size() == 0 &&
                        HttpConnection.this.upgrade(_stream.get()))
                        return null;

                    // TODO is this sufficient?
                    _parser.close();
                    throw new BadMessageException(HttpStatus.UPGRADE_REQUIRED_426, "Upgrade Required");
                }

                default:
                {
                    throw new IllegalStateException("unsupported version " + _version);
                }
            }

            if (!persistent)
                _generator.setPersistent(false);

            return handle;
        }

        @Override
        public String getId()
        {
            return _id;
        }

        @Override
        public long getNanoTime()
        {
            return _nanoTime;
        }

        @Override
        public Content.Chunk read()
        {
            if (_chunk == null)
            {
                if (_parser.isTerminated())
                    _chunk = Content.Chunk.EOF;
                else
                    parseAndFillForContent();
            }

            Content.Chunk content = _chunk;
            _chunk = Content.Chunk.next(content);

            // Some content is read, but the 100 Continue interim
            // response has not been sent yet, then don't bother
            // sending it later, as the client already sent the content.
            if (content != null && _expects100Continue && content.hasRemaining())
                _expects100Continue = false;

            return content;
        }

        @Override
        public void demand()
        {
            if (_chunk != null)
            {
                Runnable onContentAvailable = _httpChannel.onContentAvailable();
                if (onContentAvailable != null)
                    onContentAvailable.run();
                return;
            }
            parseAndFillForContent();
            if (_chunk != null)
            {
                Runnable onContentAvailable = _httpChannel.onContentAvailable();
                if (onContentAvailable != null)
                    onContentAvailable.run();
                return;
            }

            if (_expects100Continue)
            {
                _expects100Continue = false;
                send(_request, HttpGenerator.CONTINUE_100_INFO, false, null, Callback.NOOP);
            }

            tryFillInterested(_demandContentCallback);
        }

        @Override
        public void prepareResponse(HttpFields.Mutable headers)
        {
            if (_connectionKeepAlive && _version == HttpVersion.HTTP_1_0 && !headers.contains(HttpHeader.CONNECTION, HttpHeaderValue.CLOSE.asString()))
                headers.add(HttpFields.CONNECTION_KEEPALIVE);
        }

        @Override
        public void send(MetaData.Request request, MetaData.Response response, boolean last, ByteBuffer content, Callback callback)
        {
            if (response == null)
            {
                if (!last && BufferUtil.isEmpty(content))
                {
                    callback.succeeded();
                    return;
                }
            }
            else if (_generator.isCommitted())
            {
                callback.failed(new IllegalStateException("Committed"));
            }
            else if (_expects100Continue)
            {
                if (response.getStatus() == HttpStatus.CONTINUE_100)
                {
                    _expects100Continue = false;
                }
                else
                {
                    // Expecting to send a 100 Continue response, but it's a different response,
                    // then cannot be persistent because likely the client did not send the content.
                    _generator.setPersistent(false);
                }
            }

            if (_sendCallback.reset(_request, response, content, last, callback))
                _sendCallback.iterate();
        }

        @Override
        public boolean isCommitted()
        {
            return _stream.get() != this || _generator.isCommitted();
        }

        private boolean upgrade()
        {
            if (LOG.isDebugEnabled())
                LOG.debug("upgrade {} {}", this, _upgrade);

            // If no upgrade headers then there is nothing to do.
            if (!_connectionUpgrade && _upgrade == null)
                return false;

            @SuppressWarnings("ReferenceEquality")
            boolean isPriorKnowledgeH2C = _upgrade == PREAMBLE_UPGRADE_H2C;
            if (!isPriorKnowledgeH2C  && !_connectionUpgrade)
                throw new BadMessageException(HttpStatus.BAD_REQUEST_400);

            // Find the upgrade factory.
            ConnectionFactory.Upgrading factory = getConnector().getConnectionFactories().stream()
                .filter(f -> f instanceof ConnectionFactory.Upgrading)
                .map(ConnectionFactory.Upgrading.class::cast)
                .filter(f -> f.getProtocols().contains(_upgrade.getValue()))
                .findAny()
                .orElse(null);

            if (factory == null)
            {
                if (LOG.isDebugEnabled())
                    LOG.debug("No factory for {} in {}", _upgrade, getConnector());
                return false;
            }

            HttpFields.Mutable response101 = HttpFields.build();
            Connection upgradeConnection = factory.upgradeConnection(getConnector(), getEndPoint(), _request, response101);
            if (upgradeConnection == null)
            {
                if (LOG.isDebugEnabled())
                    LOG.debug("Upgrade ignored for {} by {}", _upgrade, factory);
                return false;
            }

            // Prior knowledge HTTP/2 does not need a 101 response (it will directly be
            // in HTTP/2 format) while HTTP/1.1 to HTTP/2 upgrade needs a 101 response.
            if (!isPriorKnowledgeH2C)
                send(_request, new MetaData.Response(HttpVersion.HTTP_1_1, HttpStatus.SWITCHING_PROTOCOLS_101, response101, 0), false, null, Callback.NOOP);

            if (LOG.isDebugEnabled())
                LOG.debug("Upgrading from {} to {}", getEndPoint().getConnection(), upgradeConnection);
            getEndPoint().upgrade(upgradeConnection);

            return true;
        }

        @Override
        public TunnelSupport getTunnelSupport()
        {
            return _tunnelSupport;
        }

        @Override
        public void succeeded()
        {
            HttpStreamOverHTTP1 stream = _stream.getAndSet(null);
            if (stream == null)
                return;

            if (LOG.isDebugEnabled())
                LOG.debug("succeeded {}", HttpConnection.this);
            // If we are fill interested, then a read is pending and we must abort
            if (isFillInterested())
            {
                LOG.warn("Read pending {} {}", this, getEndPoint());
                abort(new IOException("Pending read in onCompleted"));
                return;
            }

            Connection upgradeConnection = (Connection)_httpChannel.getRequest().getAttribute(HttpStream.UPGRADE_CONNECTION_ATTRIBUTE);
            if (upgradeConnection != null)
            {
                getEndPoint().upgrade(upgradeConnection);
                _httpChannel.recycle();
                _parser.close();
                _generator.reset();
                return;
            }

            _httpChannel.recycle();

            if (_expects100Continue)
            {
                // No content was read, and no 100 Continue response was sent.
                // Close the parser so that below it seeks EOF, not the next request.
                _expects100Continue = false;
                _parser.close();
            }

            // Reset the channel, parsers and generator
            if (!_parser.isClosed())
            {
                if (_generator.isPersistent())
                    _parser.reset();
                else
                    _parser.close();
            }

            _generator.reset();

            // Can the onFillable thread continue processing
            if (_handling.compareAndSet(true, false))
                return;

            // we need to organized further processing
            if (LOG.isDebugEnabled())
                LOG.debug("non-current completion {}", this);

            // If we are looking for the next request
            if (_parser.isStart())
            {
                // if the buffer is empty
                if (isRequestBufferEmpty())
                {
                    // look for more data
                    fillInterested();
                }
                // else if we are still running
                else if (getConnector().isRunning())
                {
                    // Dispatched to handle a pipelined request
                    try
                    {
                        getExecutor().execute(HttpConnection.this);
                    }
                    catch (RejectedExecutionException e)
                    {
                        if (getConnector().isRunning())
                            LOG.warn("Failed dispatch of {}", this, e);
                        else
                            LOG.trace("IGNORED", e);
                        getEndPoint().close();
                    }
                }
                else
                {
                    getEndPoint().close();
                }
            }
            // else the parser must be closed, so seek the EOF if we are still open
            else if (getEndPoint().isOpen())
                fillInterested();
        }

        @Override
        public void failed(Throwable x)
        {
            HttpStreamOverHTTP1 stream = _stream.getAndSet(null);
            if (stream == null)
            {
                if (LOG.isDebugEnabled())
                    LOG.debug("ignored", x);
                return;
            }
            abort(x);
        }

        private void abort(Throwable failure)
        {
            getEndPoint().close(failure);
        }

        @Override
        public InvocationType getInvocationType()
        {
            return HttpStream.super.getInvocationType();
        }
    }

    private class TunnelSupportOverHTTP1 implements TunnelSupport
    {
        @Override
        public String getProtocol()
        {
            return null;
        }

        @Override
        public EndPoint getEndPoint()
        {
            return HttpConnection.this.getEndPoint();
        }
    }
}<|MERGE_RESOLUTION|>--- conflicted
+++ resolved
@@ -595,13 +595,9 @@
         if (LOG.isDebugEnabled())
             LOG.debug("{} parse {}", this, _retainableByteBuffer);
 
-<<<<<<< HEAD
         if (_parser.isTerminated())
             throw new RuntimeIOException("Parser is terminated");
-        boolean handle = _parser.parseNext(_retainableByteBuffer == null ? BufferUtil.EMPTY_BUFFER : _retainableByteBuffer.getBuffer());
-=======
         boolean handle = _parser.parseNext(_retainableByteBuffer == null ? BufferUtil.EMPTY_BUFFER : _retainableByteBuffer.getByteBuffer());
->>>>>>> bf575294
 
         if (LOG.isDebugEnabled())
             LOG.debug("{} parsed {} {}", this, handle, _parser);
