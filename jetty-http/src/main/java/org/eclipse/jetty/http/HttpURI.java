--- conflicted
+++ resolved
@@ -15,13 +15,7 @@
 
 import java.net.URI;
 import java.net.URISyntaxException;
-<<<<<<< HEAD
-=======
-import java.nio.charset.Charset;
-import java.nio.charset.StandardCharsets;
 import java.util.EnumSet;
-import java.util.Objects;
->>>>>>> 49e73dfb
 
 import org.eclipse.jetty.util.HostPort;
 import org.eclipse.jetty.util.Index;
@@ -54,70 +48,23 @@
  */
 public interface HttpURI
 {
-    static Mutable build()
-    {
-        return new Mutable();
-    }
-
-<<<<<<< HEAD
-    static Mutable build(HttpURI uri)
-=======
     enum Ambiguous
     {
         SEGMENT,
         SEPARATOR
     }
 
-    /**
-     * The concept of URI path parameters was originally specified in
-     * <a href="https://tools.ietf.org/html/rfc2396#section-3.3">RFC2396</a>, but that was
-     * obsoleted by
-     * <a href="https://tools.ietf.org/html/rfc3986#section-3.3">RFC3986</a> which removed
-     * a normative definition of path parameters. Specifically it excluded them from the
-     * <a href="https://tools.ietf.org/html/rfc3986#section-5.2.4">Remove Dot Segments</a>
-     * algorithm.  This results in some ambiguity as dot segments can result from later
-     * parameter removal or % encoding expansion, that are not removed from the URI
-     * by {@link URIUtil#canonicalPath(String)}.  Thus this class flags such ambiguous
-     * path segments, so that they may be rejected by the server if so configured.
-     */
-    private static final Trie<Boolean> __ambiguousSegments = new ArrayTrie<>();
-
-    static
->>>>>>> 49e73dfb
+    static Mutable build()
+    {
+        return new Mutable();
+    }
+
+    static Mutable build(HttpURI uri)
     {
         return new Mutable(uri);
     }
 
-<<<<<<< HEAD
     static Mutable build(HttpURI uri, String pathQuery)
-=======
-    private String _scheme;
-    private String _user;
-    private String _host;
-    private int _port;
-    private String _path;
-    private String _param;
-    private String _query;
-    private String _fragment;
-    private String _uri;
-    private String _decodedPath;
-    private final EnumSet<Ambiguous> _ambiguous = EnumSet.noneOf(Ambiguous.class);
-
-    /**
-     * Construct a normalized URI.
-     * Port is not set if it is the default port.
-     *
-     * @param scheme the URI scheme
-     * @param host the URI hose
-     * @param port the URI port
-     * @param path the URI path
-     * @param param the URI param
-     * @param query the URI query
-     * @param fragment the URI fragment
-     * @return the normalized URI
-     */
-    public static HttpURI createHttpURI(String scheme, String host, int port, String path, String param, String query, String fragment)
->>>>>>> 49e73dfb
     {
         return new Mutable(uri, pathQuery);
     }
@@ -134,21 +81,7 @@
 
     static Mutable build(String uri)
     {
-<<<<<<< HEAD
         return new Mutable(uri);
-=======
-        _scheme = uri._scheme;
-        _user = uri._user;
-        _host = uri._host;
-        _port = uri._port;
-        _path = uri._path;
-        _param = uri._param;
-        _query = uri._query;
-        _fragment = uri._fragment;
-        _uri = uri._uri;
-        _decodedPath = uri._decodedPath;
-        _ambiguous.addAll(uri._ambiguous);
->>>>>>> 49e73dfb
     }
 
     static Immutable from(URI uri)
@@ -172,21 +105,7 @@
 
     static Immutable from(String scheme, String host, int port, String pathQuery)
     {
-<<<<<<< HEAD
         return new Mutable(scheme, host, port, pathQuery).asImmutable();
-=======
-        _uri = null;
-        _scheme = null;
-        _user = null;
-        _host = null;
-        _port = -1;
-        _path = null;
-        _param = null;
-        _query = null;
-        _fragment = null;
-        _decodedPath = null;
-        _ambiguous.clear();
->>>>>>> 49e73dfb
     }
 
     Immutable asImmutable();
@@ -219,7 +138,20 @@
 
     boolean isAbsolute();
 
+    /**
+     * @return True if the URI has either an {@link #hasAmbiguousSegment()} or {@link #hasAmbiguousSeparator()}.
+     */
+    boolean isAmbiguous();
+
+    /**
+     * @return True if the URI has a possibly ambiguous segment like '..;' or '%2e%2e'
+     */
     boolean hasAmbiguousSegment();
+
+    /**
+     * @return True if the URI has a possibly ambiguous separator of %2f
+     */
+    boolean hasAmbiguousSeparator();
 
     default URI toURI()
     {
@@ -246,7 +178,7 @@
         private final String _fragment;
         private String _uri;
         private String _decodedPath;
-        private boolean _ambiguousSegment;
+        private final EnumSet<Mutable.Ambiguous> _ambiguous = EnumSet.noneOf(Mutable.Ambiguous.class);
 
         private Immutable(Mutable builder)
         {
@@ -260,7 +192,7 @@
             _fragment = builder._fragment;
             _uri = builder._uri;
             _decodedPath = builder._decodedPath;
-            _ambiguousSegment = builder._ambiguousSegment;
+            _ambiguous.addAll(builder._ambiguous);
         }
 
         private Immutable(String uri)
@@ -290,254 +222,10 @@
             {
                 StringBuilder out = new StringBuilder();
 
-<<<<<<< HEAD
                 if (_scheme != null)
                     out.append(_scheme).append(':');
 
                 if (_host != null)
-=======
-                    continue;
-                }
-                case SCHEME_OR_PATH:
-                {
-                    switch (c)
-                    {
-                        case ':':
-                            // must have been a scheme
-                            _scheme = uri.substring(mark, i);
-                            // Start again with scheme set
-                            state = State.START;
-                            break;
-                        case '/':
-                            // must have been in a path and still are
-                            segment = i + 1;
-                            state = State.PATH;
-                            break;
-                        case ';':
-                            // must have been in a path 
-                            mark = i + 1;
-                            state = State.PARAM;
-                            break;
-                        case '?':
-                            // must have been in a path 
-                            _path = uri.substring(mark, i);
-                            mark = i + 1;
-                            state = State.QUERY;
-                            break;
-                        case '%':
-                            // must have be in an encoded path 
-                            encoded = true;
-                            escapedSlash = 1;
-                            state = State.PATH;
-                            break;
-                        case '#':
-                            // must have been in a path 
-                            _path = uri.substring(mark, i);
-                            state = State.FRAGMENT;
-                            break;
-                        default:
-                            break;
-                    }
-                    continue;
-                }
-                case HOST_OR_PATH:
-                {
-                    switch (c)
-                    {
-                        case '/':
-                            _host = "";
-                            mark = i + 1;
-                            state = State.HOST;
-                            break;
-
-                        case '%':
-                        case '@':
-                        case ';':
-                        case '?':
-                        case '#':
-                        case '.':
-                            // was a path, look again
-                            i--;
-                            pathMark = mark;
-                            segment = mark + 1;
-                            state = State.PATH;
-                            break;
-                        default:
-                            // it is a path
-                            pathMark = mark;
-                            segment = mark + 1;
-                            state = State.PATH;
-                    }
-                    continue;
-                }
-                case HOST:
-                {
-                    switch (c)
-                    {
-                        case '/':
-                            _host = uri.substring(mark, i);
-                            pathMark = mark = i;
-                            segment = mark + 1;
-                            state = State.PATH;
-                            break;
-                        case ':':
-                            if (i > mark)
-                                _host = uri.substring(mark, i);
-                            mark = i + 1;
-                            state = State.PORT;
-                            break;
-                        case '@':
-                            if (_user != null)
-                                throw new IllegalArgumentException("Bad authority");
-                            _user = uri.substring(mark, i);
-                            mark = i + 1;
-                            break;
-                        case '[':
-                            state = State.IPV6;
-                            break;
-                        default:
-                            break;
-                    }
-                    continue;
-                }
-                case IPV6:
-                {
-                    switch (c)
-                    {
-                        case '/':
-                            throw new IllegalArgumentException("No closing ']' for ipv6 in " + uri);
-                        case ']':
-                            c = uri.charAt(++i);
-                            _host = uri.substring(mark, i);
-                            if (c == ':')
-                            {
-                                mark = i + 1;
-                                state = State.PORT;
-                            }
-                            else
-                            {
-                                pathMark = mark = i;
-                                state = State.PATH;
-                            }
-                            break;
-                        default:
-                            break;
-                    }
-                    continue;
-                }
-                case PORT:
-                {
-                    if (c == '@')
-                    {
-                        if (_user != null)
-                            throw new IllegalArgumentException("Bad authority");
-                        // It wasn't a port, but a password!
-                        _user = _host + ":" + uri.substring(mark, i);
-                        mark = i + 1;
-                        state = State.HOST;
-                    }
-                    else if (c == '/')
-                    {
-                        _port = TypeUtil.parseInt(uri, mark, i - mark, 10);
-                        pathMark = mark = i;
-                        segment = i + 1;
-                        state = State.PATH;
-                    }
-                    continue;
-                }
-                case PATH:
-                {
-                    switch (c)
-                    {
-                        case ';':
-                            checkSegment(uri, segment, i, true);
-                            mark = i + 1;
-                            state = State.PARAM;
-                            break;
-                        case '?':
-                            checkSegment(uri, segment, i, false);
-                            _path = uri.substring(pathMark, i);
-                            mark = i + 1;
-                            state = State.QUERY;
-                            break;
-                        case '#':
-                            checkSegment(uri, segment, i, false);
-                            _path = uri.substring(pathMark, i);
-                            mark = i + 1;
-                            state = State.FRAGMENT;
-                            break;
-                        case '/':
-                            checkSegment(uri, segment, i, false);
-                            segment = i + 1;
-                            break;
-                        case '.':
-                            dot |= segment == i;
-                            break;
-                        case '%':
-                            encoded = true;
-                            escapedSlash = 1;
-                            break;
-                        case '2':
-                            escapedSlash = escapedSlash == 1 ? 2 : 0;
-                            break;
-                        case 'f':
-                        case 'F':
-                            if (escapedSlash == 2)
-                                _ambiguous.add(Ambiguous.SEPARATOR);
-                            escapedSlash = 0;
-                            break;
-                        default:
-                            escapedSlash = 0;
-                            break;
-                    }
-                    continue;
-                }
-                case PARAM:
-                {
-                    switch (c)
-                    {
-                        case '?':
-                            _path = uri.substring(pathMark, i);
-                            _param = uri.substring(mark, i);
-                            mark = i + 1;
-                            state = State.QUERY;
-                            break;
-                        case '#':
-                            _path = uri.substring(pathMark, i);
-                            _param = uri.substring(mark, i);
-                            mark = i + 1;
-                            state = State.FRAGMENT;
-                            break;
-                        case '/':
-                            encoded = true;
-                            segment = i + 1;
-                            state = State.PATH;
-                            break;
-                        case ';':
-                            // multiple parameters
-                            mark = i + 1;
-                            break;
-                        default:
-                            break;
-                    }
-                    continue;
-                }
-                case QUERY:
-                {
-                    if (c == '#')
-                    {
-                        _query = uri.substring(mark, i);
-                        mark = i + 1;
-                        state = State.FRAGMENT;
-                    }
-                    continue;
-                }
-                case ASTERISK:
-                {
-                    throw new IllegalArgumentException("Bad character '*'");
-                }
-                case FRAGMENT:
->>>>>>> 49e73dfb
                 {
                     out.append("//");
                     if (_user != null)
@@ -583,64 +271,19 @@
             return _host;
         }
 
-<<<<<<< HEAD
         @Override
         public String getDecodedPath()
         {
             if (_decodedPath == null && _path != null)
                 _decodedPath = URIUtil.canonicalPath(URIUtil.decodePath(_path));
             return _decodedPath;
-=======
-    /**
-     * Check for ambiguous path segments.
-     *
-     * An ambiguous path segment is one that is perhaps technically legal, but is considered undesirable to handle
-     * due to possible ambiguity.  Examples include segments like '..;', '%2e', '%2e%2e' etc.
-     * @param uri The URI string
-     * @param segment The inclusive starting index of the segment (excluding any '/')
-     * @param end The exclusive end index of the segment
-     */
-    private void checkSegment(String uri, int segment, int end, boolean param)
-    {
-        if (!_ambiguous.contains(Ambiguous.SEGMENT))
-        {
-            Boolean ambiguous = __ambiguousSegments.get(uri, segment, end - segment);
-            if (ambiguous == Boolean.TRUE   || (param && ambiguous == Boolean.FALSE))
-                _ambiguous.add(Ambiguous.SEGMENT);
->>>>>>> 49e73dfb
-        }
-
-<<<<<<< HEAD
+        }
+
         @Override
         public String getFragment()
         {
             return _fragment;
         }
-=======
-    /**
-     * @return True if the URI has a possibly ambiguous segment like '..;' or '%2e%2e'
-     */
-    public boolean hasAmbiguousSegment()
-    {
-        return _ambiguous.contains(Ambiguous.SEGMENT);
-    }
-
-    /**
-     * @return True if the URI has a possibly ambiguous separator of %2f
-     */
-    public boolean hasAmbiguousSeparator()
-    {
-        return _ambiguous.contains(Ambiguous.SEPARATOR);
-    }
-
-    /**
-     * @return True if the URI has either an {@link #hasAmbiguousSegment()} or {@link #hasAmbiguousSeparator()}.
-     */
-    public boolean isAmbiguous()
-    {
-        return !_ambiguous.isEmpty();
-    }
->>>>>>> 49e73dfb
 
         @Override
         public String getHost()
@@ -714,9 +357,21 @@
         }
 
         @Override
+        public boolean isAmbiguous()
+        {
+            return !_ambiguous.isEmpty();
+        }
+
+        @Override
         public boolean hasAmbiguousSegment()
         {
-            return _ambiguousSegment;
+            return _ambiguous.contains(Mutable.Ambiguous.SEGMENT);
+        }
+
+        @Override
+        public boolean hasAmbiguousSeparator()
+        {
+            return _ambiguous.contains(Mutable.Ambiguous.SEPARATOR);
         }
 
         @Override
@@ -788,7 +443,7 @@
         private String _fragment;
         private String _uri;
         private String _decodedPath;
-        private boolean _ambiguousSegment;
+        private final EnumSet<Ambiguous> _ambiguous = EnumSet.noneOf(Ambiguous.class);
 
         private Mutable()
         {
@@ -912,7 +567,7 @@
             _fragment = null;
             _uri = null;
             _decodedPath = null;
-            _ambiguousSegment = false;
+            _ambiguous.clear();
             return this;
         }
 
@@ -1037,9 +692,21 @@
         }
 
         @Override
+        public boolean isAmbiguous()
+        {
+            return !_ambiguous.isEmpty();
+        }
+
+        @Override
         public boolean hasAmbiguousSegment()
         {
-            return _ambiguousSegment;
+            return _ambiguous.contains(Mutable.Ambiguous.SEGMENT);
+        }
+
+        @Override
+        public boolean hasAmbiguousSeparator()
+        {
+            return _ambiguous.contains(Mutable.Ambiguous.SEPARATOR);
         }
 
         public Mutable normalize()
@@ -1143,7 +810,10 @@
             _query = uri.getQuery();
             _uri = null;
             _decodedPath = uri.getDecodedPath();
-            _ambiguousSegment = uri.hasAmbiguousSegment();
+            if (uri.hasAmbiguousSeparator())
+                _ambiguous.add(Ambiguous.SEPARATOR);
+            if (uri.hasAmbiguousSegment())
+                _ambiguous.add(Ambiguous.SEGMENT);
             return this;
         }
 
@@ -1439,7 +1109,8 @@
                                 break;
                             case 'f':
                             case 'F':
-                                _ambiguousSegment |= (escapedSlash == 2);
+                                if (escapedSlash == 2)
+                                    _ambiguous.add(Ambiguous.SEPARATOR);
                                 escapedSlash = 0;
                                 break;
                             default:
@@ -1560,16 +1231,18 @@
          *
          * An ambiguous path segment is one that is perhaps technically legal, but is considered undesirable to handle
          * due to possible ambiguity.  Examples include segments like '..;', '%2e', '%2e%2e' etc.
+         *
          * @param uri The URI string
          * @param segment The inclusive starting index of the segment (excluding any '/')
          * @param end The exclusive end index of the segment
          */
         private void checkSegment(String uri, int segment, int end, boolean param)
         {
-            if (!_ambiguousSegment)
+            if (!_ambiguous.contains(Ambiguous.SEGMENT))
             {
                 Boolean ambiguous = __ambiguousSegments.get(uri, segment, end - segment);
-                _ambiguousSegment |= ambiguous == Boolean.TRUE   || (param && ambiguous == Boolean.FALSE);
+                if (ambiguous == Boolean.TRUE || (param && ambiguous == Boolean.FALSE))
+                    _ambiguous.add(Ambiguous.SEGMENT);
             }
         }
     }
