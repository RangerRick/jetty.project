--- conflicted
+++ resolved
@@ -43,10 +43,6 @@
         Attributes attrs = ((ContextHandler)_managed).getAttributes();
         for (String name : attrs.getAttributeNameSet())
         {
-<<<<<<< HEAD
-            String name = (String)en.nextElement();
-=======
->>>>>>> 8fcbf6d5
             Object value = attrs.getAttribute(name);
             map.put(name, value);
         }
